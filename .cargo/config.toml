--- conflicted
+++ resolved
@@ -33,15 +33,9 @@
 rustflags = ["-C", "target-feature=+crt-static"]
 
 [target.wasm32-wasip1-threads]
-<<<<<<< HEAD
-rustflags = ["--cfg", "tokio_unstable"]
-=======
 rustflags = [
   "-C",
   "target-feature=+simd128",
   "--cfg",
   "tokio_unstable",
-  "--cfg",
-  "tracing_unstable",
-]
->>>>>>> 8739f25c
+]