[workspace]
members = ["./crates/*", "tasks/*"]
resolver = "3"

[workspace.package]
edition = "2024"
homepage = "https://rolldown.rs/"
license = "MIT"
repository = "https://github.com/rolldown/rolldown"

[profile.release-debug]
debug = true
inherits = "release"

[profile.release-wasi]
codegen-units = 16
debug = 'full'
inherits = "release"
lto = "thin"
opt-level = "s"
strip = "none"

[workspace.lints.clippy]
# Guidelines
# - We should only disable rules globally if they are either false positives, chaotic, or does not make sense.
# - Group are enabled with priority -1, so we could easily override some specific rules.
#   - https://doc.rust-lang.org/stable/cargo/reference/manifest.html#the-lints-section

# --- restriction https://doc.rust-lang.org/clippy/usage.html#clippyrestriction
dbg_macro = "deny"
print_stdout = "deny"

# I like the explicitness of this rule as it removes confusion around `clone`.
# This increases readability, avoids `clone` mindlessly and heap allocating on accident.
clone_on_ref_ptr = "deny"
empty_drop = "deny"
exit = "deny"
filetype_is_file = "deny"
get_unwrap = "deny"
rc_buffer = "deny"
rc_mutex = "deny"
rest_pat_in_fully_bound_structs = "deny"
unnecessary_safety_comment = "deny"

# --- pedantic #https://doc.rust-lang.org/clippy/usage.html#clippypedantic
# To write the best rust code, pedantic group is enabled by default.
pedantic = { level = "deny", priority = -1 }

# Wizards, naming is too hard.
module_inception = "allow"
module_name_repetitions = "allow"
similar_names = "allow"

# Forwarding `Result` is a common pattern, this rule is too pedantic.
missing_errors_doc = "allow"

# #[must_use] is creating too much noise for this codebase, it does not add much value except nagging
# the programmer to add a #[must_use] after clippy has been run.
# Having #[must_use] everywhere also hinders readability.
must_use_candidate = "allow"

doc_markdown = "allow"
missing_const_for_fn = "allow"
needless_for_each = "allow"
new_without_default = "allow"
# TODO: should review this rule.
missing_panics_doc = "allow"

# Order doesn't really matter https://rust-lang.github.io/rust-clippy/master/index.html#/inconsistent_struct_constructor
inconsistent_struct_constructor = "allow"

# Single match is equally readable as if/else. https://rust-lang.github.io/rust-clippy/master/index.html#/single_match
single_match = "allow"
single_match_else = "allow"

# Though the following are nursery rules, they’re still useful.
debug_assert_with_mut_call = "warn"
iter_on_single_items = "warn"
needless_pass_by_ref_mut = "warn"
redundant_clone = "warn"
redundant_pub_crate = "warn"
significant_drop_in_scrutinee = "warn"
unused_peekable = "warn"

[workspace.dependencies]
criterion2 = { version = "3.0.0", default-features = false }
css-module-lexer = "0.0.15"
rolldown = { version = "0.1.0", path = "./crates/rolldown" }
rolldown_common = { version = "0.1.0", path = "./crates/rolldown_common" }
rolldown_debug = { version = "0.1.0", path = "./crates/rolldown_debug" }
rolldown_debug_action = { version = "0.1.0", path = "./crates/rolldown_debug_action" }
rolldown_ecmascript = { version = "0.1.0", path = "./crates/rolldown_ecmascript" }
rolldown_ecmascript_utils = { version = "0.1.0", path = "./crates/rolldown_ecmascript_utils" }
rolldown_error = { version = "0.1.0", path = "./crates/rolldown_error" }
rolldown_fs = { version = "0.1.0", path = "./crates/rolldown_fs" }
rolldown_loader_utils = { version = "0.1.0", path = "./crates/rolldown_loader_utils" }
rolldown_plugin = { version = "0.1.0", path = "./crates/rolldown_plugin" }
rolldown_plugin_alias = { version = "0.1.0", path = "./crates/rolldown_plugin_alias/" }
rolldown_plugin_build_import_analysis = { version = "0.1.0", path = "./crates/rolldown_plugin_build_import_analysis" }
rolldown_plugin_data_uri = { version = "0.1.0", path = "./crates/rolldown_plugin_data_uri" }
rolldown_plugin_dynamic_import_vars = { version = "0.0.1", path = "./crates/rolldown_plugin_dynamic_import_vars" }
rolldown_plugin_import_glob = { version = "0.1.0", path = "./crates/rolldown_plugin_import_glob" }
rolldown_plugin_isolated_declaration = { version = "0.1.0", path = "./crates/rolldown_plugin_isolated_declaration" }
rolldown_plugin_json = { version = "0.1.0", path = "./crates/rolldown_plugin_json" }
rolldown_plugin_load_fallback = { version = "0.1.0", path = "./crates/rolldown_plugin_load_fallback" }
rolldown_plugin_manifest = { version = "0.1.0", path = "./crates/rolldown_plugin_manifest" }
rolldown_plugin_module_federation = { version = "0.1.0", path = "./crates/rolldown_plugin_module_federation" }
rolldown_plugin_module_preload_polyfill = { version = "0.1.0", path = "./crates/rolldown_plugin_module_preload_polyfill" }
rolldown_plugin_replace = { version = "0.1.0", path = "./crates/rolldown_plugin_replace" }
rolldown_plugin_report = { version = "0.1.0", path = "./crates/rolldown_plugin_report" }
rolldown_plugin_transform = { version = "0.1.0", path = "./crates/rolldown_plugin_transform" }
rolldown_plugin_vite_resolve = { version = "0.1.0", path = "./crates/rolldown_plugin_vite_resolve" }
rolldown_plugin_wasm_fallback = { version = "0.1.0", path = "./crates/rolldown_plugin_wasm_fallback" }
rolldown_plugin_wasm_helper = { version = "0.1.0", path = "./crates/rolldown_plugin_wasm_helper" }
rolldown_resolver = { version = "0.1.0", path = "./crates/rolldown_resolver" }
rolldown_rstr = { version = "0.1.0", path = "./crates/rolldown_rstr" }
rolldown_sourcemap = { version = "0.1.0", path = "./crates/rolldown_sourcemap" }
rolldown_std_utils = { version = "0.1.0", path = "./crates/rolldown_std_utils" }
rolldown_testing = { version = "0.1.0", path = "./crates/rolldown_testing" }
rolldown_testing_config = { version = "0.1.0", path = "./crates/rolldown_testing_config" }
rolldown_tracing = { version = "0.1.0", path = "./crates/rolldown_tracing" }
rolldown_utils = { version = "0.1.0", path = "./crates/rolldown_utils" }
rolldown_workspace = { version = "0.1.0", path = "./crates/rolldown_workspace" }

anyhow = "1.0.86"
append-only-vec = { version = "0.1.5" }
arcstr = "1.2.0"
ariadne = { package = "rolldown-ariadne", version = "0.5.1" }
async-channel = "2.3.1"
async-scoped = { version = "0.9.0" }
async-trait = "0.1.80"
base-encode = "0.3.1"
base64-simd = "0.8.0"
bitflags = { version = "2.6.0" }
commondir = "1.0.0"
cow-utils = "0.1.3"
dashmap = "6.0.0"
derive_more = { version = "2.0.1", features = ["debug"] }
dunce = "1.0.4" # Normalize Windows paths to the most compatible format, avoiding UNC where possible
fast-glob = "0.4.4"
futures = "0.3.30"
glob = "0.3.1"
heck = { version = "0.5.0" }
indexmap = "2.2.6"
infer = "0.19.0"
insta = "1.39.0"
itertools = "0.14.0"
itoa = "1.0.11"
json-strip-comments = "1.0.4"
jsonschema = { version = "0.30.0", default-features = false }
memchr = "2.7.2"
mimalloc-safe = "0.1.49"
mime = "0.3.17"
napi = { version = "3.0.0-alpha.33", features = ["async", "anyhow"] }
napi-build = { version = "2.1.5" }
napi-derive = { version = "3.0.0-alpha.28", default-features = false, features = ["type-def"] }
nom = "8.0.0"
notify = { version = "8.0.0" }
phf = "0.11.3"
rayon = "1.10.0"
regex = "1.10.5"
regress = "0.10.0"
ropey = { version = "1.6.1" }
rustc-hash = "2.0.0"
schemars = "0.8.21"
self_cell = "1.0.4"
serde = { version = "1.0.203", features = ["derive"] }
serde_json = "1.0.117"
simdutf8 = { version = "0.1.5" }
smallvec = "1.13.2"
string_wizard = { path = "./crates/string_wizard", features = ["serde"] }
sugar_path = { version = "1.2.0", features = ["cached_current_dir"] }
testing_macros = "1.0.0"
tokio = { version = "1.38.0", default-features = false }
tracing = { version = "0.1.41", features = ["valuable"] }
tracing-chrome = "0.7.2"
tracing-serde = "0.2.0"
tracing-subscriber = { version = "0.3.18", default-features = false }
ts-rs = "10.1"
typedmap = "0.6.0"
url = "2.5.4"
urlencoding = "2.1.3"
valuable = "0.1.1"
vfs = "0.12.0"
xxhash-rust = "0.8.10"

prettyplease = "0.2.29"
proc-macro2 = "1"
quote = "1"
syn = { version = "2", default-features = false }

# oxc crates with the same version
<<<<<<< HEAD
oxc = { version = "0.64.0", features = ["ast_visit", "transformer", "minifier", "mangler", "semantic", "codegen", "serialize", "isolated_declarations", "regular_expression", "cfg"] }
oxc_parser_napi = { version = "0.64.0" }
oxc_transform_napi = { version = "0.64.0" }
=======
oxc = { version = "0.65.0", features = ["ast_visit", "transformer", "minifier", "mangler", "semantic", "codegen", "serialize", "isolated_declarations", "regular_expression"] }
oxc_parser_napi = { version = "0.65.0" }
oxc_transform_napi = { version = "0.65.0" }
>>>>>>> 30e03954

# oxc crates in their own repos
# Versions must be relaxed for usage in oxc.
# Please update with `cargo update oxc_resolver oxc_sourcemap oxc_index`
oxc_index = { version = "3", features = ["rayon", "serde"] } # https://github.com/oxc-project/oxc-index-vec
oxc_resolver = { version = "5", features = ["package_json_raw_json_api"] } # https://github.com/oxc-project/oxc-resolver
oxc_sourcemap = { version = "3" } # https://github.com/oxc-project/oxc-sourcemap

[profile.release]
codegen-units = 1
debug = false # Set to `true` for debug information
lto = "fat"
opt-level = 3
strip = "symbols" # Set to `false` for debug information<|MERGE_RESOLUTION|>--- conflicted
+++ resolved
@@ -190,15 +190,11 @@
 syn = { version = "2", default-features = false }
 
 # oxc crates with the same version
-<<<<<<< HEAD
-oxc = { version = "0.64.0", features = ["ast_visit", "transformer", "minifier", "mangler", "semantic", "codegen", "serialize", "isolated_declarations", "regular_expression", "cfg"] }
-oxc_parser_napi = { version = "0.64.0" }
-oxc_transform_napi = { version = "0.64.0" }
-=======
-oxc = { version = "0.65.0", features = ["ast_visit", "transformer", "minifier", "mangler", "semantic", "codegen", "serialize", "isolated_declarations", "regular_expression"] }
+
+oxc = { version = "0.65.0", features = ["ast_visit", "transformer", "minifier", "mangler", "semantic", "codegen", "serialize", "isolated_declarations", "regular_expression", "cfg"] }
 oxc_parser_napi = { version = "0.65.0" }
 oxc_transform_napi = { version = "0.65.0" }
->>>>>>> 30e03954
+
 
 # oxc crates in their own repos
 # Versions must be relaxed for usage in oxc.
