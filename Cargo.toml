[workspace]
members  = ["./crates/*", "tasks/*"]
resolver = "3"

[workspace.package]
edition    = "2024"
homepage   = "https://rolldown.rs/"
license    = "MIT"
repository = "https://github.com/rolldown/rolldown"

[profile.release-debug]
debug    = true
inherits = "release"

[profile.release-wasi]
codegen-units = 16
debug         = 'full'
inherits      = "release"
lto           = "thin"
<<<<<<< HEAD
opt-level     = 3
=======
opt-level     = "s"
>>>>>>> 0112ed80
strip         = "none"

[workspace.lints.clippy]
# Guidelines
# - We should only disable rules globally if they are either false positives, chaotic, or does not make sense.
# - Group are enabled with priority -1, so we could easily override some specific rules.
#   - https://doc.rust-lang.org/stable/cargo/reference/manifest.html#the-lints-section

# --- restriction https://doc.rust-lang.org/clippy/usage.html#clippyrestriction
dbg_macro    = "deny"
print_stdout = "deny"

# I like the explicitness of this rule as it removes confusion around `clone`.
# This increases readability, avoids `clone` mindlessly and heap allocating on accident.
clone_on_ref_ptr                = "deny"
empty_drop                      = "deny"
exit                            = "deny"
filetype_is_file                = "deny"
get_unwrap                      = "deny"
rc_buffer                       = "deny"
rc_mutex                        = "deny"
rest_pat_in_fully_bound_structs = "deny"
unnecessary_safety_comment      = "deny"

# --- pedantic #https://doc.rust-lang.org/clippy/usage.html#clippypedantic
# To write the best rust code, pedantic group is enabled by default.
pedantic = { level = "deny", priority = -1 }

# Wizards, naming is too hard.
module_inception        = "allow"
module_name_repetitions = "allow"
similar_names           = "allow"

# Forwarding `Result` is a common pattern, this rule is too pedantic.
missing_errors_doc = "allow"

# #[must_use] is creating too much noise for this codebase, it does not add much value except nagging
# the programmer to add a #[must_use] after clippy has been run.
# Having #[must_use] everywhere also hinders readability.
must_use_candidate = "allow"

doc_markdown         = "allow"
missing_const_for_fn = "allow"
needless_for_each    = "allow"
new_without_default  = "allow"
# TODO: should review this rule.
missing_panics_doc = "allow"

# Order doesn't really matter https://rust-lang.github.io/rust-clippy/master/index.html#/inconsistent_struct_constructor
inconsistent_struct_constructor = "allow"

# Single match is equally readable as if/else. https://rust-lang.github.io/rust-clippy/master/index.html#/single_match
single_match      = "allow"
single_match_else = "allow"

# Though the following are nursery rules, they’re still useful.
debug_assert_with_mut_call    = "warn"
iter_on_single_items          = "warn"
needless_pass_by_ref_mut      = "warn"
redundant_clone               = "warn"
redundant_pub_crate           = "warn"
significant_drop_in_scrutinee = "warn"
unused_peekable               = "warn"

[workspace.dependencies]
criterion2                              = { version = "3.0.0", default-features = false }
css-module-lexer                        = "0.0.15"
rolldown                                = { version = "0.1.0", path = "./crates/rolldown" }
rolldown_common                         = { version = "0.1.0", path = "./crates/rolldown_common" }
rolldown_ecmascript                     = { version = "0.1.0", path = "./crates/rolldown_ecmascript" }
rolldown_ecmascript_utils               = { version = "0.1.0", path = "./crates/rolldown_ecmascript_utils" }
rolldown_error                          = { version = "0.1.0", path = "./crates/rolldown_error" }
rolldown_fs                             = { version = "0.1.0", path = "./crates/rolldown_fs" }
rolldown_loader_utils                   = { version = "0.1.0", path = "./crates/rolldown_loader_utils" }
rolldown_plugin                         = { version = "0.1.0", path = "./crates/rolldown_plugin" }
rolldown_plugin_alias                   = { version = "0.1.0", path = "./crates/rolldown_plugin_alias/" }
rolldown_plugin_build_import_analysis   = { version = "0.1.0", path = "./crates/rolldown_plugin_build_import_analysis" }
rolldown_plugin_data_url                = { version = "0.1.0", path = "./crates/rolldown_plugin_data_url" }
rolldown_plugin_dynamic_import_vars     = { version = "0.0.1", path = "./crates/rolldown_plugin_dynamic_import_vars" }
rolldown_plugin_import_glob             = { version = "0.1.0", path = "./crates/rolldown_plugin_import_glob" }
rolldown_plugin_isolated_declaration    = { version = "0.1.0", path = "./crates/rolldown_plugin_isolated_declaration" }
rolldown_plugin_json                    = { version = "0.1.0", path = "./crates/rolldown_plugin_json" }
rolldown_plugin_load_fallback           = { version = "0.1.0", path = "./crates/rolldown_plugin_load_fallback" }
rolldown_plugin_manifest                = { version = "0.1.0", path = "./crates/rolldown_plugin_manifest" }
rolldown_plugin_module_federation       = { version = "0.1.0", path = "./crates/rolldown_plugin_module_federation" }
rolldown_plugin_module_preload_polyfill = { version = "0.1.0", path = "./crates/rolldown_plugin_module_preload_polyfill" }
rolldown_plugin_replace                 = { version = "0.1.0", path = "./crates/rolldown_plugin_replace" }
rolldown_plugin_transform               = { version = "0.1.0", path = "./crates/rolldown_plugin_transform" }
rolldown_plugin_vite_resolve            = { version = "0.1.0", path = "./crates/rolldown_plugin_vite_resolve" }
rolldown_plugin_wasm_fallback           = { version = "0.1.0", path = "./crates/rolldown_plugin_wasm_fallback" }
rolldown_plugin_wasm_helper             = { version = "0.1.0", path = "./crates/rolldown_plugin_wasm_helper" }
rolldown_resolver                       = { version = "0.1.0", path = "./crates/rolldown_resolver" }
rolldown_rstr                           = { version = "0.1.0", path = "./crates/rolldown_rstr" }
rolldown_sourcemap                      = { version = "0.1.0", path = "./crates/rolldown_sourcemap" }
rolldown_std_utils                      = { version = "0.1.0", path = "./crates/rolldown_std_utils" }
rolldown_testing                        = { version = "0.1.0", path = "./crates/rolldown_testing" }
rolldown_testing_config                 = { version = "0.1.0", path = "./crates/rolldown_testing_config" }
rolldown_tracing                        = { version = "0.1.0", path = "./crates/rolldown_tracing" }
rolldown_utils                          = { version = "0.1.0", path = "./crates/rolldown_utils" }
rolldown_workspace                      = { version = "0.1.0", path = "./crates/rolldown_workspace" }

anyhow              = "1.0.86"
append-only-vec     = { version = "0.1.5" }
arcstr              = "1.2.0"
ariadne             = { package = "rolldown-ariadne", version = "0.5.1" }
async-channel       = "2.3.1"
async-scoped        = { version = "0.9.0" }
async-trait         = "0.1.80"
base-encode         = "0.3.1"
base64-simd         = "0.8.0"
bitflags            = { version = "2.6.0" }
commondir           = "1.0.0"
cow-utils           = "0.1.3"
dashmap             = "6.0.0"
derive_more         = { version = "2.0.1", features = ["debug"] }
dunce               = "1.0.4"                                                                           # Normalize Windows paths to the most compatible format, avoiding UNC where possible
fast-glob           = "0.4.4"
futures             = "0.3.30"
glob                = "0.3.1"
heck                = { version = "0.5.0" }
indexmap            = "2.2.6"
infer               = "0.19.0"
insta               = "1.39.0"
itertools           = "0.14.0"
itoa                = "1.0.11"
json-strip-comments = "1.0.4"
jsonschema          = { version = "0.29.0", default-features = false }
memchr              = "2.7.2"
mimalloc-safe       = "0.1.49"
mime                = "0.3.17"
napi                = { version = "3.0.0-alpha.33", features = ["async", "anyhow"] }
napi-build          = { version = "2.1.5" }
napi-derive         = { version = "3.0.0-alpha.28", default-features = false, features = ["type-def"] }
nom                 = "8.0.0"
notify              = "8.0.0"
phf                 = "0.11.3"
rayon               = "1.10.0"
regex               = "1.10.5"
regress             = "0.10.0"
ropey               = { version = "1.6.1" }
rustc-hash          = "2.0.0"
schemars            = "0.8.21"
self_cell           = "1.0.4"
serde               = { version = "1.0.203", features = ["derive"] }
serde_json          = "1.0.117"
simdutf8            = { version = "0.1.5" }
smallvec            = "1.13.2"
string_wizard       = { path = "./crates/string_wizard", features = ["serde"] }
sugar_path          = { version = "1.2.0", features = ["cached_current_dir"] }
testing_macros      = "1.0.0"
tokio               = { version = "1.38.0", default-features = false }
tracing             = "0.1.40"
tracing-chrome      = "0.7.2"
tracing-subscriber  = { version = "0.3.18", default-features = false }
typedmap            = "0.6.0"
url                 = "2.5.4"
urlencoding         = "2.1.3"
vfs                 = "0.12.0"
xxhash-rust         = "0.8.10"


prettyplease = "0.2.29"
proc-macro2  = "1"
quote        = "1"
syn          = { version = "2", default-features = false }

# oxc crates with the same version
oxc = { version = "0.58.1", features = [
  "ast_visit",
  "transformer",
  "minifier",
  "mangler",
  "semantic",
  "codegen",
  "serialize",
  "isolated_declarations",
] }
oxc_parser_napi = { version = "0.58.1" }
oxc_transform_napi = { version = "0.58.1" }

# oxc crates in their own repos
# Versions must be relaxed for usage in oxc.
# Please update with `cargo update oxc_resolver oxc_sourcemap oxc_index`
oxc_index     = { version = "3", features = ["rayon", "serde"] }            # https://github.com/oxc-project/oxc-index-vec
oxc_resolver  = { version = "5", features = ["package_json_raw_json_api"] } # https://github.com/oxc-project/oxc-resolver
oxc_sourcemap = { version = "3" }                                           # https://github.com/oxc-project/oxc-sourcemap

[profile.release]
codegen-units = 1
debug         = false     # Set to `true` for debug information
lto           = "fat"
opt-level     = 3
strip         = "symbols" # Set to `false` for debug information

[patch.crates-io]
filetime = { git = "https://github.com/oligamiq/filetime.git" }<|MERGE_RESOLUTION|>--- conflicted
+++ resolved
@@ -17,11 +17,7 @@
 debug         = 'full'
 inherits      = "release"
 lto           = "thin"
-<<<<<<< HEAD
-opt-level     = 3
-=======
 opt-level     = "s"
->>>>>>> 0112ed80
 strip         = "none"
 
 [workspace.lints.clippy]
