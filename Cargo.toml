--- conflicted
+++ resolved
@@ -76,7 +76,6 @@
 single_match_else = "allow"
 
 [workspace.dependencies]
-<<<<<<< HEAD
 rolldown                            = { version = "0.1.0", path = "./crates/rolldown" }
 rolldown_common                     = { version = "0.0.1", path = "./crates/rolldown_common" }
 rolldown_ecmascript                 = { version = "0.1.0", path = "./crates/rolldown_ecmascript" }
@@ -84,6 +83,7 @@
 rolldown_fs                         = { version = "0.1.0", path = "./crates/rolldown_fs" }
 rolldown_loader_utils               = { version = "0.1.0", path = "./crates/rolldown_loader_utils" }
 rolldown_plugin                     = { version = "0.1.0", path = "./crates/rolldown_plugin" }
+rolldown_plugin_data_url            = { version = "0.1.0", path = "./crates/rolldown_plugin_data_url" }
 rolldown_plugin_dynamic_import_vars = { version = "0.0.1", path = "./crates/rolldown_plugin_dynamic_import_vars" }
 rolldown_plugin_glob_import         = { version = "0.0.1", path = "./crates/rolldown_plugin_glob_import" }
 rolldown_plugin_wasm                = { version = "0.0.1", path = "./crates/rolldown_plugin_wasm" }
@@ -94,25 +94,6 @@
 rolldown_testing_config             = { version = "0.0.1", path = "./crates/rolldown_testing_config" }
 rolldown_tracing                    = { version = "0.0.1", path = "./crates/rolldown_tracing" }
 rolldown_utils                      = { version = "0.0.1", path = "./crates/rolldown_utils" }
-=======
-rolldown                    = { version = "0.1.0", path = "./crates/rolldown" }
-rolldown_common             = { version = "0.0.1", path = "./crates/rolldown_common" }
-rolldown_ecmascript         = { version = "0.1.0", path = "./crates/rolldown_ecmascript" }
-rolldown_error              = { version = "0.0.1", path = "./crates/rolldown_error" }
-rolldown_fs                 = { version = "0.1.0", path = "./crates/rolldown_fs" }
-rolldown_loader_utils       = { version = "0.1.0", path = "./crates/rolldown_loader_utils" }
-rolldown_plugin             = { version = "0.1.0", path = "./crates/rolldown_plugin" }
-rolldown_plugin_data_url    = { version = "0.1.0", path = "./crates/rolldown_plugin_data_url" }
-rolldown_plugin_glob_import = { version = "0.0.1", path = "./crates/rolldown_plugin_glob_import" }
-rolldown_plugin_wasm        = { version = "0.0.1", path = "./crates/rolldown_plugin_wasm" }
-rolldown_resolver           = { version = "0.0.1", path = "./crates/rolldown_resolver" }
-rolldown_rstr               = { version = "0.0.1", path = "./crates/rolldown_rstr" }
-rolldown_sourcemap          = { version = "0.1.0", path = "./crates/rolldown_sourcemap" }
-rolldown_testing            = { version = "0.0.1", path = "./crates/rolldown_testing" }
-rolldown_testing_config     = { version = "0.0.1", path = "./crates/rolldown_testing_config" }
-rolldown_tracing            = { version = "0.0.1", path = "./crates/rolldown_tracing" }
-rolldown_utils              = { version = "0.0.1", path = "./crates/rolldown_utils" }
->>>>>>> 95b15b77
 
 anyhow             = "1.0.86"
 arcstr             = "1.2.0"
