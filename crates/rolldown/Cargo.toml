--- conflicted
+++ resolved
@@ -13,11 +13,7 @@
 
 [dependencies]
 anyhow                = { workspace = true }
-<<<<<<< HEAD
-bitflags              = "2.5.0"
-=======
 bitflags              = { workspace = true }
->>>>>>> 3cf75b8b
 dunce                 = { workspace = true }
 futures               = { workspace = true }
 indexmap              = { workspace = true }
