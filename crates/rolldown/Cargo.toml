--- conflicted
+++ resolved
@@ -19,11 +19,8 @@
 itertools          = { workspace = true }
 once_cell          = { workspace = true }
 oxc                = { workspace = true }
-<<<<<<< HEAD
+oxc_index          = { workspace = true }
 oxc_resolver       = { workspace = true }
-=======
-oxc_index          = { workspace = true }
->>>>>>> 73ae76c6
 regex              = { workspace = true }
 rolldown_common    = { workspace = true }
 rolldown_error     = { workspace = true }
