use rolldown::{Bundler, BundlerOptions, InputItem, SourceMapType, TreeshakeOptions};
use rolldown_testing::workspace;
use sugar_path::SugarPath;

// cargo run --example basic

#[tokio::main]
async fn main() {
  let mut bundler = Bundler::new(BundlerOptions {
    input: Some(vec![
<<<<<<< HEAD
      InputItem { name: Some("react-dom".to_string()), import: "./index.js".to_string() },
      // InputItem { name: Some("react".to_string()), import: "react".to_string() },
    ]),
    cwd: cwd.into(),
    treeshake: rolldown::TreeshakeOptions::Option(rolldown::TreeshakeInnerOptions {
      module_side_effects: rolldown::ModuleSideEffects::Boolean(true),
    }),
=======
      "./entry.js".to_string().into(),
      InputItem { import: "./other-entry.js".to_string(), ..Default::default() },
      InputItem { name: Some("third-entry".to_string()), import: "./third-entry.js".to_string() },
    ]),
    cwd: Some(workspace::crate_dir("rolldown").join("./examples/basic").normalize()),
>>>>>>> 964c5ee3
    sourcemap: Some(SourceMapType::File),
    ..Default::default()
  });

  let result = bundler.write().await.unwrap();
  assert!(result.errors.is_empty(), "failed to bundle: {:?}", result.errors);
}<|MERGE_RESOLUTION|>--- conflicted
+++ resolved
@@ -8,21 +8,20 @@
 async fn main() {
   let mut bundler = Bundler::new(BundlerOptions {
     input: Some(vec![
-<<<<<<< HEAD
       InputItem { name: Some("react-dom".to_string()), import: "./index.js".to_string() },
       // InputItem { name: Some("react".to_string()), import: "react".to_string() },
+      InputItem { name: Some("react-dom".to_string()), import: "react-dom".to_string() },
+      InputItem { name: Some("react".to_string()), import: "react".to_string() },
+      "./entry.js".to_string().into(),
+      InputItem { import: "./other-entry.js".to_string(), ..Default::default() },
+      InputItem { name: Some("third-entry".to_string()), import: "./third-entry.js".to_string() },
     ]),
     cwd: cwd.into(),
     treeshake: rolldown::TreeshakeOptions::Option(rolldown::TreeshakeInnerOptions {
       module_side_effects: rolldown::ModuleSideEffects::Boolean(true),
     }),
-=======
-      "./entry.js".to_string().into(),
-      InputItem { import: "./other-entry.js".to_string(), ..Default::default() },
-      InputItem { name: Some("third-entry".to_string()), import: "./third-entry.js".to_string() },
-    ]),
+    cwd: cwd.into(),
     cwd: Some(workspace::crate_dir("rolldown").join("./examples/basic").normalize()),
->>>>>>> 964c5ee3
     sourcemap: Some(SourceMapType::File),
     ..Default::default()
   });
