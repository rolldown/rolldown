use oxc::allocator::GetAddress;
use oxc::ast::MemberExpressionKind;
use oxc::ast::{
  AstKind,
  ast::{self, Expression, PropertyKey},
};
use rolldown_common::{AstScopes, EcmaModuleAstUsage};
use rolldown_ecmascript_utils::ExpressionExt;

use crate::ast_scanner::IdentifierReferenceKind;

use super::AstScanner;

#[derive(Debug, Clone, Copy, PartialEq, Eq)]
pub enum CommonJsAstType {
  // We don't need extra `module.exports` related type for now.
  ExportsPropWrite,
  ExportsRead,
  EsModuleFlag,
  Reexport,
}

impl<'me, 'ast: 'me> AstScanner<'me, 'ast> {
  #[allow(clippy::too_many_lines)]
  pub fn cjs_ast_analyzer(&mut self, ty: &CjsGlobalAssignmentType) -> Option<CommonJsAstType> {
    match ty {
      CjsGlobalAssignmentType::ModuleExportsAssignment => {
        self.ast_usage.insert(EcmaModuleAstUsage::ModuleRef);
      }
      CjsGlobalAssignmentType::ExportsAssignment => {
        self.ast_usage.insert(EcmaModuleAstUsage::ExportsRef);
      }
    }
    let cursor = self.visit_path.len() - 1;
    let parent = self.visit_path.get(cursor)?;
    let v = match parent {
      kind if kind.is_member_expression_kind() => match ty {
        // two scenarios:
        // 1. module.exports.__esModule = true;
        // 2. Object.defineProperty(module.exports, "__esModule", { value: true });
        CjsGlobalAssignmentType::ModuleExportsAssignment => {
          let member_expr = kind.as_member_expression_kind().unwrap();
          let property_name = member_expr.static_property_name()?;
          if property_name != "exports" {
            return None;
          }
          let parent_parent_kind = self.visit_path.get(cursor - 1)?;
          match parent_parent_kind {
            parent_parent_kind if parent_parent_kind.is_member_expression_kind() => {
              let parent_parent = kind.as_member_expression_kind().unwrap();
              self.check_assignment_target_property(&parent_parent, cursor - 1)
            }
            AstKind::Argument(arg) => self.check_object_define_property(arg, cursor - 1),
            AstKind::SimpleAssignmentTarget(target) => {
              let v = self.check_assignment_is_cjs_reexport(target, cursor - 1);
              if matches!(v, Some(CommonJsAstType::Reexport)) {
                self.ast_usage.insert(EcmaModuleAstUsage::IsCjsReexport);
              }
              v
            }
            _ => None,
          }
        }
        CjsGlobalAssignmentType::ExportsAssignment => {
          // one scenario:
          // 1. exports.__esModule = true;
          let member_expr = kind.as_member_expression_kind().unwrap();
          self.check_assignment_target_property(&member_expr, cursor)
        }
      },
      AstKind::Argument(arg) => {
        // one scenario:
        // 1. Object.defineProperty(exports, "__esModule", { value: true });
        self.check_object_define_property(arg, cursor)
      }
      _ => None,
    };
    if matches!(v, Some(CommonJsAstType::EsModuleFlag)) {
      self.ast_usage.insert(EcmaModuleAstUsage::EsModuleFlag);
    }
    v
  }

  /// Check if the argument is a valid `Object.defineProperty` call expression for `__esModule` flag.
  fn check_object_define_property(
    &self,
    arg: &ast::Argument<'_>,
    base_cursor: usize,
  ) -> Option<CommonJsAstType> {
    let call_expr = self.visit_path.get(base_cursor - 1)?.as_call_expression()?;

    let first = call_expr.arguments.first()?;
    let is_same_member_expr = arg.address() == first.address();
    if !is_same_member_expr {
      return None;
    }
    is_object_define_property_es_module(&self.result.symbol_ref_db.ast_scopes, call_expr)
  }

  /// Check if the member expression is a valid assignment target for `__esModule` flag.
  fn check_assignment_target_property(
    &mut self,
    member_expr: &MemberExpressionKind,
    base_cursor: usize,
  ) -> Option<CommonJsAstType> {
    let static_property_name = member_expr.static_property_name();
    if static_property_name.is_none() {
      self.ast_usage.remove(EcmaModuleAstUsage::AllStaticExportPropertyAccess);
    }
<<<<<<< HEAD
    let is_es_module_flag_prop = static_property_name == Some("__esModule");
    // return Some(CommonJsAstType::ExportsPropWrite);
    // }
=======
    let is_es_module_flag_prop =
      static_property_name.is_some_and(|atom| atom.as_str() == "__esModule");
>>>>>>> 0b791dba

    match self.visit_path.get(base_cursor - 1)?.as_simple_assignment_target() {
      Some(_) => {
        if !is_es_module_flag_prop {
          return Some(CommonJsAstType::ExportsPropWrite);
        }
      }
      None => {
        return None;
      }
<<<<<<< HEAD
    };
=======
    }
>>>>>>> 0b791dba
    self.visit_path.get(base_cursor - 2)?.as_assignment_target()?;

    let assignment_expr = self.visit_path.get(base_cursor - 3)?.as_assignment_expression()?;

    let ast::Expression::BooleanLiteral(bool_lit) = &assignment_expr.right else {
      return None;
    };
    bool_lit.value.then_some(CommonJsAstType::EsModuleFlag)
  }

  /// check if the `module` is used as : module.exports = require('mod');
  fn check_assignment_is_cjs_reexport(
    &self,
    _target: &ast::SimpleAssignmentTarget<'_>,
    base_cursor: usize,
  ) -> Option<CommonJsAstType> {
    self.visit_path.get(base_cursor - 1)?.as_assignment_target()?;

    let assignment_expr = self.visit_path.get(base_cursor - 2)?.as_assignment_expression()?;
    let ast::Expression::CallExpression(call_expr) = &assignment_expr.right else {
      return None;
<<<<<<< HEAD
    };
    let Some(callee) = call_expr.callee.as_identifier() else {
      return None;
=======
>>>>>>> 0b791dba
    };
    let callee = call_expr.callee.as_identifier()?;

    if !(callee.name == "require"
      && matches!(self.resolve_identifier_reference(callee), IdentifierReferenceKind::Global,)
      && call_expr.arguments.len() == 1)
    {
      return None;
    }
    call_expr
      .arguments
      .first()?
      .as_expression()?
      .as_string_literal()
      .is_some()
      .then_some(CommonJsAstType::Reexport)
  }
}

pub enum CjsGlobalAssignmentType {
  ModuleExportsAssignment,
  ExportsAssignment,
}

/// check if the `CallExpression` is Object.defineProperty(exports, "__esModule", { value: true });
pub fn is_object_define_property_es_module(
  scope: &AstScopes,
  call_expr: &ast::CallExpression<'_>,
) -> Option<CommonJsAstType> {
  let callee = call_expr.callee.as_member_expression()?;
  let callee_object = callee.object().as_identifier()?;
  // Check if it is global variable `Object`.
  if !scope.is_unresolved(callee_object.reference_id()) {
    return None;
  }
  let key_eq_object = callee_object.name == "Object";
  let property_eq_define_property = callee.static_property_name()? == "defineProperty";
  if !(key_eq_object && property_eq_define_property) {
    return Some(CommonJsAstType::ExportsRead);
  }
  let first = call_expr.arguments.first()?.as_expression()?.as_identifier()?;

  if !scope.is_unresolved(first.reference_id()) || first.name != "exports" {
    return None;
  }

  let second = call_expr.arguments.get(1)?;
  let is_es_module = second
    .as_expression()
    .and_then(|item| item.as_string_literal())
    .is_some_and(|item| item.value == "__esModule");
  if !is_es_module {
    return Some(CommonJsAstType::ExportsRead);
  }
  let third = call_expr.arguments.get(2)?;
  let ret = third
    .as_expression()
    .and_then(|item| match item {
      Expression::ObjectExpression(expr) => Some(expr),
      _ => None,
    })
    .is_some_and(|obj_expr| match obj_expr.properties.as_slice() {
      [ast::ObjectPropertyKind::ObjectProperty(kind)] => match (&kind.key, &kind.value) {
        (PropertyKey::StaticIdentifier(id), Expression::BooleanLiteral(bool_lit)) => {
          id.name == "value" && bool_lit.value
        }
        _ => false,
      },
      _ => false,
    });
  if ret { Some(CommonJsAstType::EsModuleFlag) } else { Some(CommonJsAstType::ExportsRead) }
}<|MERGE_RESOLUTION|>--- conflicted
+++ resolved
@@ -107,14 +107,8 @@
     if static_property_name.is_none() {
       self.ast_usage.remove(EcmaModuleAstUsage::AllStaticExportPropertyAccess);
     }
-<<<<<<< HEAD
-    let is_es_module_flag_prop = static_property_name == Some("__esModule");
-    // return Some(CommonJsAstType::ExportsPropWrite);
-    // }
-=======
     let is_es_module_flag_prop =
       static_property_name.is_some_and(|atom| atom.as_str() == "__esModule");
->>>>>>> 0b791dba
 
     match self.visit_path.get(base_cursor - 1)?.as_simple_assignment_target() {
       Some(_) => {
@@ -125,11 +119,7 @@
       None => {
         return None;
       }
-<<<<<<< HEAD
-    };
-=======
-    }
->>>>>>> 0b791dba
+    }
     self.visit_path.get(base_cursor - 2)?.as_assignment_target()?;
 
     let assignment_expr = self.visit_path.get(base_cursor - 3)?.as_assignment_expression()?;
@@ -151,12 +141,6 @@
     let assignment_expr = self.visit_path.get(base_cursor - 2)?.as_assignment_expression()?;
     let ast::Expression::CallExpression(call_expr) = &assignment_expr.right else {
       return None;
-<<<<<<< HEAD
-    };
-    let Some(callee) = call_expr.callee.as_identifier() else {
-      return None;
-=======
->>>>>>> 0b791dba
     };
     let callee = call_expr.callee.as_identifier()?;
 
