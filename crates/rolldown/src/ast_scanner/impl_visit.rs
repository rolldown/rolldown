--- conflicted
+++ resolved
@@ -1,13 +1,11 @@
 use oxc::{
-<<<<<<< HEAD
   ast::{
     ast::{Expression, IdentifierReference, MemberExpression},
     visit::walk,
     Visit,
   },
-=======
+  ast::{ast::IdentifierReference, visit::walk, Visit},
   ast::{ast::IdentifierReference, visit::walk, Trivias, Visit},
->>>>>>> 0e6afa2f
   codegen::{self, Codegen, CodegenOptions, Gen},
 };
 use rolldown_common::ImportKind;
