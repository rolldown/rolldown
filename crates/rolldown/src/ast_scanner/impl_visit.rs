use oxc::{
  ast::{
    ast::{Expression, IdentifierReference, MemberExpression},
    visit::walk,
<<<<<<< HEAD
    Visit,
=======
    Trivias, Visit,
>>>>>>> 3cf75b8b
  },
  codegen::{self, Codegen, CodegenOptions, Gen},
  semantic::SymbolId,
};
use rolldown_common::ImportKind;

use crate::utils::call_expression_ext::CallExpressionExt;

use super::{side_effect_detector::SideEffectDetector, AstScanner};

impl<'me> AstScanner<'me> {
  /// resolve the symbol from the identifier reference, and return if it is a top level symbol
  fn resolve_identifier_reference(
    &mut self,
    symbol_id: Option<SymbolId>,
    ident: &IdentifierReference,
  ) -> Option<SymbolId> {
    match symbol_id {
      Some(symbol_id) if self.is_top_level(symbol_id) => Some(symbol_id),
      None => {
        if ident.name == "module" {
          self.used_module_ref = true;
        }
        if ident.name == "exports" {
          self.used_exports_ref = true;
        }
        if ident.name == "eval" {
          self.result.warnings.push(
            BuildError::eval(self.file_path.to_string(), Arc::clone(self.source), ident.span)
              .with_severity_warning(),
          );
        }
        None
      }
      _ => None,
    }
  }
}

impl<'me, 'ast> Visit<'ast> for AstScanner<'me> {
  fn visit_program(&mut self, program: &oxc::ast::ast::Program<'ast>) {
    for (idx, stmt) in program.body.iter().enumerate() {
      self.current_stmt_info.stmt_idx = Some(idx);
      self.current_stmt_info.side_effect =
        SideEffectDetector::new(self.scopes, self.source, self.trivias)
          .detect_side_effect_of_stmt(stmt);

      if cfg!(debug_assertions) {
        let mut codegen = Codegen::<false>::new(
          "",
          "",
          Trivias::default(),
          CodegenOptions {
            enable_typescript: true,
            enable_source_map: false,
            preserve_annotate_comments: false,
          },
        );
        stmt.gen(&mut codegen, codegen::Context::default());
        self.current_stmt_info.debug_label = Some(codegen.into_source_text());
      }

      self.visit_statement(stmt);
      self.result.stmt_infos.add_stmt_info(std::mem::take(&mut self.current_stmt_info));
    }
  }

  fn visit_binding_identifier(&mut self, ident: &oxc::ast::ast::BindingIdentifier) {
    let symbol_id = ident.symbol_id.get().unwrap();
    if self.is_top_level(symbol_id) {
      self.add_declared_id(symbol_id);
    }
    self.try_diagnostic_forbid_const_assign(symbol_id);
  }

  fn visit_member_expression(&mut self, expr: &MemberExpression<'ast>) {
<<<<<<< HEAD
    let top_level_member_expr = match expr {
      MemberExpression::ComputedMemberExpression(expr) => {
        self.visit_computed_member_expression(expr);
        None
      }
=======
    match expr {
>>>>>>> 3cf75b8b
      MemberExpression::StaticMemberExpression(inner_expr) => {
        let mut chain = vec![];
        let mut cur = inner_expr;
        let top_level_symbol = loop {
          chain.push(cur.property.clone());
          match &cur.object {
            Expression::StaticMemberExpression(expr) => {
              cur = expr;
            }
            Expression::Identifier(ident) => {
              let symbol_id = self.resolve_symbol_from_reference(ident);
              let resolved_top_level = self.resolve_identifier_reference(symbol_id, ident);
              break resolved_top_level;
            }
            _ => break None,
          }
        };
        chain.reverse();
        let chain = chain.into_iter().map(|ident| ident.name.as_str().into()).collect::<Vec<_>>();
<<<<<<< HEAD
        if let Some(symbol_id) = top_level_symbol {
          Some((symbol_id, chain))
        } else {
          self.visit_expression(&cur.object);
          None
        }
      }
      MemberExpression::PrivateFieldExpression(expr) => {
        self.visit_private_field_expression(expr);
        None
      }
    };
    if let Some((symbol_id, chains)) = top_level_member_expr {
      self.add_member_expr_reference(symbol_id, chains);
    }
=======

        if let Some(symbol_id) = top_level_symbol {
          self.add_member_expr_reference(symbol_id, chain);
          return;
        }
      }
      _ => {}
    };
    walk::walk_member_expression(self, expr);
  }

  fn visit_identifier_reference(&mut self, ident: &IdentifierReference) {
    let symbol_id = self.resolve_symbol_from_reference(ident);
    if let Some(resolved_symbol_id) = self.resolve_identifier_reference(symbol_id, ident) {
      self.add_referenced_symbol(resolved_symbol_id);
    };
>>>>>>> 3cf75b8b
  }

  fn visit_identifier_reference(&mut self, ident: &IdentifierReference) {
    let symbol_id = self.resolve_symbol_from_reference(ident);
    if let Some(resolved_symbol_id) = self.resolve_identifier_reference(symbol_id, ident) {
      self.add_referenced_symbol(resolved_symbol_id);
    };
  }

  fn visit_statement(&mut self, stmt: &oxc::ast::ast::Statement<'ast>) {
    if let Some(decl) = stmt.as_module_declaration() {
      self.scan_module_decl(decl);
    }
    walk::walk_statement(self, stmt);
  }

  fn visit_import_expression(&mut self, expr: &oxc::ast::ast::ImportExpression<'ast>) {
    if let oxc::ast::ast::Expression::StringLiteral(request) = &expr.source {
      let id = self.add_import_record(&request.value, ImportKind::DynamicImport);
      self.result.imports.insert(expr.span, id);
    }
    walk::walk_import_expression(self, expr);
  }

  fn visit_call_expression(&mut self, expr: &oxc::ast::ast::CallExpression<'ast>) {
    if expr.is_global_require_call(self.scopes) {
      if let Some(oxc::ast::ast::Argument::StringLiteral(request)) = &expr.arguments.first() {
        let id = self.add_import_record(&request.value, ImportKind::Require);
        self.result.imports.insert(expr.span, id);
      }
    }

    walk::walk_call_expression(self, expr);
  }
}<|MERGE_RESOLUTION|>--- conflicted
+++ resolved
@@ -2,49 +2,15 @@
   ast::{
     ast::{Expression, IdentifierReference, MemberExpression},
     visit::walk,
-<<<<<<< HEAD
-    Visit,
-=======
     Trivias, Visit,
->>>>>>> 3cf75b8b
   },
   codegen::{self, Codegen, CodegenOptions, Gen},
-  semantic::SymbolId,
 };
 use rolldown_common::ImportKind;
 
 use crate::utils::call_expression_ext::CallExpressionExt;
 
 use super::{side_effect_detector::SideEffectDetector, AstScanner};
-
-impl<'me> AstScanner<'me> {
-  /// resolve the symbol from the identifier reference, and return if it is a top level symbol
-  fn resolve_identifier_reference(
-    &mut self,
-    symbol_id: Option<SymbolId>,
-    ident: &IdentifierReference,
-  ) -> Option<SymbolId> {
-    match symbol_id {
-      Some(symbol_id) if self.is_top_level(symbol_id) => Some(symbol_id),
-      None => {
-        if ident.name == "module" {
-          self.used_module_ref = true;
-        }
-        if ident.name == "exports" {
-          self.used_exports_ref = true;
-        }
-        if ident.name == "eval" {
-          self.result.warnings.push(
-            BuildError::eval(self.file_path.to_string(), Arc::clone(self.source), ident.span)
-              .with_severity_warning(),
-          );
-        }
-        None
-      }
-      _ => None,
-    }
-  }
-}
 
 impl<'me, 'ast> Visit<'ast> for AstScanner<'me> {
   fn visit_program(&mut self, program: &oxc::ast::ast::Program<'ast>) {
@@ -83,15 +49,7 @@
   }
 
   fn visit_member_expression(&mut self, expr: &MemberExpression<'ast>) {
-<<<<<<< HEAD
-    let top_level_member_expr = match expr {
-      MemberExpression::ComputedMemberExpression(expr) => {
-        self.visit_computed_member_expression(expr);
-        None
-      }
-=======
     match expr {
->>>>>>> 3cf75b8b
       MemberExpression::StaticMemberExpression(inner_expr) => {
         let mut chain = vec![];
         let mut cur = inner_expr;
@@ -111,23 +69,6 @@
         };
         chain.reverse();
         let chain = chain.into_iter().map(|ident| ident.name.as_str().into()).collect::<Vec<_>>();
-<<<<<<< HEAD
-        if let Some(symbol_id) = top_level_symbol {
-          Some((symbol_id, chain))
-        } else {
-          self.visit_expression(&cur.object);
-          None
-        }
-      }
-      MemberExpression::PrivateFieldExpression(expr) => {
-        self.visit_private_field_expression(expr);
-        None
-      }
-    };
-    if let Some((symbol_id, chains)) = top_level_member_expr {
-      self.add_member_expr_reference(symbol_id, chains);
-    }
-=======
 
         if let Some(symbol_id) = top_level_symbol {
           self.add_member_expr_reference(symbol_id, chain);
@@ -137,14 +78,6 @@
       _ => {}
     };
     walk::walk_member_expression(self, expr);
-  }
-
-  fn visit_identifier_reference(&mut self, ident: &IdentifierReference) {
-    let symbol_id = self.resolve_symbol_from_reference(ident);
-    if let Some(resolved_symbol_id) = self.resolve_identifier_reference(symbol_id, ident) {
-      self.add_referenced_symbol(resolved_symbol_id);
-    };
->>>>>>> 3cf75b8b
   }
 
   fn visit_identifier_reference(&mut self, ident: &IdentifierReference) {
