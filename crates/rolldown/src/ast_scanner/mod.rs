mod cjs_ast_analyzer;
pub mod dynamic_import;
mod hmr;
pub mod impl_visit;
mod import_assign_analyzer;
mod new_url;
pub mod side_effect_detector;

use arcstr::ArcStr;
use oxc::ast::{AstKind, ast};
use oxc::semantic::{Reference, ScopeFlags, ScopeId, Scoping};
use oxc::span::SPAN;
use oxc::{
  ast::{
    Comment,
    ast::{
      ExportAllDeclaration, ExportDefaultDeclaration, ExportNamedDeclaration, IdentifierReference,
      ImportDeclaration, ModuleDeclaration, Program,
    },
  },
  ast_visit::Visit,
  semantic::SymbolId,
  span::{CompactStr, GetSpan, Span},
};
use oxc_index::IndexVec;
use rolldown_common::dynamic_import_usage::{DynamicImportExportsUsage, DynamicImportUsageInfo};
use rolldown_common::{
  EcmaModuleAstUsage, ExportsKind, HmrInfo, ImportKind, ImportRecordIdx, ImportRecordMeta,
  LocalExport, MemberExprRef, ModuleDefFormat, ModuleId, ModuleIdx, NamedImport, RawImportRecord,
  Specifier, StmtInfo, StmtInfos, StmtSideEffect, SymbolRef, SymbolRefDbForModule, SymbolRefFlags,
  TaggedSymbolRef, ThisExprReplaceKind,
};
use rolldown_ecmascript_utils::{BindingIdentifierExt, BindingPatternExt};
use rolldown_error::{BuildDiagnostic, BuildResult, CjsExportSpan};
use rolldown_rstr::Rstr;
use rolldown_std_utils::PathExt;
use rolldown_utils::concat_string;
use rolldown_utils::ecmascript::legitimize_identifier_name;
use rolldown_utils::indexmap::FxIndexMap;
use rustc_hash::{FxHashMap, FxHashSet};
use std::borrow::Cow;
use sugar_path::SugarPath;

use crate::SharedOptions;

// TODO: Not sure if this necessary to match the module request.
// If we found it cause high false positive, we could add a extra step to match it package name as
// well.
static ENABLED_CJS_NAMESPACE_MERGING_MODULE_REQUEST: [&str; 3] =
  ["this-is-only-used-for-testing", "react", "react/jsx-runtime"];

#[derive(Debug)]
pub struct ScanResult {
  /// Using `IndexMap` to make sure the order of the named imports always sorted by the span of the
  /// module
  pub named_imports: FxIndexMap<SymbolRef, NamedImport>,
  pub named_exports: FxHashMap<Rstr, LocalExport>,
  /// Used to store all exports in commonjs module, why not reuse `named_exports`?
  /// Because It is legal to use commonjs exports syntax in a es module, here is an example:
  /// ```js
  /// export const foo = 1;
  /// exports.foo = 20;
  /// ```
  /// Although the `exports.foo` will just be treated as a global variable assign, if we reused
  /// `named_exports`, the `foo` will be overridden by the `exports.foo` and cause a bug(Because we
  /// may not know if it is a esm at the time, a simple case would be swap the order of two export
  /// stmt).
  pub commonjs_exports: FxHashMap<Rstr, LocalExport>,
  pub stmt_infos: StmtInfos,
  pub import_records: IndexVec<ImportRecordIdx, RawImportRecord>,
  pub default_export_ref: SymbolRef,
  /// Represents [Module Namespace Object](https://tc39.es/ecma262/#sec-module-namespace-exotic-objects)
  pub namespace_object_ref: SymbolRef,
  pub imports: FxHashMap<Span, ImportRecordIdx>,
  pub dummy_record_set: FxHashSet<Span>,
  pub exports_kind: ExportsKind,
  pub warnings: Vec<BuildDiagnostic>,
  pub errors: Vec<BuildDiagnostic>,
  pub has_eval: bool,
  pub ast_usage: EcmaModuleAstUsage,
  pub symbol_ref_db: SymbolRefDbForModule,
  /// https://github.com/evanw/esbuild/blob/d34e79e2a998c21bb71d57b92b0017ca11756912/internal/js_parser/js_parser_lower_class.go#L2277-L2283
  /// used for check if current class decl symbol was referenced in its class scope
  /// We needs to record the info in ast scanner since after that the ast maybe touched, etc
  /// (naming deconflict)
  pub self_referenced_class_decl_symbol_ids: FxHashSet<SymbolId>,
  /// hashbang only works if it's literally the first character.So we need to generate it in chunk
  /// level rather than module level, or a syntax error will be raised if there are multi modules
  /// has hashbang. Storing the span of hashbang used for hashbang codegen in chunk level
  pub hashbang_range: Option<Span>,
  pub has_star_exports: bool,
  /// we don't know the ImportRecord related ModuleIdx yet, so use ImportRecordIdx as key
  /// temporarily
  pub dynamic_import_rec_exports_usage: FxHashMap<ImportRecordIdx, DynamicImportExportsUsage>,
  /// `new URL('...', import.meta.url)`
  pub new_url_references: FxHashMap<Span, ImportRecordIdx>,
  pub this_expr_replace_map: FxHashMap<Span, ThisExprReplaceKind>,
  pub hmr_info: HmrInfo,
  pub hmr_hot_ref: Option<SymbolRef>,
  pub directive_range: Vec<Span>,
}

pub struct AstScanner<'me, 'ast> {
  idx: ModuleIdx,
  source: &'me ArcStr,
  module_type: ModuleDefFormat,
  id: &'me ModuleId,
  comments: &'me oxc::allocator::Vec<'me, Comment>,
  current_stmt_info: StmtInfo,
  result: ScanResult,
  esm_export_keyword: Option<Span>,
  esm_import_keyword: Option<Span>,
  /// cjs ident span used for emit `commonjs_variable_in_esm` warning
  cjs_exports_ident: Option<Span>,
  cjs_module_ident: Option<Span>,
  /// Whether the module is a commonjs module
  /// The reason why we can't reuse `cjs_exports_ident` and `cjs_module_ident` is that
  /// any `module` or `exports` in the top-level scope should be treated as a commonjs module.
  /// `cjs_exports_ident` and `cjs_module_ident` only only recorded when they are appear in
  /// lhs of AssignmentExpression
  ast_usage: EcmaModuleAstUsage,
  cur_class_decl: Option<SymbolId>,
  visit_path: Vec<AstKind<'ast>>,
  scope_stack: Vec<Option<ScopeId>>,
  options: &'me SharedOptions,
  dynamic_import_usage_info: DynamicImportUsageInfo,
  ignore_comment: &'static str,
  /// "top level" `this` AstNode range in source code
  top_level_this_expr_set: FxHashSet<Span>,
  /// A flag to resolve `this` appear with propertyKey in class
  is_nested_this_inside_class: bool,
  /// Used in commonjs module it self
  self_used_cjs_named_exports: FxHashSet<Rstr>,
}

impl<'me, 'ast: 'me> AstScanner<'me, 'ast> {
  #[allow(clippy::too_many_arguments)]
  pub fn new(
    idx: ModuleIdx,
    scoping: Scoping,
    repr_name: &'me str,
    module_type: ModuleDefFormat,
    source: &'me ArcStr,
    file_path: &'me ModuleId,
    comments: &'me oxc::allocator::Vec<'me, Comment>,
    options: &'me SharedOptions,
  ) -> Self {
    let root_scope_id = scoping.root_scope_id();
    let mut symbol_ref_db = SymbolRefDbForModule::new(scoping, idx, root_scope_id);
    // This is used for converting "export default foo;" => "var default_symbol = foo;"
    let legitimized_repr_name = legitimize_identifier_name(repr_name);
    let default_export_ref = symbol_ref_db
      .create_facade_root_symbol_ref(&concat_string!(legitimized_repr_name, "_default"));

    let name = concat_string!(legitimized_repr_name, "_exports");
    let namespace_object_ref = symbol_ref_db.create_facade_root_symbol_ref(&name);

    let hmr_hot_ref = options.experimental.hmr.as_ref().map(|_| {
      symbol_ref_db.create_facade_root_symbol_ref(&concat_string!(legitimized_repr_name, "_hot"))
    });

    let result = ScanResult {
      named_imports: FxIndexMap::default(),
      named_exports: FxHashMap::default(),
      stmt_infos: {
        let mut stmt_infos = StmtInfos::default();
        // The first `StmtInfo` is used to represent the statement that declares and constructs Module Namespace Object
        stmt_infos.push(StmtInfo::default());
        stmt_infos
      },
      import_records: IndexVec::new(),
      default_export_ref,
      namespace_object_ref,
      imports: FxHashMap::default(),
      exports_kind: ExportsKind::None,
      warnings: Vec::new(),
      has_eval: false,
      errors: Vec::new(),
      ast_usage: EcmaModuleAstUsage::empty(),
      symbol_ref_db,
      self_referenced_class_decl_symbol_ids: FxHashSet::default(),
      hashbang_range: None,
      has_star_exports: false,
      dynamic_import_rec_exports_usage: FxHashMap::default(),
      new_url_references: FxHashMap::default(),
      this_expr_replace_map: FxHashMap::default(),
      hmr_info: HmrInfo::default(),
      hmr_hot_ref,
      directive_range: vec![],
      dummy_record_set: FxHashSet::default(),
      commonjs_exports: FxHashMap::default(),
    };

    Self {
      idx,
      current_stmt_info: StmtInfo::default(),
      result,
      esm_export_keyword: None,
      esm_import_keyword: None,
      module_type,
      cjs_module_ident: None,
      cjs_exports_ident: None,
      source,
      id: file_path,
      comments,
      ast_usage: EcmaModuleAstUsage::empty()
        .union(EcmaModuleAstUsage::AllStaticExportPropertyAccess),
      cur_class_decl: None,
      visit_path: vec![],
      ignore_comment: options.experimental.get_ignore_comment(),
      options,
      scope_stack: vec![],
      dynamic_import_usage_info: DynamicImportUsageInfo::default(),
      top_level_this_expr_set: FxHashSet::default(),
      is_nested_this_inside_class: false,
      self_used_cjs_named_exports: FxHashSet::from_iter(["__esModule".into()]),
    }
  }

  /// if current visit path is top level
  pub fn is_valid_tla_scope(&self) -> bool {
    self.scope_stack.iter().rev().filter_map(|item| *item).all(|scope| {
      let flag = self.result.symbol_ref_db.scoping().scope_flags(scope);
      flag.is_block() || flag.is_top()
    })
  }

  pub fn is_root_scope(&self) -> bool {
    self.scope_stack.iter().rev().filter_map(|item| *item).all(|scope| {
      let flag = self.result.symbol_ref_db.scoping().scope_flags(scope);
      flag.is_top()
    })
  }

  pub fn scan(mut self, program: &Program<'ast>) -> BuildResult<ScanResult> {
    self.visit_program(program);
    let mut exports_kind = ExportsKind::None;

    if self.esm_export_keyword.is_some() {
      exports_kind = ExportsKind::Esm;
      if let Some(start) = self.cjs_module_ident {
        self.result.warnings.push(
          BuildDiagnostic::commonjs_variable_in_esm(
            self.id.to_string(),
            self.source.clone(),
            // SAFETY: we checked at the beginning
            self.esm_export_keyword.expect("should have start offset"),
            CjsExportSpan::Module(start),
          )
          .with_severity_warning(),
        );
      }
      if let Some(start) = self.cjs_exports_ident {
        self.result.warnings.push(
          BuildDiagnostic::commonjs_variable_in_esm(
            self.id.to_string(),
            self.source.clone(),
            // SAFETY: we checked at the beginning
            self.esm_export_keyword.expect("should have start offset"),
            CjsExportSpan::Exports(start),
          )
          .with_severity_warning(),
        );
      }
    } else if self.ast_usage.intersects(EcmaModuleAstUsage::ModuleOrExports) {
      exports_kind = ExportsKind::CommonJs;
    } else {
      // TODO(hyf0): Should add warnings if the module type doesn't satisfy the exports kind.
      match self.module_type {
        ModuleDefFormat::CJS | ModuleDefFormat::CjsPackageJson | ModuleDefFormat::Cts => {
          exports_kind = ExportsKind::CommonJs;
        }
        ModuleDefFormat::EsmMjs | ModuleDefFormat::EsmPackageJson | ModuleDefFormat::EsmMts => {
          exports_kind = ExportsKind::Esm;
        }
        ModuleDefFormat::Unknown => {
          if self.esm_import_keyword.is_some() {
            exports_kind = ExportsKind::Esm;
          }
        }
      }
    }
    // Filtering out all facade export like `exports.test = 1`,
    // It is legal to use commonjs exports syntax in a es module, although
    // they will be treated as normal global variable assign.
    if matches!(exports_kind, ExportsKind::Esm) {
      self.result.commonjs_exports.clear();
    }

    self.result.exports_kind = exports_kind;

    // If some commonjs module facade exports was used locally, we need to explicitly mark them as
    // has side effects, so that they should not be removed in linking stage.
<<<<<<< HEAD
    for name in self.self_used_cjs_named_exports.iter() {
=======
    for name in &self.self_used_cjs_named_exports {
>>>>>>> 0b791dba
      if let Some(resolved) = self.result.commonjs_exports.get(name) {
        let stmt_info_idx_list =
          self.result.stmt_infos.declared_stmts_by_symbol(&resolved.referenced).to_vec();
        for idx in stmt_info_idx_list {
          self.result.stmt_infos[idx].side_effect = StmtSideEffect::Unknown;
        }
      }
    }

    if self.options.is_hmr_enabled() && exports_kind.is_commonjs() {
      // https://github.com/rolldown/rolldown/issues/4129
      // For cjs module with hmr enabled, bundler will generates code that references `module`.
      self.ast_usage.insert(EcmaModuleAstUsage::ModuleRef);
    }

    if cfg!(debug_assertions) {
      use rustc_hash::FxHashSet;
      let mut scanned_symbols_in_root_scope = self
        .result
        .stmt_infos
        .iter()
<<<<<<< HEAD
        .flat_map(|stmt_info| stmt_info.declared_symbols.iter().map(|item| item.inner()))
=======
        .flat_map(|stmt_info| {
          stmt_info.declared_symbols.iter().map(rolldown_common::TaggedSymbolRef::inner)
        })
>>>>>>> 0b791dba
        .collect::<FxHashSet<_>>();
      for (name, symbol_id) in self
        .result
        .symbol_ref_db
        .scoping()
        .get_bindings(self.result.symbol_ref_db.scoping().root_scope_id())
      {
        let symbol_ref: SymbolRef = (self.idx, *symbol_id).into();
        let scope_id = self.result.symbol_ref_db.symbol_scope_id(*symbol_id);
        if !scanned_symbols_in_root_scope.remove(&symbol_ref) {
          return Err(anyhow::format_err!(
            "Symbol ({name:?}, {symbol_id:?}, {scope_id:?}) is declared in the top-level scope but doesn't get scanned by the scanner",
          ))?;
        }
      }
    }
    self.result.ast_usage = self.ast_usage;
    Ok(self.result)
  }

  fn set_esm_export_keyword(&mut self, span: Span) {
    self.esm_export_keyword.get_or_insert(span);
  }

  fn declare_normal_symbol_ref(&mut self, id: SymbolId) {
    self.current_stmt_info.declared_symbols.push(TaggedSymbolRef::Normal((self.idx, id).into()));
  }

  fn declare_link_only_symbol_ref(&mut self, id: SymbolId) {
    self.current_stmt_info.declared_symbols.push(TaggedSymbolRef::LinkOnly((self.idx, id).into()));
  }

  fn get_root_binding(&self, name: &str) -> Option<SymbolId> {
    self.result.symbol_ref_db.scoping().get_root_binding(name)
  }

  /// `is_dummy` means if it the import record is created during ast transformation.
  fn add_import_record(
    &mut self,
    module_request: &str,
    kind: ImportKind,
    span: Span,
    init_meta: ImportRecordMeta,
  ) -> ImportRecordIdx {
    // If 'foo' in `import ... from 'foo'` is finally a commonjs module, we will convert the import statement
    // to `var import_foo = __toESM(require_foo())`, so we create a symbol for `import_foo` here. Notice that we
    // just create the symbol. If the symbol is finally used would be determined in the linking stage.
    let namespace_ref: SymbolRef =
      self.result.symbol_ref_db.create_facade_root_symbol_ref(&concat_string!(
        "#LOCAL_NAMESPACE_IN_",
        itoa::Buffer::new().format(self.current_stmt_info.stmt_idx.unwrap_or_default().raw()),
        "#"
      ));
    let mut rec = RawImportRecord::new(
      Rstr::from(module_request),
      kind,
      namespace_ref,
      span,
      None,
      // The first index stmt is reserved for the facade statement that constructs Module Namespace
      // Object
      self.current_stmt_info.stmt_idx.map(|idx| idx + 1),
    )
    .with_meta(init_meta);

    // TODO: maybe we could make it configurable?
    if matches!(rec.kind, ImportKind::Import)
      && ENABLED_CJS_NAMESPACE_MERGING_MODULE_REQUEST.contains(&module_request)
    {
      rec.meta.insert(ImportRecordMeta::SAFELY_MERGE_CJS_NS);
    }

    #[allow(clippy::case_sensitive_file_extension_comparisons)]
    if self.options.experimental.vite_mode.unwrap_or_default() && module_request.ends_with(".json")
    {
      rec.meta.insert(ImportRecordMeta::JSON_MODULE);
    }

    let id = self.result.import_records.push(rec);
    self.current_stmt_info.import_records.push(id);
    id
  }

  fn add_named_import(
    &mut self,
    local: SymbolId,
    imported: &str,
    record_id: ImportRecordIdx,
    span_imported: Span,
  ) {
    self.result.named_imports.insert(
      (self.idx, local).into(),
      NamedImport {
        imported: Rstr::new(imported).into(),
        imported_as: (self.idx, local).into(),
        span_imported,
        record_id,
      },
    );
  }

  fn add_star_import(&mut self, local: SymbolId, record_id: ImportRecordIdx, span_imported: Span) {
    self.result.named_imports.insert(
      (self.idx, local).into(),
      NamedImport {
        imported: Specifier::Star,
        imported_as: (self.idx, local).into(),
        record_id,
        span_imported,
      },
    );
  }

  fn add_local_export(&mut self, export_name: &str, local: SymbolId, span: Span) {
    let symbol_ref: SymbolRef = (self.idx, local).into();

    let is_const = self.result.symbol_ref_db.scoping().symbol_flags(local).is_const_variable();

    // If there is any write reference to the local variable, it is reassigned.
    let is_reassigned =
      self.result.symbol_ref_db.get_resolved_references(local).any(Reference::is_write);

    let ref_flags = symbol_ref.flags_mut(&mut self.result.symbol_ref_db);
    if is_const {
      ref_flags.insert(SymbolRefFlags::IS_CONST);
    }
    if !is_reassigned {
      ref_flags.insert(SymbolRefFlags::IS_NOT_REASSIGNED);
    }

    self.result.named_exports.insert(
      export_name.into(),
<<<<<<< HEAD
      LocalExport { referenced: (self.idx, local).into(), span, is_facade: false },
=======
      LocalExport { referenced: (self.idx, local).into(), span, came_from_commonjs: false },
>>>>>>> 0b791dba
    );
  }

  fn add_local_default_export(&mut self, local: SymbolId, span: Span) {
    // The default symbol ref never get reassigned.
    let symbol_ref: SymbolRef = (self.idx, local).into();
    symbol_ref.flags_mut(&mut self.result.symbol_ref_db).insert(SymbolRefFlags::IS_NOT_REASSIGNED);

<<<<<<< HEAD
    self
      .result
      .named_exports
      .insert("default".into(), LocalExport { referenced: symbol_ref, span, is_facade: false });
=======
    self.result.named_exports.insert(
      "default".into(),
      LocalExport { referenced: symbol_ref, span, came_from_commonjs: false },
    );
>>>>>>> 0b791dba
  }

  /// Record `export { [imported] as [export_name] } from ...` statement.
  ///
  /// Notice that we will pretend
  /// ```js
  /// export { [imported] as [export_name] } from '...'
  /// ```
  /// to be
  /// ```js
  /// import { [imported] as [generated] } from '...'
  /// export { [generated] as [export_name] }
  /// ```
  /// Reasons are:
  /// - No extra logic for dealing with re-exports concept.
  /// - Cjs compatibility. We need a [generated] binding to holds the value reexport from commonjs. For example
  /// ```js
  /// export { foo } from 'commonjs'
  /// ```
  /// would be converted to
  /// ```js
  /// const import_commonjs = __toESM(require_commonjs())
  /// const [generated] = import_commonjs.foo
  /// export { [generated] as foo }
  /// ```
  /// `export { foo } from 'commonjs'` would be converted to `const import_commonjs = require()` in the linking stage.
  fn add_re_export(
    &mut self,
    export_name: &str,
    imported: &str,
    record_id: ImportRecordIdx,
    span_imported: Span,
  ) {
    // We will pretend `export { [imported] as [export_name] }` to be `import `
    let ident = if export_name == "default" {
      let importee_repr =
        self.result.import_records[record_id].module_request.as_path().representative_file_name();
      let importee_repr = legitimize_identifier_name(&importee_repr);
      Cow::Owned(concat_string!(importee_repr, "_default"))
    } else {
      // the export_name could be a string literal
      legitimize_identifier_name(export_name)
    };
    let generated_imported_as_ref =
      self.result.symbol_ref_db.create_facade_root_symbol_ref(ident.as_ref());

    self
      .current_stmt_info
      .declared_symbols
      .push(rolldown_common::TaggedSymbolRef::Normal(generated_imported_as_ref));
    let name_import = NamedImport {
      imported: imported.into(),
      imported_as: generated_imported_as_ref,
      record_id,
      span_imported,
    };
    self.result.named_exports.insert(
      export_name.into(),
      LocalExport {
        referenced: generated_imported_as_ref,
        span: name_import.span_imported,
<<<<<<< HEAD
        is_facade: false,
=======
        came_from_commonjs: false,
>>>>>>> 0b791dba
      },
    );
    self.result.named_imports.insert(generated_imported_as_ref, name_import);
  }

  fn add_star_re_export(
    &mut self,
    export_name: &str,
    record_id: ImportRecordIdx,
    span_for_export_name: Span,
  ) {
    let generated_imported_as_ref = self
      .result
      .symbol_ref_db
      .create_facade_root_symbol_ref(legitimize_identifier_name(export_name).as_ref());
    self
      .current_stmt_info
      .declared_symbols
      .push(rolldown_common::TaggedSymbolRef::Normal(generated_imported_as_ref));
    let name_import = NamedImport {
      imported: Specifier::Star,
      span_imported: span_for_export_name,
      imported_as: generated_imported_as_ref,
      record_id,
    };

    self.result.named_exports.insert(
      export_name.into(),
      LocalExport {
        referenced: generated_imported_as_ref,
        span: name_import.span_imported,
<<<<<<< HEAD
        is_facade: false,
=======
        came_from_commonjs: false,
>>>>>>> 0b791dba
      },
    );
    self.result.named_imports.insert(generated_imported_as_ref, name_import);
  }

  fn scan_export_all_decl(&mut self, decl: &ExportAllDeclaration) {
    let id = self.add_import_record(
      decl.source.value.as_str(),
      ImportKind::Import,
      decl.source.span(),
      if decl.source.span().is_empty() {
        ImportRecordMeta::IS_UNSPANNED_IMPORT
      } else {
        ImportRecordMeta::empty()
      },
    );
    if let Some(exported) = &decl.exported {
      // export * as ns from '...'
      self.add_star_re_export(exported.name().as_str(), id, decl.span);
    } else {
      // export * from '...'
      self.result.import_records[id].meta.insert(ImportRecordMeta::IS_EXPORT_STAR);
      self.result.has_star_exports = true;
    }
    self.result.imports.insert(decl.span, id);
  }

  fn scan_export_named_decl(&mut self, decl: &ExportNamedDeclaration) {
    if let Some(source) = &decl.source {
      let record_id = self.add_import_record(
        source.value.as_str(),
        ImportKind::Import,
        source.span(),
        if source.span().is_empty() {
          ImportRecordMeta::IS_UNSPANNED_IMPORT
        } else {
          ImportRecordMeta::empty()
        },
      );
      decl.specifiers.iter().for_each(|spec| {
        self.add_re_export(
          spec.exported.name().as_str(),
          spec.local.name().as_str(),
          record_id,
          spec.local.span(),
        );
      });
      self.result.imports.insert(decl.span, record_id);
      // `export {} from '...'`
      if decl.specifiers.is_empty() {
        self.result.import_records[record_id].meta.insert(ImportRecordMeta::IS_PLAIN_IMPORT);
      }
    } else {
      decl.specifiers.iter().for_each(|spec| {
        if let Some(local_symbol_id) = self.get_root_binding(spec.local.name().as_str()) {
          self.add_local_export(spec.exported.name().as_str(), local_symbol_id, spec.span);
        } else {
          self.result.errors.push(BuildDiagnostic::export_undefined_variable(
            self.id.to_string(),
            self.source.clone(),
            spec.local.span(),
            ArcStr::from(spec.local.name().as_str()),
          ));
        }
      });
      if let Some(decl) = decl.declaration.as_ref() {
        match decl {
          ast::Declaration::VariableDeclaration(var_decl) => {
            var_decl.declarations.iter().for_each(|decl| {
              decl.id.binding_identifiers().into_iter().for_each(|id| {
                self.add_local_export(&id.name, id.expect_symbol_id(), id.span);
              });
            });
          }
          ast::Declaration::FunctionDeclaration(fn_decl) => {
            let id = fn_decl.id.as_ref().unwrap();
            self.add_local_export(id.name.as_str(), id.expect_symbol_id(), id.span);
          }
          ast::Declaration::ClassDeclaration(cls_decl) => {
            let id = cls_decl.id.as_ref().unwrap();
            self.add_local_export(id.name.as_str(), id.expect_symbol_id(), id.span);
          }
          _ => unreachable!("doesn't support ts now"),
        }
      }
    }
  }

  // If the reference is a global variable, `None` will be returned.
  fn resolve_symbol_from_reference(&self, id_ref: &IdentifierReference) -> Option<SymbolId> {
    let ref_id = id_ref.reference_id.get().unwrap_or_else(|| {
      panic!(
        "{id_ref:#?} must have reference id in code```\n{}\n```\n",
        self.current_stmt_info.unwrap_debug_label()
      )
    });
    self.result.symbol_ref_db.ast_scopes.symbol_id_for(ref_id)
  }
  fn scan_export_default_decl(&mut self, decl: &ExportDefaultDeclaration) {
    use oxc::ast::ast::ExportDefaultDeclarationKind;
    let local_binding_for_default_export = match &decl.declaration {
      oxc::ast::match_expression!(ExportDefaultDeclarationKind) => None,
      ast::ExportDefaultDeclarationKind::FunctionDeclaration(fn_decl) => fn_decl
        .id
        .as_ref()
        .map(|id| (rolldown_ecmascript_utils::BindingIdentifierExt::expect_symbol_id(id), id.span)),
      ast::ExportDefaultDeclarationKind::ClassDeclaration(cls_decl) => cls_decl
        .id
        .as_ref()
        .map(|id| (rolldown_ecmascript_utils::BindingIdentifierExt::expect_symbol_id(id), id.span)),
      ast::ExportDefaultDeclarationKind::TSInterfaceDeclaration(_) => unreachable!(),
    };

    let (reference, span) = local_binding_for_default_export
      .unwrap_or((self.result.default_export_ref.symbol, Span::default()));

    self.declare_normal_symbol_ref(reference);
    self.add_local_default_export(reference, span);
  }

  fn scan_import_decl(&mut self, decl: &ImportDeclaration) {
    let rec_id = self.add_import_record(
      decl.source.value.as_str(),
      ImportKind::Import,
      decl.source.span(),
      if decl.source.span().is_empty() {
        ImportRecordMeta::IS_UNSPANNED_IMPORT
      } else {
        ImportRecordMeta::empty()
      },
    );
    self.result.imports.insert(decl.span, rec_id);
    // // `import '...'` or `import {} from '...'`
    if decl.specifiers.as_ref().is_none_or(|s| s.is_empty()) {
      self.result.import_records[rec_id].meta.insert(ImportRecordMeta::IS_PLAIN_IMPORT);
    }

    let Some(specifiers) = &decl.specifiers else { return };
    specifiers.iter().for_each(|spec| match spec {
      ast::ImportDeclarationSpecifier::ImportSpecifier(spec) => {
        let sym = spec.local.expect_symbol_id();
        let imported = spec.imported.name();
        self.add_named_import(sym, imported.as_str(), rec_id, spec.imported.span());
      }
      ast::ImportDeclarationSpecifier::ImportDefaultSpecifier(spec) => {
        self.add_named_import(spec.local.expect_symbol_id(), "default", rec_id, spec.span);
      }
      ast::ImportDeclarationSpecifier::ImportNamespaceSpecifier(spec) => {
        let symbol_id = spec.local.expect_symbol_id();
        self.add_star_import(symbol_id, rec_id, spec.span);
      }
    });
  }

  fn scan_module_decl(&mut self, decl: &ModuleDeclaration<'ast>) {
    match decl {
      ast::ModuleDeclaration::ImportDeclaration(decl) => {
        self.esm_import_keyword.get_or_insert(Span::new(decl.span.start, decl.span.start + 6));
        self.scan_import_decl(decl);
      }
      ast::ModuleDeclaration::ExportAllDeclaration(decl) => {
        self.set_esm_export_keyword(Span::new(decl.span.start, decl.span.start + 6));
        self.scan_export_all_decl(decl);
      }
      ast::ModuleDeclaration::ExportNamedDeclaration(decl) => {
        self.set_esm_export_keyword(Span::new(decl.span.start, decl.span.start + 6));
        self.scan_export_named_decl(decl);
      }
      ast::ModuleDeclaration::ExportDefaultDeclaration(decl) => {
        self.set_esm_export_keyword(Span::new(decl.span.start, decl.span.start + 6));
        self.scan_export_default_decl(decl);
        match &decl.declaration {
          ast::ExportDefaultDeclarationKind::ClassDeclaration(class) => {
            self.visit_class(class);
            // walk::walk_declaration(self, &ast::Declaration::ClassDeclaration(func));
          }
          _ => {}
        }
      }
      _ => {}
    }
  }

  pub fn add_referenced_symbol(&mut self, sym_ref: SymbolRef) {
    self.current_stmt_info.referenced_symbols.push(sym_ref.into());
  }

  pub fn add_member_expr_reference(
    &mut self,
    object_ref: SymbolRef,
    props: Vec<CompactStr>,
    span: Span,
  ) {
    self
      .current_stmt_info
      .referenced_symbols
      .push(MemberExprRef::new(object_ref, props, span).into());
  }

  fn is_root_symbol(&self, symbol_id: SymbolId) -> bool {
    self.result.symbol_ref_db.scoping().root_scope_id()
      == self.result.symbol_ref_db.symbol_scope_id(symbol_id)
  }

  fn try_diagnostic_forbid_const_assign(&mut self, id_ref: &IdentifierReference) -> Option<()> {
    let ref_id = id_ref.reference_id.get()?;
    let reference = &self.result.symbol_ref_db.scoping().get_reference(ref_id);
    if reference.is_write() {
      let symbol_id = reference.symbol_id()?;
      if self.result.symbol_ref_db.scoping().symbol_flags(symbol_id).is_const_variable() {
        self.result.errors.push(BuildDiagnostic::forbid_const_assign(
          self.id.to_string(),
          self.source.clone(),
          self.result.symbol_ref_db.symbol_name(symbol_id).into(),
          self.result.symbol_ref_db.scoping().symbol_span(symbol_id),
          id_ref.span(),
        ));
      }
    }
    None
  }

  /// return a `Some(SymbolRef)` if the identifier referenced a top level `IdentBinding`
  fn resolve_identifier_reference(&self, ident: &IdentifierReference) -> IdentifierReferenceKind {
    match self.resolve_symbol_from_reference(ident) {
      Some(symbol_id) => {
        if self.is_root_symbol(symbol_id) {
          IdentifierReferenceKind::Root((self.idx, symbol_id).into())
        } else {
          IdentifierReferenceKind::Other
        }
      }
      None => IdentifierReferenceKind::Global,
    }
  }

  /// StaticMemberExpression or ComputeMemberExpression with static key
  pub fn try_extract_parent_static_member_expr_chain(
    &self,
    max_len: usize,
  ) -> Option<(Span, Vec<CompactStr>)> {
    let mut span = SPAN;
    let mut props = vec![];
    for ancestor_ast in self.visit_path.iter().rev().take(max_len) {
      match ancestor_ast {
        AstKind::StaticMemberExpression(expr) => {
          span = ancestor_ast.span();
          props.push(expr.property.name.as_str().into());
        }
        AstKind::ComputedMemberExpression(expr) => {
          if let Some(name) = expr.static_property_name() {
            span = ancestor_ast.span();
            props.push(name.into());
          } else {
            break;
          }
        }
        _ => break,
      }
    }
    (!props.is_empty()).then_some((span, props))
  }

  // `console` in `console.log` is a global reference
  pub fn is_global_identifier_reference(&self, ident: &IdentifierReference) -> bool {
    let symbol_id = self.resolve_symbol_from_reference(ident);
    symbol_id.is_none()
  }

  /// If it is not a top level `this` reference visit position
  pub fn is_this_nested(&self) -> bool {
    self.is_nested_this_inside_class
      || self.scope_stack.iter().any(|scope| {
        scope.is_some_and(|scope| {
          let flags = self.result.symbol_ref_db.ast_scopes.scoping().scope_flags(scope);
          flags.contains(ScopeFlags::Function) && !flags.contains(ScopeFlags::Arrow)
        })
      })
  }

  pub fn in_side_try_catch_block(&self) -> bool {
    for kind in self.visit_path.iter().rev() {
      match kind {
        AstKind::TryStatement(_) => return true,
        AstKind::ArrowFunctionExpression(_) | AstKind::FunctionBody(_) | AstKind::Function(_) => {
          return false;
        }
        _ => {}
      }
    }
    false
  }
}

#[derive(Debug, Clone, Copy)]
pub enum IdentifierReferenceKind {
  /// global variable
  Global,
  /// top level variable
  Root(SymbolRef),
  /// rest
  Other,
}<|MERGE_RESOLUTION|>--- conflicted
+++ resolved
@@ -291,11 +291,7 @@
 
     // If some commonjs module facade exports was used locally, we need to explicitly mark them as
     // has side effects, so that they should not be removed in linking stage.
-<<<<<<< HEAD
-    for name in self.self_used_cjs_named_exports.iter() {
-=======
     for name in &self.self_used_cjs_named_exports {
->>>>>>> 0b791dba
       if let Some(resolved) = self.result.commonjs_exports.get(name) {
         let stmt_info_idx_list =
           self.result.stmt_infos.declared_stmts_by_symbol(&resolved.referenced).to_vec();
@@ -317,13 +313,9 @@
         .result
         .stmt_infos
         .iter()
-<<<<<<< HEAD
-        .flat_map(|stmt_info| stmt_info.declared_symbols.iter().map(|item| item.inner()))
-=======
         .flat_map(|stmt_info| {
           stmt_info.declared_symbols.iter().map(rolldown_common::TaggedSymbolRef::inner)
         })
->>>>>>> 0b791dba
         .collect::<FxHashSet<_>>();
       for (name, symbol_id) in self
         .result
@@ -456,11 +448,7 @@
 
     self.result.named_exports.insert(
       export_name.into(),
-<<<<<<< HEAD
-      LocalExport { referenced: (self.idx, local).into(), span, is_facade: false },
-=======
       LocalExport { referenced: (self.idx, local).into(), span, came_from_commonjs: false },
->>>>>>> 0b791dba
     );
   }
 
@@ -469,17 +457,10 @@
     let symbol_ref: SymbolRef = (self.idx, local).into();
     symbol_ref.flags_mut(&mut self.result.symbol_ref_db).insert(SymbolRefFlags::IS_NOT_REASSIGNED);
 
-<<<<<<< HEAD
-    self
-      .result
-      .named_exports
-      .insert("default".into(), LocalExport { referenced: symbol_ref, span, is_facade: false });
-=======
     self.result.named_exports.insert(
       "default".into(),
       LocalExport { referenced: symbol_ref, span, came_from_commonjs: false },
     );
->>>>>>> 0b791dba
   }
 
   /// Record `export { [imported] as [export_name] } from ...` statement.
@@ -541,11 +522,7 @@
       LocalExport {
         referenced: generated_imported_as_ref,
         span: name_import.span_imported,
-<<<<<<< HEAD
-        is_facade: false,
-=======
         came_from_commonjs: false,
->>>>>>> 0b791dba
       },
     );
     self.result.named_imports.insert(generated_imported_as_ref, name_import);
@@ -577,11 +554,7 @@
       LocalExport {
         referenced: generated_imported_as_ref,
         span: name_import.span_imported,
-<<<<<<< HEAD
-        is_facade: false,
-=======
         came_from_commonjs: false,
->>>>>>> 0b791dba
       },
     );
     self.result.named_imports.insert(generated_imported_as_ref, name_import);
