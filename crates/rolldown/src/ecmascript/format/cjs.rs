--- conflicted
+++ resolved
@@ -1,12 +1,3 @@
-<<<<<<< HEAD
-use itertools::Itertools;
-use rolldown_common::{ChunkKind, ExportsKind, Module, OutputExports, WrapKind};
-=======
-use rolldown_common::{ChunkKind, ExportsKind, Module, WrapKind};
->>>>>>> de1f5f58
-use rolldown_error::DiagnosableResult;
-use rolldown_sourcemap::{ConcatSource, RawSource};
-
 use crate::utils::chunk::determine_export_mode::determine_export_mode;
 use crate::utils::chunk::namespace_marker::render_namespace_markers;
 use crate::utils::chunk::render_chunk_exports::get_export_items;
@@ -21,6 +12,9 @@
     render_chunk_exports::render_chunk_exports,
   },
 };
+use rolldown_common::{ChunkKind, ExportsKind, Module, OutputExports, WrapKind};
+use rolldown_error::DiagnosableResult;
+use rolldown_sourcemap::{ConcatSource, RawSource};
 
 pub fn render_cjs(
   ctx: &mut GenerateContext<'_>,
@@ -50,7 +44,6 @@
   let export_mode = if let ChunkKind::EntryPoint { module: entry_id, .. } = ctx.chunk.kind {
     if let Module::Ecma(entry_module) = &ctx.link_output.module_table.modules[entry_id] {
       if matches!(entry_module.exports_kind, ExportsKind::Esm) {
-<<<<<<< HEAD
         let export_items = get_export_items(ctx.chunk, ctx.link_output);
         let has_default_export = export_items.iter().any(|(name, _)| name.as_str() == "default");
         let export_mode = determine_export_mode(&ctx.options.exports, entry_module, &export_items)?;
@@ -61,44 +54,27 @@
             concat_source.add_source(Box::new(RawSource::new(marker)));
           }
         }
-        // This is the part where we handle the external modules that are imported in the entry module.
-        entry_module.star_export_module_ids().filter_map(|importee| {
-          let importee = &ctx.link_output.module_table.modules[importee];
-          match importee {
-            Module::External(ext) => Some(&ext.name),
-            Module::Ecma(_) => {None}
-          }
-        }).dedup().for_each(|ext_name| {
-              let import_stmt =
-=======
         let meta = &ctx.link_output.metas[entry_id];
         meta.require_bindings_for_star_exports.iter().for_each(|(importee_idx, binding_ref)| {
           let importee = &ctx.link_output.module_table.modules[*importee_idx];
           let binding_ref_name =
             ctx.link_output.symbols.canonical_name_for(*binding_ref, &ctx.chunk.canonical_names);
             let import_stmt =
->>>>>>> de1f5f58
 "Object.keys($NAME).forEach(function (k) {
   if (k !== 'default' && !Object.prototype.hasOwnProperty.call(exports, k)) Object.defineProperty(exports, k, {
     enumerable: true,
     get: function () { return $NAME[k]; }
   });
 });
-<<<<<<< HEAD
-".replace("$NAME", &format!("require(\"{}\")", &ext_name));
-              concat_source.add_source(Box::new(RawSource::new(import_stmt)));
-          });
+            ".replace("$NAME", binding_ref_name);
+            concat_source.add_source(Box::new(RawSource::new(format!("var {} = require(\"{}\");", binding_ref_name,&importee.stable_id()))));
+                          concat_source.add_source(Box::new(RawSource::new(import_stmt)));
+
+        });
         Some(export_mode)
       } else {
         // There is no need for a non-ESM export kind for determining the export mode.
         None
-=======
-            ".replace("$NAME", binding_ref_name);
-            concat_source.add_source(Box::new(RawSource::new(format!("var {} = require(\"{}\");", binding_ref_name,&importee.stable_id()))));
-                          concat_source.add_source(Box::new(RawSource::new(import_stmt)));
-
-        });
->>>>>>> de1f5f58
       }
     } else {
       // The entry module should always be an ECMAScript module, so it is unreachable.
