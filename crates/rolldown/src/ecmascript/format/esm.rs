--- conflicted
+++ resolved
@@ -21,20 +21,16 @@
   if let Some(banner) = banner {
     concat_source.add_source(Box::new(RawSource::new(banner)));
   }
-
-<<<<<<< HEAD
-  let (imports, _) = render_chunk_imports(ctx);
-
-  concat_source.add_source(Box::new(RawSource::new(imports)));
-=======
+  
   if let Some(intro) = intro {
     if !intro.is_empty() {
       concat_source.add_source(Box::new(RawSource::new(intro)));
     }
   }
 
-  concat_source.add_source(Box::new(RawSource::new(render_esm_chunk_imports(ctx))));
->>>>>>> 964c5ee3
+  let (imports, _) = render_chunk_imports(ctx);
+
+  concat_source.add_source(Box::new(RawSource::new(imports)));
 
   // chunk content
   module_sources.into_iter().for_each(|(_, _, module_render_output)| {
