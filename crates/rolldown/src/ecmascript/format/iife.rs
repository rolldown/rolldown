use crate::{
  ecmascript::ecma_generator::RenderedModuleSources,
  types::generator::GenerateContext,
  utils::chunk::{
    determine_use_strict::determine_use_strict,
    render_chunk_exports::{determine_export_mode, get_export_items},
    render_wrapper::render_wrapper,
  },
};
use rolldown_common::{ChunkKind, OutputExports};
use rolldown_error::DiagnosableResult;
use rolldown_sourcemap::{ConcatSource, RawSource};
use rolldown_utils::ecma_script::legitimize_identifier_name;
use rustc_hash::FxHashMap;

// TODO refactor it to `wrap.rs` to reuse it for other formats (e.g. amd, umd).
pub fn render_iife(
  ctx: &mut GenerateContext<'_>,
  module_sources: RenderedModuleSources,
  banner: Option<String>,
  footer: Option<String>,
<<<<<<< HEAD
=======
  intro: Option<String>,
  outro: Option<String>,
  invoke: bool,
>>>>>>> 964c5ee3
) -> DiagnosableResult<ConcatSource> {
  let mut concat_source = ConcatSource::default();

  if let Some(banner) = banner {
    concat_source.add_source(Box::new(RawSource::new(banner)));
  }

  // iife wrapper start
  let export_items = get_export_items(ctx.chunk, ctx.link_output);
  let has_exports = !export_items.is_empty();
  // Since before rendering the `determine_export_mode` runs, `unwrap` here won't cause panic.
  // FIXME do not call `determine_export_mode` twice
  let entry_module = match ctx.chunk.kind {
    ChunkKind::EntryPoint { module, .. } => {
      &ctx.link_output.module_table.modules[module].as_ecma().expect("should be ecma module")
    }
    ChunkKind::Common => unreachable!("iife should be entry point chunk"),
  };
  let export_mode = determine_export_mode(&ctx.options.exports, entry_module, &export_items)?;

  let assignee =
    if let Some(name) = &ctx.options.name { format!("var {name} = ") } else { String::new() };

  let (begin_wrapper, end_wrapper, externals) = render_wrapper(
    ctx,
    &export_mode,
    determine_use_strict(ctx) || matches!(export_mode, OutputExports::None),
  )?;

  let begging = format!("{assignee}{begin_wrapper}");

<<<<<<< HEAD
  concat_source.add_source(Box::new(RawSource::new(begging)));
=======
  if let Some(intro) = intro {
    if !intro.is_empty() {
      concat_source.add_source(Box::new(RawSource::new(intro)));
    }
  }

  concat_source.add_source(Box::new(RawSource::new(import_code)));
>>>>>>> 964c5ee3

  // TODO indent chunk content for the wrapper function
  module_sources.into_iter().for_each(|(_, _, module_render_output)| {
    if let Some(emitted_sources) = module_render_output {
      for source in emitted_sources {
        concat_source.add_source(source);
      }
    }
  });

<<<<<<< HEAD
  let arguments = render_iife_arguments(
    &externals,
    &ctx.options.globals,
    has_exports && matches!(export_mode, rolldown_common::OutputExports::Named),
  );
=======
  if let Some(outro) = outro {
    if !outro.is_empty() {
      concat_source.add_source(Box::new(RawSource::new(outro)));
    }
  }

  // iife exports
  if let Some(exports) = render_chunk_exports(ctx)? {
    concat_source.add_source(Box::new(RawSource::new(exports)));
    if named_exports {
      // We need to add `return exports;` here only if using `named`, because the default value is returned when using `default` in `render_chunk_exports`.
      concat_source.add_source(Box::new(RawSource::new("return exports;".to_string())));
    }
  }
>>>>>>> 964c5ee3

  let ending = format!("{end_wrapper}({arguments});");

  concat_source.add_source(Box::new(RawSource::new(ending)));

  if let Some(footer) = footer {
    concat_source.add_source(Box::new(RawSource::new(footer)));
  }

  Ok(concat_source)
}

fn render_iife_arguments(
  externals: &[String],
  globals: &FxHashMap<String, String>,
  exports_key: bool,
) -> String {
  let mut output_args = if exports_key { vec!["{}".to_string()] } else { vec![] };
  externals.iter().for_each(|external| {
    if let Some(global) = globals.get(external) {
      output_args.push(legitimize_identifier_name(global).to_string());
    } else {
      // TODO add warning for missing global
      output_args.push(legitimize_identifier_name(external).to_string());
    }
  });
  output_args.join(", ")
}<|MERGE_RESOLUTION|>--- conflicted
+++ resolved
@@ -19,12 +19,8 @@
   module_sources: RenderedModuleSources,
   banner: Option<String>,
   footer: Option<String>,
-<<<<<<< HEAD
-=======
   intro: Option<String>,
   outro: Option<String>,
-  invoke: bool,
->>>>>>> 964c5ee3
 ) -> DiagnosableResult<ConcatSource> {
   let mut concat_source = ConcatSource::default();
 
@@ -55,18 +51,15 @@
   )?;
 
   let begging = format!("{assignee}{begin_wrapper}");
-
-<<<<<<< HEAD
-  concat_source.add_source(Box::new(RawSource::new(begging)));
-=======
+  
+  
   if let Some(intro) = intro {
     if !intro.is_empty() {
       concat_source.add_source(Box::new(RawSource::new(intro)));
     }
   }
-
-  concat_source.add_source(Box::new(RawSource::new(import_code)));
->>>>>>> 964c5ee3
+  
+  concat_source.add_source(Box::new(RawSource::new(begging)));
 
   // TODO indent chunk content for the wrapper function
   module_sources.into_iter().for_each(|(_, _, module_render_output)| {
@@ -77,28 +70,27 @@
     }
   });
 
-<<<<<<< HEAD
   let arguments = render_iife_arguments(
     &externals,
     &ctx.options.globals,
     has_exports && matches!(export_mode, rolldown_common::OutputExports::Named),
   );
-=======
+  
+  // iife exports
+  if let Some(exports) = render_chunk_exports(ctx)? {
+    concat_source.add_source(Box::new(RawSource::new(exports)));
+  }
+  
   if let Some(outro) = outro {
     if !outro.is_empty() {
       concat_source.add_source(Box::new(RawSource::new(outro)));
     }
   }
 
-  // iife exports
-  if let Some(exports) = render_chunk_exports(ctx)? {
-    concat_source.add_source(Box::new(RawSource::new(exports)));
-    if named_exports {
-      // We need to add `return exports;` here only if using `named`, because the default value is returned when using `default` in `render_chunk_exports`.
-      concat_source.add_source(Box::new(RawSource::new("return exports;".to_string())));
-    }
+  if named_exports {
+    // We need to add `return exports;` here only if using `named`, because the default value is returned when using `default` in `render_chunk_exports`.
+    concat_source.add_source(Box::new(RawSource::new("return exports;".to_string())));
   }
->>>>>>> 964c5ee3
 
   let ending = format!("{end_wrapper}({arguments});");
 
