//! This is the render function for IIFE format.
//! It wraps the chunk content in an IIFE.
//!
//! 1. Render the banner if it exists.
//! 2. Start the wrapper function, and determine the export mode (from auto or manual exports).
//! 3. Render the imports and modify the arguments of the wrapper function.
//!    Including:
//!       - Render the arguments including the function arguments and the external imports,
//!         according to the `output.globals`, or if you are using named export,
//!         the function will pass the `exports` argument with default `{}` as the first argument.
//!       - Generate the statement for a namespace level-by-level and define the IIFE wrapper
//!         function name if `output.extends` is false, or the export mode isn't `named`.
//!
//!    Note that in IIFE, the external imports are directly assigned to the global variables.
//!    And in the wrapper function, the global variables are passed as arguments.
//! 4. Check if the chunk is suitable for strict mode, and add `"use strict";` if necessary.
//! 5. Render the intro if it exists.
//! 6. Render the chunk content.
//! 7. Render the exports if it exists. If you are using named export, it will modify the `exports` object.
//!    If you are using default export, it will return the default value.
//! 8. Render the outro if it exists.
//! 9. The wrapper function ends with `})({output_args});` if `invoke` is true, otherwise, it ends with `})`. (for UMD capability)
//! 10. Render the footer if it exists.

use crate::ecmascript::format::utils::namespace::generate_identifier;
use crate::utils::chunk::collect_render_chunk_imports::ExternalRenderImportStmt;
use crate::utils::chunk::namespace_marker::render_namespace_markers;
use crate::{
  ecmascript::ecma_generator::RenderedModuleSources,
  types::generator::GenerateContext,
  utils::chunk::{
    determine_export_mode::determine_export_mode,
    determine_use_strict::determine_use_strict,
    render_chunk_exports::{get_export_items, render_chunk_exports},
  },
};
use arcstr::ArcStr;
use rolldown_common::{ChunkKind, OutputExports};
use rolldown_error::{BuildDiagnostic, BuildResult};
use rolldown_sourcemap::{ConcatSource, RawSource};
use rolldown_utils::ecma_script::legitimize_identifier_name;

use super::utils::{render_chunk_external_imports, render_factory_parameters};

/// The main function for rendering the IIFE format chunks.
pub fn render_iife(
  ctx: &mut GenerateContext<'_>,
  module_sources: RenderedModuleSources,
  banner: Option<String>,
  footer: Option<String>,
  intro: Option<String>,
  outro: Option<String>,
<<<<<<< HEAD
  hashbang: Option<&str>,
) -> DiagnosableResult<ConcatSource> {
=======
) -> BuildResult<ConcatSource> {
>>>>>>> 58853fe5
  let mut concat_source = ConcatSource::default();

  if let Some(hashbang) = hashbang {
    concat_source.add_source(Box::new(RawSource::new(hashbang.to_string())));
  }

  if let Some(banner) = banner {
    concat_source.add_source(Box::new(RawSource::new(banner)));
  }

  // iife wrapper start

  // Analyze the export information of the chunk.
  let export_items = get_export_items(ctx.chunk, ctx.link_output);
  let has_exports = !export_items.is_empty();
  let has_default_export = export_items.iter().any(|(name, _)| name.as_str() == "default");

  let entry_module = match ctx.chunk.kind {
    ChunkKind::EntryPoint { module, .. } => {
      &ctx.link_output.module_table.modules[module].as_normal().expect("should be normal module")
    }
    ChunkKind::Common => unreachable!("iife should be entry point chunk"),
  };

  // We need to transform the `OutputExports::Auto` to suitable `OutputExports`.
  let export_mode = determine_export_mode(ctx, entry_module, &export_items)?;

  let named_exports = matches!(&export_mode, OutputExports::Named);

  // It is similar to CJS.
  let (import_code, externals) = render_chunk_external_imports(ctx);

  // Generate the identifier for the IIFE wrapper function.
  // You can refer to the function for more details.
  let (definition, assignment) = generate_identifier(ctx, &export_mode)?;

  let exports_prefix = if has_exports && named_exports {
    if ctx.options.extend {
      // If using `output.extend`, the first caller argument should be `name = name || {}`,
      // then the result will be assigned to `name`.
      Some(assignment.as_str())
    } else {
      // If not using `output.extend`, the first caller argument should be `{}`,
      // then the result will be assigned to `exports`.
      Some("{}")
    }
  } else {
    // If there is no export or not using named export,
    // there shouldn't be an argument shouldn't be related to the export.
    None
  };
  // The function argument and the external imports are passed as arguments to the wrapper function.
  let factory_parameters = render_factory_parameters(ctx, &externals, exports_prefix.is_some());

  concat_source.add_source(Box::new(RawSource::new(format!(
    "{definition}{}(function({factory_parameters}) {{\n",
    if (ctx.options.extend && named_exports) || !has_exports || assignment.is_empty() {
      // If facing following situations, there shouldn't an assignment for the wrapper function:
      // - Using `output.extend` and named export.
      // - No export.
      // - the `assignment` is empty.
      String::new()
    } else {
      format!("{assignment} = ")
    }
  ))));

  if determine_use_strict(ctx) {
    concat_source.add_source(Box::new(RawSource::new("\"use strict\";".to_string())));
  }

  if let Some(intro) = intro {
    concat_source.add_source(Box::new(RawSource::new(intro)));
  }

  if named_exports {
    if let Some(marker) =
      render_namespace_markers(&ctx.options.es_module, has_default_export, false)
    {
      concat_source.add_source(Box::new(RawSource::new(marker.into())));
    }
  }

  concat_source.add_source(Box::new(RawSource::new(import_code)));

  // chunk content
  // TODO indent chunk content for iife format
  module_sources.into_iter().for_each(|(_, _, module_render_output)| {
    if let Some(emitted_sources) = module_render_output {
      for source in emitted_sources {
        concat_source.add_source(source);
      }
    }
  });

  // iife exports
  if let Some(exports) = render_chunk_exports(ctx, Some(&export_mode)) {
    concat_source.add_source(Box::new(RawSource::new(exports)));
  }

  if let Some(outro) = outro {
    concat_source.add_source(Box::new(RawSource::new(outro)));
  }

  if named_exports && has_exports && !ctx.options.extend {
    // We need to add `return exports;` here only if using `named`, because the default value is returned when using `default` in `render_chunk_exports`.
    concat_source.add_source(Box::new(RawSource::new("return exports;".to_string())));
  }

  // iife wrapper end
  let factory_arguments = render_iife_factory_arguments(ctx, &externals, exports_prefix);
  concat_source.add_source(Box::new(RawSource::new(format!("}})({factory_arguments});"))));

  if let Some(footer) = footer {
    concat_source.add_source(Box::new(RawSource::new(footer)));
  }

  Ok(concat_source)
}

fn render_iife_factory_arguments(
  ctx: &mut GenerateContext<'_>,
  externals: &[ExternalRenderImportStmt],
  exports_prefix: Option<&str>,
) -> String {
  let mut factory_arguments = if let Some(exports_prefix) = exports_prefix {
    vec![exports_prefix.to_string()]
  } else {
    vec![]
  };
  let globals = &ctx.options.globals;
  externals.iter().for_each(|external| {
    if let Some(global) = globals.get(external.path.as_str()) {
      factory_arguments.push(legitimize_identifier_name(global).to_string());
    } else {
      let target = legitimize_identifier_name(external.path.as_str()).to_string();
      ctx.warnings.push(
        BuildDiagnostic::missing_global_name(external.path.clone(), ArcStr::from(&target))
          .with_severity_warning(),
      );
      factory_arguments.push(target);
    }
  });
  factory_arguments.join(", ")
}<|MERGE_RESOLUTION|>--- conflicted
+++ resolved
@@ -50,12 +50,8 @@
   footer: Option<String>,
   intro: Option<String>,
   outro: Option<String>,
-<<<<<<< HEAD
   hashbang: Option<&str>,
-) -> DiagnosableResult<ConcatSource> {
-=======
 ) -> BuildResult<ConcatSource> {
->>>>>>> 58853fe5
   let mut concat_source = ConcatSource::default();
 
   if let Some(hashbang) = hashbang {
