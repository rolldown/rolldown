--- conflicted
+++ resolved
@@ -56,18 +56,7 @@
 
   concat_source.add_source(Box::new(RawSource::new(begging)));
 
-<<<<<<< HEAD
   // TODO indent chunk content for the wrapper function
-=======
-  if let Some(intro) = intro {
-    concat_source.add_source(Box::new(RawSource::new(intro)));
-  }
-
-  concat_source.add_source(Box::new(RawSource::new(import_code)));
-
-  // chunk content
-  // TODO indent chunk content for iife format
->>>>>>> 46d56c48
   module_sources.into_iter().for_each(|(_, _, module_render_output)| {
     if let Some(emitted_sources) = module_render_output {
       for source in emitted_sources {
@@ -76,29 +65,13 @@
     }
   });
 
-<<<<<<< HEAD
   let arguments = render_iife_arguments(
     &externals,
     &ctx.options.globals,
-    has_exports && matches!(export_mode, rolldown_common::OutputExports::Named),
+    has_exports && matches!(export_mode, OutputExports::Named),
   );
 
   let ending = format!("{end_wrapper}({arguments});");
-=======
-  // iife exports
-  if let Some(exports) = render_chunk_exports(ctx)? {
-    concat_source.add_source(Box::new(RawSource::new(exports)));
-  }
-
-  if let Some(outro) = outro {
-    concat_source.add_source(Box::new(RawSource::new(outro)));
-  }
-
-  if named_exports && has_exports {
-    // We need to add `return exports;` here only if using `named`, because the default value is returned when using `default` in `render_chunk_exports`.
-    concat_source.add_source(Box::new(RawSource::new("return exports;".to_string())));
-  }
->>>>>>> 46d56c48
 
   concat_source.add_source(Box::new(RawSource::new(ending)));
 
