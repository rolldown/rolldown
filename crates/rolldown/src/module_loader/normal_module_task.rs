use std::{path::Path, sync::Arc};

use anyhow::Result;
use futures::future::join_all;
use oxc::span::SourceType;
use oxc_index::IndexVec;
use rolldown_common::{
  AstScope, ImportRecordId, ModuleType, NormalModule, NormalModuleId, PackageJson, RawImportRecord,
  ResolvedPath, ResolvedRequestInfo, ResourceId, SymbolRef,
};
use rolldown_error::BuildError;
use rolldown_oxc_utils::{OxcAst, OxcCompiler};
use rolldown_plugin::{HookResolveIdExtraOptions, SharedPluginDriver};
use rolldown_resolver::ResolveError;
use sugar_path::SugarPath;

use super::{task_context::TaskContext, Msg};
use crate::{
  ast_scanner::{AstScanner, ScanResult},
  module_loader::NormalModuleTaskResult,
  types::ast_symbols::AstSymbols,
  utils::{load_source::load_source, resolve_id::resolve_id, transform_source::transform_source},
  SharedOptions, SharedResolver,
};
pub struct NormalModuleTask {
  ctx: Arc<TaskContext>,
  module_id: NormalModuleId,
  resolved_path: ResolvedPath,
  package_json: Option<PackageJson>,
  module_type: ModuleType,
  errors: Vec<BuildError>,
  is_user_defined_entry: bool,
}

impl NormalModuleTask {
  pub fn new(
    ctx: Arc<TaskContext>,
    id: NormalModuleId,
    path: ResolvedPath,
    module_type: ModuleType,
    is_user_defined_entry: bool,
    package_json: Option<PackageJson>,
  ) -> Self {
    Self {
      ctx,
      module_id: id,
      resolved_path: path,
      module_type,
      errors: vec![],
      is_user_defined_entry,
      package_json,
    }
  }

  #[tracing::instrument(name="NormalModuleTask::run", level = "trace", skip_all, fields(module_path = ?self.resolved_path))]
  pub async fn run(mut self) {
    match self.run_inner().await {
      Ok(()) => {
        if !self.errors.is_empty() {
          self.ctx.tx.send(Msg::BuildErrors(self.errors)).await.expect("Send should not fail");
        }
      }
      Err(err) => {
        self.ctx.tx.send(Msg::Panics(err)).await.expect("Send should not fail");
      }
    }
  }

  async fn run_inner(&mut self) -> Result<()> {
    let mut sourcemap_chain = vec![];
    let mut warnings = vec![];

    // Run plugin load to get content first, if it is None using read fs as fallback.
    let source =
      load_source(&self.ctx.plugin_driver, &self.resolved_path, &self.ctx.fs, &mut sourcemap_chain)
        .await?;

    // Run plugin transform.
    let source: Arc<str> =
      transform_source(&self.ctx.plugin_driver, &self.resolved_path, source, &mut sourcemap_chain)
        .await?
        .into();

    let (ast, scope, scan_result, ast_symbol, namespace_symbol) = self.scan(&source);

    let resolved_deps =
      self.resolve_dependencies(&scan_result.import_records, &mut warnings).await?;

    let ScanResult {
      named_imports,
      named_exports,
      stmt_infos,
      import_records,
      star_exports,
      default_export_ref,
      imports,
      exports_kind,
      repr_name,
      warnings: scan_warnings,
    } = scan_result;
    warnings.extend(scan_warnings);

    let mut imported_ids = vec![];
    let mut dynamically_imported_ids = vec![];

    for (record, info) in import_records.iter().zip(&resolved_deps) {
      // dbg!(&info.path);
      // dbg!(&info.package_json);
      if record.kind.is_static() {
        imported_ids.push(Arc::clone(&info.path.path).into());
      } else {
        dynamically_imported_ids.push(Arc::clone(&info.path.path).into());
      }
    }

    let resource_id = ResourceId::new(Arc::clone(&self.resolved_path.path));

    let module = NormalModule {
      source,
      id: self.module_id,
      repr_name,
      stable_resource_id: resource_id.stabilize(&self.ctx.input_options.cwd),
      resource_id,
      named_imports,
      named_exports,
      stmt_infos,
      imports,
      star_exports,
      default_export_ref,
      scope,
      exports_kind,
      namespace_symbol,
      module_type: self.module_type,
      pretty_path: self.resolved_path.debug_display(&self.ctx.input_options.cwd),
      sourcemap_chain,
      exec_order: u32::MAX,
      is_user_defined_entry: self.is_user_defined_entry,
      import_records: IndexVec::default(),
      is_included: false,
      importers: vec![],
      dynamic_importers: vec![],
      imported_ids,
      dynamically_imported_ids,
<<<<<<< HEAD
      side_effects: None,
=======
      package_json: self.package_json.take(),
>>>>>>> 289fe8b3
    };

    self.ctx.plugin_driver.module_parsed(Arc::new(module.to_module_info())).await?;

    self
      .ctx
      .tx
      .send(Msg::NormalModuleDone(NormalModuleTaskResult {
        resolved_deps,
        module_id: self.module_id,
        warnings,
        ast_symbol,
        module,
        raw_import_records: import_records,
        ast,
      }))
      .await
      .expect("Send should not fail");
    Ok(())
  }

  fn scan(&self, source: &Arc<str>) -> (OxcAst, AstScope, ScanResult, AstSymbols, SymbolRef) {
    fn determine_oxc_source_type(path: impl AsRef<Path>, ty: ModuleType) -> SourceType {
      // Determine oxc source type for parsing
      let mut default = SourceType::default().with_module(true);
      // Rolldown considers module as esm by default.
      debug_assert!(default.is_module());
      debug_assert!(default.is_javascript());
      debug_assert!(!default.is_jsx());
      let extension = path.as_ref().extension().and_then(std::ffi::OsStr::to_str);
      default = match ty {
        ModuleType::CJS | ModuleType::CjsPackageJson => default.with_script(true),
        _ => default,
      };
      if let Some(ext) = extension {
        default = match ext {
          "cjs" => default.with_script(true),
          "jsx" => default.with_jsx(true),
          _ => default,
        };
      };
      default
    }

    let source_type =
      determine_oxc_source_type(self.resolved_path.path.as_path(), self.module_type);
    let mut program = OxcCompiler::parse(Arc::clone(source), source_type);

    let (mut symbol_table, scope) = program.make_symbol_table_and_scope_tree();
    let ast_scope = AstScope::new(
      scope,
      std::mem::take(&mut symbol_table.references),
      std::mem::take(&mut symbol_table.resolved_references),
    );
    let mut symbol_for_module = AstSymbols::from_symbol_table(symbol_table);
    let file_path = Arc::<str>::clone(&self.resolved_path.path).into();
    let repr_name = ResourceId::representative_name(&file_path);
    let scanner = AstScanner::new(
      self.module_id,
      &ast_scope,
      &mut symbol_for_module,
      repr_name.into_owned(),
      self.module_type,
      source,
      &file_path,
    );
    let namespace_symbol = scanner.namespace_ref;
    program.hoist_import_export_from_stmts();
    let scan_result = scanner.scan(program.program());

    (program, ast_scope, scan_result, symbol_for_module, namespace_symbol)
  }

  #[allow(clippy::option_if_let_else)]
  pub(crate) async fn resolve_id(
    input_options: &SharedOptions,
    resolver: &SharedResolver,
    plugin_driver: &SharedPluginDriver,
    importer: &str,
    specifier: &str,
    options: HookResolveIdExtraOptions,
  ) -> anyhow::Result<Result<ResolvedRequestInfo, ResolveError>> {
    // Check external with unresolved path
    if let Some(is_external) = input_options.external.as_ref() {
      if is_external(specifier, Some(importer), false).await? {
        return Ok(Ok(ResolvedRequestInfo {
          path: specifier.to_string().into(),
          module_type: ModuleType::Unknown,
          is_external: true,
          package_json: None,
        }));
      }
    }

    let resolved_id =
      resolve_id(resolver, plugin_driver, specifier, Some(importer), options).await?;

    match resolved_id {
      Ok(mut resolved_id) => {
        if !resolved_id.is_external {
          // Check external with resolved path
          if let Some(is_external) = input_options.external.as_ref() {
            resolved_id.is_external = is_external(specifier, Some(importer), true).await?;
          }
        }
        Ok(Ok(resolved_id))
      }
      Err(e) => Ok(Err(e)),
    }
  }

  async fn resolve_dependencies(
    &mut self,
    dependencies: &IndexVec<ImportRecordId, RawImportRecord>,
    warnings: &mut Vec<BuildError>,
  ) -> Result<IndexVec<ImportRecordId, ResolvedRequestInfo>> {
    let jobs = dependencies.iter_enumerated().map(|(idx, item)| {
      let specifier = item.module_request.clone();
      let input_options = Arc::clone(&self.ctx.input_options);
      // FIXME(hyf0): should not use `Arc<Resolver>` here
      let resolver = Arc::clone(&self.ctx.resolver);
      let plugin_driver = Arc::clone(&self.ctx.plugin_driver);
      let importer = self.resolved_path.clone();
      let kind = item.kind;
      async move {
        Self::resolve_id(
          &input_options,
          &resolver,
          &plugin_driver,
          &importer.path,
          &specifier,
          HookResolveIdExtraOptions { is_entry: false, kind },
        )
        .await
        .map(|id| (specifier, idx, id))
      }
    });

    let resolved_ids = join_all(jobs).await;

    let mut ret = IndexVec::with_capacity(dependencies.len());
    let mut build_errors = vec![];
    for resolved_id in resolved_ids {
      let (specifier, idx, resolved_id) = resolved_id?;

      match resolved_id {
        Ok(info) => {
          ret.push(info);
        }
        Err(e) => match &e {
          ResolveError::NotFound(..) => {
            warnings.push(
              BuildError::unresolved_import_treated_as_external(
                specifier.to_string(),
                self.resolved_path.path.to_string(),
                Some(e),
              )
              .with_severity_warning(),
            );
            ret.push(ResolvedRequestInfo {
              path: specifier.to_string().into(),
              module_type: ModuleType::Unknown,
              is_external: true,
              package_json: None,
            });
          }
          _ => {
            build_errors.push((&dependencies[idx], e));
          }
        },
      }
    }

    if build_errors.is_empty() {
      Ok(ret)
    } else {
      let resolved_err = anyhow::format_err!(
        "Unexpectedly failed to resolve dependencies of {importer}. Got errors {build_errors:#?}",
        importer = self.resolved_path.path,
      );
      Err(resolved_err)
    }
  }
}<|MERGE_RESOLUTION|>--- conflicted
+++ resolved
@@ -141,11 +141,7 @@
       dynamic_importers: vec![],
       imported_ids,
       dynamically_imported_ids,
-<<<<<<< HEAD
-      side_effects: None,
-=======
       package_json: self.package_json.take(),
->>>>>>> 289fe8b3
     };
 
     self.ctx.plugin_driver.module_parsed(Arc::new(module.to_module_info())).await?;
