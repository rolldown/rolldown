--- conflicted
+++ resolved
@@ -68,11 +68,8 @@
       self_referenced_class_decl_symbol_ids: _,
       hashbang_range: _,
       has_star_exports,
-<<<<<<< HEAD
       dynamic_import_exports_usage: _,
-=======
       new_url_references,
->>>>>>> 74eace99
     } = scan_result;
 
     let module = NormalModule {
