use std::cmp::Ordering;

use itertools::Itertools;
use oxc::index::IndexVec;
use rolldown_common::{Chunk, ChunkId, ChunkKind, ImportKind, ModuleId, NormalModuleId};
use rolldown_utils::{rustc_hash::FxHashMapExt, BitSet};
use rustc_hash::FxHashMap;

use crate::{chunk_graph::ChunkGraph, type_alias::IndexChunks};

use super::GenerateStage;

impl<'a> GenerateStage<'a> {
  fn determine_reachable_modules_for_entry(
    &self,
    module_id: NormalModuleId,
    entry_index: u32,
    module_to_bits: &mut IndexVec<NormalModuleId, BitSet>,
  ) {
    let module = &self.link_output.module_table.normal_modules[module_id];
    let meta = &self.link_output.metas[module_id];

    if !module.is_included {
      return;
    }

    if module_to_bits[module_id].has_bit(entry_index) {
      return;
    }
    module_to_bits[module_id].set_bit(entry_index);

    module.import_records.iter().for_each(|rec| {
      if let ModuleId::Normal(importee_id) = rec.resolved_module {
        // Module imported dynamically will be considered as an entry,
        // so we don't need to include it in this chunk
        if !matches!(rec.kind, ImportKind::DynamicImport) {
          self.determine_reachable_modules_for_entry(importee_id, entry_index, module_to_bits);
        }
      }
    });

    // Symbols from runtime are referenced by bundler not import statements.
    meta.referenced_symbols_by_entry_point_chunk.iter().for_each(|symbol_ref| {
      let canonical_ref = self.link_output.symbols.par_canonical_ref_for(*symbol_ref);
      self.determine_reachable_modules_for_entry(canonical_ref.owner, entry_index, module_to_bits);
    });

    module.stmt_infos.iter().for_each(|stmt_info| {
      if !stmt_info.is_included {
        return;
      }
      stmt_info.referenced_symbols.iter().for_each(|reference_ref| {
        let canonical_ref =
<<<<<<< HEAD
          self.link_output.symbols.par_canonical_ref_for(*reference_ref.first_part());
=======
          self.link_output.symbols.par_canonical_ref_for(*reference_ref.symbol_ref());
>>>>>>> 3cf75b8b

        self.determine_reachable_modules_for_entry(
          canonical_ref.owner,
          entry_index,
          module_to_bits,
        );
      });
    });
  }

  #[tracing::instrument(level = "debug", skip_all)]
  pub fn generate_chunks(&self) -> ChunkGraph {
    let entries_len: u32 =
      self.link_output.entries.len().try_into().expect("Too many entries, u32 overflowed.");
    // If we are in test environment, to make the runtime module always fall into a standalone chunk,
    // we create a facade entry point for it.

    let mut module_to_bits = oxc::index::index_vec![BitSet::new(entries_len); self.link_output.module_table.normal_modules.len()];
    let mut bits_to_chunk = FxHashMap::with_capacity(self.link_output.entries.len());
    let mut chunks = IndexChunks::with_capacity(self.link_output.entries.len());
    let mut user_defined_entry_chunk_ids: Vec<ChunkId> = Vec::new();
    let mut entry_module_to_entry_chunk: FxHashMap<NormalModuleId, ChunkId> =
      FxHashMap::with_capacity(self.link_output.entries.len());
    // Create chunk for each static and dynamic entry
    for (entry_index, entry_point) in self.link_output.entries.iter().enumerate() {
      let count: u32 = entry_index.try_into().expect("Too many entries, u32 overflowed.");
      let mut bits = BitSet::new(entries_len);
      bits.set_bit(count);
      let module = &self.link_output.module_table.normal_modules[entry_point.id];
      let chunk = chunks.push(Chunk::new(
        entry_point.name.clone(),
        bits.clone(),
        vec![],
        ChunkKind::EntryPoint {
          is_user_defined: module.is_user_defined_entry,
          bit: count,
          module: entry_point.id,
        },
      ));
      bits_to_chunk.insert(bits, chunk);
      entry_module_to_entry_chunk.insert(entry_point.id, chunk);
      if entry_point.kind.is_user_defined() {
        user_defined_entry_chunk_ids.push(chunk);
      }
    }

    // Determine which modules belong to which chunk. A module could belong to multiple chunks.
    self.link_output.entries.iter().enumerate().for_each(|(i, entry_point)| {
      self.determine_reachable_modules_for_entry(
        entry_point.id,
        i.try_into().expect("Too many entries, u32 overflowed."),
        &mut module_to_bits,
      );
    });

    let mut module_to_chunk: IndexVec<NormalModuleId, Option<ChunkId>> = oxc::index::index_vec![
      None;
      self.link_output.module_table.normal_modules.len()
    ];

    // 1. Assign modules to corresponding chunks
    // 2. Create shared chunks to store modules that belong to multiple chunks.
    for normal_module in &self.link_output.module_table.normal_modules {
      if !normal_module.is_included {
        continue;
      }

      let bits = &module_to_bits[normal_module.id];
      debug_assert!(
        !bits.is_empty(),
        "Empty bits means the module is not reachable, so it should bail out with `is_included: false` {:?}", normal_module.stable_resource_id
      );
      if let Some(chunk_id) = bits_to_chunk.get(bits).copied() {
        chunks[chunk_id].modules.push(normal_module.id);
        module_to_chunk[normal_module.id] = Some(chunk_id);
      } else {
        let chunk = Chunk::new(None, bits.clone(), vec![normal_module.id], ChunkKind::Common);
        let chunk_id = chunks.push(chunk);
        module_to_chunk[normal_module.id] = Some(chunk_id);
        bits_to_chunk.insert(bits.clone(), chunk_id);
      }
    }

    // Sort modules in each chunk by execution order
    chunks.iter_mut().for_each(|chunk| {
      chunk.modules.sort_by_key(|module_id| {
        self.link_output.module_table.normal_modules[*module_id].exec_order
      });
    });

    chunks
      .iter_mut()
      .sorted_by(|a, b| {
        let a_should_be_first = Ordering::Less;
        let b_should_be_first = Ordering::Greater;

        match (&a.kind, &b.kind) {
          (
            ChunkKind::EntryPoint { module: a_module_id, .. },
            ChunkKind::EntryPoint { module: b_module_id, .. },
          ) => self.link_output.module_table.normal_modules[*a_module_id]
            .exec_order
            .cmp(&self.link_output.module_table.normal_modules[*b_module_id].exec_order),
          (ChunkKind::EntryPoint { module: a_module_id, .. }, ChunkKind::Common) => {
            let a_module_exec_order =
              self.link_output.module_table.normal_modules[*a_module_id].exec_order;
            let b_chunk_first_module_exec_order =
              self.link_output.module_table.normal_modules[b.modules[0]].exec_order;
            if a_module_exec_order == b_chunk_first_module_exec_order {
              a_should_be_first
            } else {
              a_module_exec_order.cmp(&b_chunk_first_module_exec_order)
            }
          }
          (ChunkKind::Common, ChunkKind::EntryPoint { module: b_module_id, .. }) => {
            let b_module_exec_order =
              self.link_output.module_table.normal_modules[*b_module_id].exec_order;
            let a_chunk_first_module_exec_order =
              self.link_output.module_table.normal_modules[a.modules[0]].exec_order;
            if a_chunk_first_module_exec_order == b_module_exec_order {
              b_should_be_first
            } else {
              a_chunk_first_module_exec_order.cmp(&b_module_exec_order)
            }
          }
          (ChunkKind::Common, ChunkKind::Common) => {
            let a_chunk_first_module_exec_order =
              self.link_output.module_table.normal_modules[a.modules[0]].exec_order;
            let b_chunk_first_module_exec_order =
              self.link_output.module_table.normal_modules[b.modules[0]].exec_order;
            a_chunk_first_module_exec_order.cmp(&b_chunk_first_module_exec_order)
          }
        }
      })
      .enumerate()
      .for_each(|(i, chunk)| {
        chunk.exec_order = i.try_into().expect("Too many chunks, u32 overflowed.");
      });

    let sorted_chunk_ids =
      chunks.indices().sorted_by_key(|id| &chunks[*id].bits).collect::<Vec<_>>();

    ChunkGraph {
      chunks,
      sorted_chunk_ids,
      module_to_chunk,
      entry_module_to_entry_chunk,
      user_defined_entry_chunk_ids,
    }
  }
}<|MERGE_RESOLUTION|>--- conflicted
+++ resolved
@@ -51,11 +51,7 @@
       }
       stmt_info.referenced_symbols.iter().for_each(|reference_ref| {
         let canonical_ref =
-<<<<<<< HEAD
-          self.link_output.symbols.par_canonical_ref_for(*reference_ref.first_part());
-=======
           self.link_output.symbols.par_canonical_ref_for(*reference_ref.symbol_ref());
->>>>>>> 3cf75b8b
 
         self.determine_reachable_modules_for_entry(
           canonical_ref.owner,
