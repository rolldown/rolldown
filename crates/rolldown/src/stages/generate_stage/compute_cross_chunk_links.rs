--- conflicted
+++ resolved
@@ -215,11 +215,7 @@
             });
 
             stmt_info.referenced_symbols.iter().for_each(|referenced| {
-<<<<<<< HEAD
-              let referenced = referenced.first_part();
-=======
               let referenced = referenced.symbol_ref();
->>>>>>> 3cf75b8b
               let mut canonical_ref = symbols.par_canonical_ref_for(*referenced);
               if let Some(namespace_alias) = &symbols.get(canonical_ref).namespace_alias {
                 canonical_ref = namespace_alias.namespace_ref;
