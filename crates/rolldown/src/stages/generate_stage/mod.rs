use std::collections::hash_map::Entry;

use arcstr::ArcStr;
use futures::future::try_join_all;
use oxc::ast::VisitMut;
use oxc_index::IndexVec;
use render_chunk_to_assets::set_emitted_chunk_preliminary_filenames;
use rolldown_ecmascript_utils::AstSnippet;
use rolldown_error::BuildResult;
use rolldown_std_utils::OptionExt;
use rustc_hash::{FxHashMap, FxHashSet};

use rolldown_common::{
  ChunkIdx, ChunkKind, CssAssetNameReplacer, FileNameRenderOptions,
  ImportMetaRolldownAssetReplacer, Module, PreliminaryFilename, RollupPreRenderedAsset,
};
use rolldown_plugin::SharedPluginDriver;
use rolldown_std_utils::{PathBufExt, PathExt};
use rolldown_utils::{
  concat_string,
  extract_hash_pattern::extract_hash_patterns,
  hash_placeholder::HashPlaceholderGenerator,
  rayon::{IntoParallelRefMutIterator, ParallelIterator},
};
use sugar_path::SugarPath;

use crate::{
  chunk_graph::ChunkGraph,
  module_finalizers::{
    isolating::{IsolatingModuleFinalizer, IsolatingModuleFinalizerContext},
    scope_hoisting::ScopeHoistingFinalizerContext,
  },
  stages::link_stage::LinkStageOutput,
  utils::{
    chunk::{
      deconflict_chunk_symbols::deconflict_chunk_symbols, generate_pre_rendered_chunk,
      validate_options_for_multi_chunk_output::validate_options_for_multi_chunk_output,
    },
    extract_meaningful_input_name_from_path::try_extract_meaningful_input_name_from_path,
    finalize_normal_module,
  },
  BundleOutput, SharedOptions,
};

mod code_splitting;
mod compute_cross_chunk_links;
mod minify_assets;
mod render_chunk_to_assets;

pub struct GenerateStage<'a> {
  link_output: &'a mut LinkStageOutput,
  options: &'a SharedOptions,
  plugin_driver: &'a SharedPluginDriver,
}

impl<'a> GenerateStage<'a> {
  pub fn new(
    link_output: &'a mut LinkStageOutput,
    options: &'a SharedOptions,
    plugin_driver: &'a SharedPluginDriver,
  ) -> Self {
    Self { link_output, options, plugin_driver }
  }

  #[tracing::instrument(level = "debug", skip_all)]
  pub async fn generate(&mut self) -> BuildResult<BundleOutput> {
    self.plugin_driver.render_start(self.options).await?;

    let mut chunk_graph = self.generate_chunks().await;
    if chunk_graph.chunk_table.len() > 1 {
      validate_options_for_multi_chunk_output(self.options)?;
    }

    self.compute_cross_chunk_links(&mut chunk_graph);

    let index_chunk_id_to_name =
      self.generate_chunk_name_and_preliminary_filenames(&mut chunk_graph).await?;
    self.patch_asset_modules(&chunk_graph);
    set_emitted_chunk_preliminary_filenames(&self.plugin_driver.file_emitter, &chunk_graph);

    chunk_graph.chunk_table.par_iter_mut().for_each(|chunk| {
      deconflict_chunk_symbols(
        chunk,
        self.link_output,
        self.options.format,
        &index_chunk_id_to_name,
      );
    });

    let ast_table_iter = self.link_output.ast_table.par_iter_mut();
    ast_table_iter
      .filter(|(_ast, owner)| {
        self.link_output.module_table.modules[*owner]
          .as_normal()
          .is_some_and(|m| m.meta.is_included())
      })
      .for_each(|(ast, owner)| {
        let Module::Normal(module) = &self.link_output.module_table.modules[*owner] else {
          return;
        };
        let ast_scope_idx = module.ecma_view.ast_scope_idx.expect("scope idx should be set");
        let ast_scope = &self.link_output.ast_scope_table[ast_scope_idx];
        let chunk_id = chunk_graph.module_to_chunk[module.idx].unwrap();
        let chunk = &chunk_graph.chunk_table[chunk_id];
        let linking_info = &self.link_output.metas[module.idx];
        if self.options.format.requires_scope_hoisting() {
          finalize_normal_module(
            ScopeHoistingFinalizerContext {
              canonical_names: &chunk.canonical_names,
              id: module.idx,
              chunk_id,
              symbol_db: &self.link_output.symbol_db,
              linking_info,
              module,
              modules: &self.link_output.module_table.modules,
              linking_infos: &self.link_output.metas,
              runtime: &self.link_output.runtime,
              chunk_graph: &chunk_graph,
              options: self.options,
              cur_stmt_index: 0,
              keep_name_statement_to_insert: Vec::new(),
              file_emitter: &self.plugin_driver.file_emitter,
            },
            ast,
            ast_scope,
          );
        } else {
          ast.program.with_mut(|fields| {
            let (oxc_program, alloc) = (fields.program, fields.allocator);
            let mut finalizer = IsolatingModuleFinalizer {
              alloc,
              scope: ast_scope,
              ctx: &IsolatingModuleFinalizerContext {
                module,
                modules: &self.link_output.module_table.modules,
                symbol_db: &self.link_output.symbol_db,
              },
              snippet: AstSnippet::new(alloc),
              generated_imports_set: FxHashSet::default(),
              generated_imports: oxc::allocator::Vec::new_in(alloc),
              generated_exports: oxc::allocator::Vec::new_in(alloc),
            };
            finalizer.visit_program(oxc_program);
          });
        }
      });

    self.render_chunk_to_assets(&mut chunk_graph).await
  }

  /// Notices:
  /// - Should generate filenames that are stable cross builds and os.
  #[tracing::instrument(level = "debug", skip_all)]
  #[allow(clippy::too_many_lines)]
  async fn generate_chunk_name_and_preliminary_filenames(
    &self,
    chunk_graph: &mut ChunkGraph,
  ) -> BuildResult<FxHashMap<ChunkIdx, ArcStr>> {
    let modules = &self.link_output.module_table.modules;

    let mut index_chunk_id_to_name = FxHashMap::default();

    let index_pre_generated_names_futures = chunk_graph.chunk_table.iter().map(|chunk| {
      let sanitize_filename = self.options.sanitize_filename.clone();
      async move {
        if let Some(name) = &chunk.name {
          return anyhow::Ok(name.clone());
        }
        match chunk.kind {
          ChunkKind::EntryPoint { module: entry_module_id, is_user_defined, .. } => {
            let module = &modules[entry_module_id];
            let generated = if is_user_defined {
              try_extract_meaningful_input_name_from_path(module.id())
                .map(ArcStr::from)
                .unwrap_or(arcstr::literal!("input"))
            } else {
              sanitize_filename.call(&module.id().as_path().representative_file_name()).await?
            };
            Ok(generated)
          }
          ChunkKind::Common => {
            // - rollup use the first entered/last executed module as the `[name]` of common chunks.
            // - esbuild always use 'chunk' as the `[name]`. However we try to make the name more meaningful here.
            if let Some(module_id) =
              chunk.modules.iter().rev().find(|each| **each != self.link_output.runtime.id())
            {
              let module = &modules[*module_id];
              Ok(sanitize_filename.call(&module.id().as_path().representative_file_name()).await?)
            } else {
              Ok(arcstr::literal!("chunk"))
            }
          }
        }
      }
    });

    let mut index_pre_generated_names: IndexVec<ChunkIdx, ArcStr> =
      try_join_all(index_pre_generated_names_futures).await?.into();

    let mut hash_placeholder_generator = HashPlaceholderGenerator::default();

    let create_make_unique_name = |mut used_name_counts: FxHashMap<ArcStr, u32>| {
      move |name: &ArcStr| {
        let mut candidate = name.clone();
        loop {
          match used_name_counts.entry(candidate.clone()) {
            Entry::Occupied(mut occ) => {
              // This name is already used
              let next_count = *occ.get();
              occ.insert(next_count + 1);
              candidate =
                ArcStr::from(concat_string!(name, itoa::Buffer::new().format(next_count)).as_str());
            }
            Entry::Vacant(vac) => {
              // This is the first time we see this name
              let name = vac.key().clone();
              vac.insert(2);
              break name;
            }
          };
        }
      }
    };
    let mut make_unique_name_for_ecma_chunk = create_make_unique_name(FxHashMap::default());
    let mut make_unique_name_for_css_chunk = create_make_unique_name(FxHashMap::default());

    for chunk_id in &chunk_graph.sorted_chunk_idx_vec {
      let chunk = &mut chunk_graph.chunk_table[*chunk_id];
      if chunk.preliminary_filename.is_some() {
        // Already generated
        continue;
      }

      let pre_generated_chunk_name = &mut index_pre_generated_names[*chunk_id];
      // Notice we didn't used deconflict name here, chunk names are allowed to be duplicated.
      chunk.name = Some(pre_generated_chunk_name.clone());
      index_chunk_id_to_name.insert(*chunk_id, pre_generated_chunk_name.clone());
      let pre_rendered_chunk = generate_pre_rendered_chunk(chunk, self.link_output);

<<<<<<< HEAD
      let asset_filename_template = &self.options.asset_filenames;
      let extracted_asset_hash_pattern = extract_hash_patterns(asset_filename_template.template());

=======
>>>>>>> 011af346
      let preliminary_filename = chunk
        .generate_preliminary_filename(
          self.options,
          &pre_rendered_chunk,
          pre_generated_chunk_name,
          &mut hash_placeholder_generator,
          &mut make_unique_name_for_ecma_chunk,
        )
        .await?;

      let css_preliminary_filename = chunk
        .generate_css_preliminary_filename(
          self.options,
          &pre_rendered_chunk,
          pre_generated_chunk_name,
          &mut hash_placeholder_generator,
          &mut make_unique_name_for_css_chunk,
        )
        .await?;

<<<<<<< HEAD
      chunk.modules.iter().copied().filter_map(|idx| modules[idx].as_normal()).for_each(|module| {
        if module.asset_view.is_some() {
          let hash_placeholder = extracted_asset_hash_pattern.as_ref().map(|p| {
            hash_placeholder_generator.generate(p.iter().map(|p| p.len.unwrap_or(8)).collect())
          });
          let name = module.id.as_path().file_stem().and_then(|s| s.to_str()).unpack();
          let preliminary = PreliminaryFilename::new(
            asset_filename_template.render(&FileNameRenderOptions {
              name: Some(name),
              hashes: hash_placeholder.as_deref(),
=======
      for module in chunk.modules.iter().copied().filter_map(|idx| modules[idx].as_normal()) {
        if let Some(asset_view) = module.asset_view.as_ref() {
          let name = self
            .options
            .sanitize_filename
            .call(module.id.as_path().file_stem().and_then(|s| s.to_str()).unpack())
            .await?;
          let asset_filename_template = &self
            .options
            .asset_filename_template(&RollupPreRenderedAsset {
              names: vec![name.clone()],
              original_file_names: vec![],
              // TODO: avoid source clone
              source: asset_view.source.clone().to_vec().into(),
            })
            .await?;
          let extracted_asset_hash_pattern =
            extract_hash_pattern(asset_filename_template.template());

          let hash_placeholder = extracted_asset_hash_pattern
            .as_ref()
            .map(|p| hash_placeholder_generator.generate(p.len.unwrap_or(8)));

          let preliminary = PreliminaryFilename::new(
            asset_filename_template.render(&FileNameRenderOptions {
              name: Some(&name),
              hash: hash_placeholder.as_deref(),
>>>>>>> 011af346
              ext: module.id.as_path().extension().and_then(|s| s.to_str()),
            }),
            hash_placeholder,
          );

          chunk.asset_absolute_preliminary_filenames.insert(
            module.idx,
            preliminary
              .absolutize_with(self.options.cwd.join(&self.options.out_dir))
              .expect_into_string(),
          );
          chunk.asset_preliminary_filenames.insert(module.idx, preliminary);
        }
      }

      chunk.pre_rendered_chunk = Some(pre_rendered_chunk);

      chunk.absolute_preliminary_filename = Some(
        preliminary_filename
          .absolutize_with(self.options.cwd.join(&self.options.out_dir))
          .expect_into_string(),
      );
      chunk.css_absolute_preliminary_filename = Some(
        css_preliminary_filename
          .absolutize_with(self.options.cwd.join(&self.options.out_dir))
          .expect_into_string(),
      );
      chunk.preliminary_filename = Some(preliminary_filename);
      chunk.css_preliminary_filename = Some(css_preliminary_filename);
    }
    Ok(index_chunk_id_to_name)
  }

  pub fn patch_asset_modules(&mut self, chunk_graph: &ChunkGraph) {
    chunk_graph.chunk_table.iter().for_each(|chunk| {
      let mut module_idx_to_filenames = FxHashMap::default();
      // replace asset name in ecma view
      chunk.asset_preliminary_filenames.iter().for_each(|(module_idx, preliminary)| {
        let Module::Normal(module) = &mut self.link_output.module_table.modules[*module_idx] else {
          return;
        };
        let asset_filename: ArcStr = preliminary.as_str().into();
        module.ecma_view.mutations.push(Box::new(ImportMetaRolldownAssetReplacer {
          asset_filename: asset_filename.clone(),
        }));
        module_idx_to_filenames.insert(module_idx, asset_filename);
      });
      // replace asset name in css view
      chunk.modules.iter().for_each(|module_idx| {
        let module = &mut self.link_output.module_table.modules[*module_idx];
        if let Some(css_view) =
          module.as_normal_mut().and_then(|normal_module| normal_module.css_view.as_mut())
        {
          for (idx, record) in css_view.import_records.iter_enumerated() {
            if let Some(asset_filename) = module_idx_to_filenames.get(&record.resolved_module) {
              let span = css_view.record_idx_to_span[idx];
              css_view
                .mutations
                .push(Box::new(CssAssetNameReplacer { span, asset_name: asset_filename.clone() }));
            }
          }
        }
      });
    });
  }
}<|MERGE_RESOLUTION|>--- conflicted
+++ resolved
@@ -237,12 +237,9 @@
       index_chunk_id_to_name.insert(*chunk_id, pre_generated_chunk_name.clone());
       let pre_rendered_chunk = generate_pre_rendered_chunk(chunk, self.link_output);
 
-<<<<<<< HEAD
       let asset_filename_template = &self.options.asset_filenames;
       let extracted_asset_hash_pattern = extract_hash_patterns(asset_filename_template.template());
 
-=======
->>>>>>> 011af346
       let preliminary_filename = chunk
         .generate_preliminary_filename(
           self.options,
@@ -263,18 +260,6 @@
         )
         .await?;
 
-<<<<<<< HEAD
-      chunk.modules.iter().copied().filter_map(|idx| modules[idx].as_normal()).for_each(|module| {
-        if module.asset_view.is_some() {
-          let hash_placeholder = extracted_asset_hash_pattern.as_ref().map(|p| {
-            hash_placeholder_generator.generate(p.iter().map(|p| p.len.unwrap_or(8)).collect())
-          });
-          let name = module.id.as_path().file_stem().and_then(|s| s.to_str()).unpack();
-          let preliminary = PreliminaryFilename::new(
-            asset_filename_template.render(&FileNameRenderOptions {
-              name: Some(name),
-              hashes: hash_placeholder.as_deref(),
-=======
       for module in chunk.modules.iter().copied().filter_map(|idx| modules[idx].as_normal()) {
         if let Some(asset_view) = module.asset_view.as_ref() {
           let name = self
@@ -294,15 +279,14 @@
           let extracted_asset_hash_pattern =
             extract_hash_pattern(asset_filename_template.template());
 
-          let hash_placeholder = extracted_asset_hash_pattern
-            .as_ref()
-            .map(|p| hash_placeholder_generator.generate(p.len.unwrap_or(8)));
+          let hash_placeholder = extracted_asset_hash_pattern.as_ref().map(|p| {
+            hash_placeholder_generator.generate(p.iter().map(|p| p.len.unwrap_or(8)).collect())
+          });
 
           let preliminary = PreliminaryFilename::new(
             asset_filename_template.render(&FileNameRenderOptions {
               name: Some(&name),
-              hash: hash_placeholder.as_deref(),
->>>>>>> 011af346
+              hashes: hash_placeholder.as_deref(),
               ext: module.id.as_path().extension().and_then(|s| s.to_str()),
             }),
             hash_placeholder,
