use crate::types::linking_metadata::LinkingMetadataVec;
use crate::types::symbols::Symbols;
use crate::types::tree_shake::{UsedExportsInfo, UsedInfo};
use oxc::index::IndexVec;
// use crate::utils::extract_member_chain::extract_canonical_symbol_info;
use oxc::span::CompactStr;
use rolldown_common::side_effects::DeterminedSideEffects;
use rolldown_common::{
  EcmaModule, IndexModules, Module, ModuleIdx, StmtInfoIdx, SymbolOrMemberExprRef, SymbolRef,
};
use rolldown_rstr::{Rstr, ToRstr};
use rolldown_utils::rayon::{ParallelBridge, ParallelIterator};
use rustc_hash::{FxHashMap, FxHashSet};

use super::LinkStage;

struct Context<'a> {
  modules: &'a IndexModules,
  symbols: &'a Symbols,
  is_included_vec: &'a mut IndexVec<ModuleIdx, IndexVec<StmtInfoIdx, bool>>,
  is_module_included_vec: &'a mut IndexVec<ModuleIdx, bool>,
  used_exports_info_vec: &'a mut IndexVec<ModuleIdx, UsedExportsInfo>,
  tree_shaking: bool,
  runtime_id: ModuleIdx,
  metas: &'a LinkingMetadataVec,
  used_symbol_refs: &'a mut FxHashSet<SymbolRef>,
  /// Hash list of string is relatively slow, so we use a two dimensions hashmap to cache the resolved symbol.
  /// The first level only store the top level namespace member expr object identifier symbol ref.
  /// With this method, we could avoid the hash calculation of the whole member expr chains.
  /// for the value, the first element is the resolved symbol ref, the second element is how much
  /// chain element does this member expr consume.
  top_level_member_expr_resolved_cache:
    &'a mut FxHashMap<SymbolRef, MemberChainToResolvedSymbolRef>,
}

pub type MemberChainToResolvedSymbolRef =
  FxHashMap<Box<[CompactStr]>, (SymbolRef, usize, Option<Rstr>)>;

/// if no export is used, and the module has no side effects, the module should not be included
fn include_module(ctx: &mut Context, module: &EcmaModule) {
  fn forcefully_include_all_statements(ctx: &mut Context, module: &EcmaModule) {
    module.stmt_infos.iter_enumerated().for_each(|(stmt_info_id, _stmt_info)| {
      // Skip the first statement, which is the namespace object. It should be included only if it is used no matter
      // tree shaking is enabled or not.
      if stmt_info_id.index() == 0 {
        return;
      }
      include_statement(ctx, module, stmt_info_id);
    });
  }

<<<<<<< HEAD
  let is_included = ctx.is_module_included_vec[module.id];
  let used_info = ctx.used_exports_info_vec[module.id].used_info;
  if used_info.contains(UsedInfo::USED_AS_NAMESPACE_REF)
    && !used_info.contains(UsedInfo::INCLUDED_AS_NAMESPACE_REF)
  {
    ctx.used_exports_info_vec[module.id].used_info |= UsedInfo::INCLUDED_AS_NAMESPACE_REF;
=======
  let is_included = ctx.is_module_included_vec[module.idx];
  let used_info = ctx.used_exports_info_vec[module.idx].used_info;
  if used_info.contains(UsedInfo::USED_AS_NAMESPACE)
    && !used_info.contains(UsedInfo::INCLUDED_AS_NAMESPACE)
  {
    ctx.used_exports_info_vec[module.idx].used_info |= UsedInfo::INCLUDED_AS_NAMESPACE;
>>>>>>> edc2c1a5
    include_module_as_namespace(ctx, module);
  }
  if is_included {
    return;
  }
  ctx.is_module_included_vec[module.idx] = true;

  if module.idx == ctx.runtime_id {
    // runtime module has no side effects and it's statements should be included
    // by other modules's references.
    return;
  }

  let forced_no_treeshake = matches!(module.side_effects, DeterminedSideEffects::NoTreeshake);
  if ctx.tree_shaking && !forced_no_treeshake {
    module.stmt_infos.iter_enumerated().for_each(|(stmt_info_id, stmt_info)| {
      // No need to handle the first statement specially, which is the namespace object, because it doesn't have side effects and will only be included if it is used.
      if stmt_info.side_effect {
        include_statement(ctx, module, stmt_info_id);
      }
    });
  } else {
    forcefully_include_all_statements(ctx, module);
  }

  // Include imported modules for its side effects
<<<<<<< HEAD
  module.import_records.iter().for_each(|import_record| match import_record.resolved_module {
    rolldown_common::ModuleId::Normal(importee_id) => {
      let importee = &ctx.modules[importee_id];
      let bailout_side_effect = matches!(import_record.kind, rolldown_common::ImportKind::Require)
        || importee.def_format.is_commonjs();
      if bailout_side_effect {
        ctx.used_exports_info_vec[importee_id].used_info |= UsedInfo::USED_AS_NAMESPACE_REF;
      }
      if !ctx.tree_shaking || importee.side_effects.has_side_effects() || bailout_side_effect {
        include_module(ctx, importee);
=======
  module.import_records.iter().for_each(|import_record| {
    match &ctx.modules[import_record.resolved_module] {
      Module::Ecma(importee) => {
        let bailout_side_effect =
          matches!(import_record.kind, rolldown_common::ImportKind::Require)
            || importee.def_format.is_commonjs();
        if bailout_side_effect {
          ctx.used_exports_info_vec[importee.idx].used_info |= UsedInfo::USED_AS_NAMESPACE;
        }
        if !ctx.tree_shaking || importee.side_effects.has_side_effects() || bailout_side_effect {
          include_module(ctx, importee);
        }
>>>>>>> edc2c1a5
      }
      Module::External(_) => {}
    }
  });
}

<<<<<<< HEAD
fn include_module_as_namespace(ctx: &mut Context, module: &NormalModule) {
=======
// TODO(hyf0): suspicious namespace should be include normally
fn include_module_as_namespace(ctx: &mut Context, module: &EcmaModule) {
>>>>>>> edc2c1a5
  // Collect all the canonical export to avoid violating rustc borrow rules.
  let canonical_export_list = ctx.metas[module.idx]
    .canonical_exports()
    .map(|(key, export)| (key.clone(), export.symbol_ref))
    .collect::<Vec<_>>();
  canonical_export_list.into_iter().for_each(|(key, symbol_ref)| {
    ctx.used_exports_info_vec[module.idx].used_exports.insert(key);
    include_symbol(ctx, symbol_ref);
  });
}

fn include_symbol(ctx: &mut Context, symbol_ref: SymbolRef) {
  let mut canonical_ref = ctx.symbols.par_canonical_ref_for(symbol_ref);
  let canonical_ref_symbol = ctx.symbols.get(canonical_ref);
  let mut canonical_ref_owner = ctx.modules[canonical_ref.owner].as_ecma().unwrap();
  if let Some(namespace_alias) = &canonical_ref_symbol.namespace_alias {
    canonical_ref = namespace_alias.namespace_ref;
    canonical_ref_owner = ctx.modules[canonical_ref.owner].as_ecma().unwrap();
  }

  let is_namespace_ref = canonical_ref_owner.namespace_object_ref == canonical_ref;
  if is_namespace_ref {
<<<<<<< HEAD
    ctx.used_exports_info_vec[canonical_ref_owner.id].used_info |= UsedInfo::USED_AS_NAMESPACE_REF;
  }

=======
    ctx.used_exports_info_vec[canonical_ref_owner.idx].used_info |= UsedInfo::USED_AS_NAMESPACE;
  }
  // TODO(hyf0): why we need `used_symbol_refs` to make if the symbol is used?
>>>>>>> edc2c1a5
  ctx.used_symbol_refs.insert(canonical_ref);

  include_module(ctx, canonical_ref_owner);
  canonical_ref_owner.stmt_infos.declared_stmts_by_symbol(&canonical_ref).iter().copied().for_each(
    |stmt_info_id| {
      include_statement(ctx, canonical_ref_owner, stmt_info_id);
    },
  );
}

/// Try to find the final pointed `SymbolRef` of the member expression.
/// ```js
/// // index.js
/// import * as foo_ns from './foo';
/// foo_ns.bar_ns.c;
/// // foo.js
/// export * as bar_ns from './bar';
/// // bar.js
/// export const c = 1;
/// ```
/// The final pointed `SymbolRef` of `foo_ns.bar_ns.c` is the `c` in `bar.js`.
fn include_member_expr_ref(ctx: &mut Context, symbol_ref: SymbolRef, props: &[CompactStr]) {
  let mut cursor = 0;

  // First get the canonical ref of `foo_ns`, then we get the `NormalModule#namespace_object_ref` of `foo.js`.
  let mut canonical_ref = ctx.symbols.par_canonical_ref_for(symbol_ref);
  let mut canonical_ref_symbol = ctx.symbols.get(canonical_ref);
<<<<<<< HEAD
  let mut canonical_ref_owner = &ctx.modules[canonical_ref.owner];
  let mut is_namespace_ref = canonical_ref_owner.namespace_object_ref == canonical_ref;
=======
  let mut canonical_ref_owner = ctx.modules[canonical_ref.owner].as_ecma().unwrap();
  let is_same_ref = canonical_ref == symbol_ref;
  let is_namespace_ref = canonical_ref_owner.namespace_object_ref == canonical_ref;
>>>>>>> edc2c1a5
  let mut ns_symbol_list = vec![];
  let mut has_ambiguous_symbol = false;

  while cursor < props.len() && is_namespace_ref {
    let name = &props[cursor];
    let export_symbol = ctx.metas[canonical_ref_owner.idx].resolved_exports.get(&name.to_rstr());
    let Some(export_symbol) = export_symbol else { break };
    // TODo: use sorted_names
    has_ambiguous_symbol |= export_symbol.potentially_ambiguous_symbol_refs.is_some();
    // TODO(hyf0): suspicious cjs might just fallback to dynamic lookup?
    if !ctx.modules[export_symbol.symbol_ref.owner].as_ecma().unwrap().exports_kind.is_esm() {
      break;
    }
    ns_symbol_list.push((canonical_ref, name.to_rstr()));
    canonical_ref = ctx.symbols.par_canonical_ref_for(export_symbol.symbol_ref);
    canonical_ref_symbol = ctx.symbols.get(canonical_ref);
    canonical_ref_owner = ctx.modules[canonical_ref.owner].as_ecma().unwrap();
    cursor += 1;
    is_namespace_ref = canonical_ref_owner.namespace_object_ref == canonical_ref;
  }

  let (export_name, namespace_property_name) =
    if let Some(namespace_alias) = &canonical_ref_symbol.namespace_alias {
      let name = canonical_ref_symbol.name.clone();
      canonical_ref = namespace_alias.namespace_ref;
      canonical_ref_owner = ctx.modules[canonical_ref.owner].as_ecma().unwrap();
      (name, Some(namespace_alias.property_name.clone()))
    } else {
      (canonical_ref_symbol.name.clone(), None)
    };

  let export_name = export_name.to_rstr();
  let is_namespace_ref = canonical_ref_owner.namespace_object_ref == canonical_ref;
<<<<<<< HEAD
  if is_namespace_ref {
    ctx.used_exports_info_vec[canonical_ref_owner.id].used_info |= UsedInfo::USED_AS_NAMESPACE_REF;
=======
  // TODO(hyf0): suspicious what does `is_same_ref` do?
  if is_namespace_ref && !is_same_ref {
    ctx.used_exports_info_vec[canonical_ref_owner.idx].used_info |= UsedInfo::USED_AS_NAMESPACE;
>>>>>>> edc2c1a5
  }

  if has_ambiguous_symbol {
    return;
  }
  let id = ns_symbol_list.last().map_or(symbol_ref.owner, |(symbol, _)| symbol.owner);
  ctx.used_exports_info_vec[id].used_exports.insert(export_name);
  // Only cache the top level member expr resolved result, if it consume at least one chain element.
  if cursor > 0 {
    let map = ctx.top_level_member_expr_resolved_cache.entry(symbol_ref).or_default();
    let chains = props.to_vec();
    // If the last namespace object is a namespace alias, we should add the property name postfix
    // to the final access chains.
    map.insert(chains.into_boxed_slice(), (canonical_ref, cursor, namespace_property_name));
  }
  // https://github.com/rolldown/rolldown/blob/5fb31d0d254128825df9441b23da58e3f6663060/crates/rolldown/tests/esbuild/import_star/import_export_star_ambiguous_warning/entry.js#L2-L2
  ctx.used_symbol_refs.insert(canonical_ref);
  include_module(ctx, canonical_ref_owner);
  canonical_ref_owner.stmt_infos.declared_stmts_by_symbol(&canonical_ref).iter().copied().for_each(
    |stmt_info_id| {
      include_statement(ctx, canonical_ref_owner, stmt_info_id);
    },
  );
}

fn include_statement(ctx: &mut Context, module: &EcmaModule, stmt_info_id: StmtInfoIdx) {
  let is_included = &mut ctx.is_included_vec[module.idx][stmt_info_id];

  if *is_included {
    return;
  }

  let stmt_info = module.stmt_infos.get(stmt_info_id);

  // include the statement itself
  *is_included = true;

  stmt_info.referenced_symbols.iter().for_each(|reference_ref| match reference_ref {
    SymbolOrMemberExprRef::Symbol(symbol_ref) => {
      include_symbol(ctx, *symbol_ref);
    }
    SymbolOrMemberExprRef::MemberExpr(member_expr) => {
      include_member_expr_ref(ctx, member_expr.object_ref, &member_expr.props);
    }
  });
}

impl LinkStage<'_> {
  #[tracing::instrument(level = "debug", skip_all)]
  pub fn include_statements(&mut self) {
    self.determine_side_effects();

    let mut is_included_vec: IndexVec<ModuleIdx, IndexVec<StmtInfoIdx, bool>> = self
      .module_table
      .modules
      .iter()
      .map(|m| {
        m.as_ecma().map_or(IndexVec::default(), |m| {
          m.stmt_infos.iter().map(|_| false).collect::<IndexVec<StmtInfoIdx, _>>()
        })
      })
      .collect::<IndexVec<ModuleIdx, _>>();

    let mut is_module_included_vec: IndexVec<ModuleIdx, bool> =
      oxc::index::index_vec![false; self.module_table.modules.len()];

    let mut used_exports_info_vec: IndexVec<ModuleIdx, UsedExportsInfo> =
      oxc::index::index_vec![UsedExportsInfo::default(); self.module_table.modules.len()];
    let mut top_level_member_expr_resolved_cache = FxHashMap::default();
    let context = &mut Context {
      modules: &self.module_table.modules,
      symbols: &self.symbols,
      is_included_vec: &mut is_included_vec,
      is_module_included_vec: &mut is_module_included_vec,
      tree_shaking: self.input_options.treeshake.enabled(),
      runtime_id: self.runtime.id(),
      used_exports_info_vec: &mut used_exports_info_vec,
      metas: &self.metas,
      used_symbol_refs: &mut self.used_symbol_refs,
      top_level_member_expr_resolved_cache: &mut top_level_member_expr_resolved_cache,
    };

    self.entries.iter().for_each(|entry| {
      let module = match &self.module_table.modules[entry.id] {
        Module::Ecma(module) => module,
        Module::External(_module) => {
          // Case: import('external').
          return;
        }
      };
      let meta = &self.metas[entry.id];
      meta.referenced_symbols_by_entry_point_chunk.iter().for_each(|symbol_ref| {
        include_symbol(context, *symbol_ref);
      });
      module.named_exports.iter().for_each(|(name, _)| {
        context.used_exports_info_vec[entry.id].used_exports.insert(name.clone());
      });
      include_module(context, module);
    });

    self.module_table.modules.iter_mut().par_bridge().filter_map(Module::as_ecma_mut).for_each(
      |module| {
        module.is_included = is_module_included_vec[module.idx];
        is_included_vec[module.idx].iter_enumerated().for_each(|(stmt_info_id, is_included)| {
          module.stmt_infos.get_mut(stmt_info_id).is_included = *is_included;
        });
      },
    );

    self.module_table.modules.iter_mut().filter_map(Module::as_ecma_mut).for_each(|module| {
      self.metas[module.idx].used_exports_info =
        std::mem::take(&mut used_exports_info_vec[module.idx]);
    });

    self.top_level_member_expr_resolved_cache = top_level_member_expr_resolved_cache;

    tracing::trace!(
      "included statements {:#?}",
      self
        .module_table
        .modules
        .iter()
        .filter_map(Module::as_ecma)
        .map(EcmaModule::to_debug_normal_module_for_tree_shaking)
        .collect::<Vec<_>>()
    );
  }

  fn determine_side_effects(&mut self) {
    type IndexVisited = IndexVec<ModuleIdx, bool>;
    type IndexSideEffectsCache = IndexVec<ModuleIdx, Option<DeterminedSideEffects>>;

    fn determine_side_effects_for_module(
      visited: &mut IndexVisited,
      cache: &mut IndexSideEffectsCache,
      module_id: ModuleIdx,
      normal_modules: &IndexModules,
    ) -> DeterminedSideEffects {
      let module = &normal_modules[module_id];

      let is_visited = &mut visited[module_id];

      if *is_visited {
        return *module.side_effects();
      }

      *is_visited = true;

      if let Some(ret) = cache[module_id] {
        return ret;
      }

      let ret = match *module.side_effects() {
        // should keep as is if the side effects is derived from package.json, it is already
        // true or `no-treeshake`
        DeterminedSideEffects::UserDefined(_) | DeterminedSideEffects::NoTreeshake => {
          *module.side_effects()
        }
        DeterminedSideEffects::Analyzed(v) if v => *module.side_effects(),
        // this branch means the side effects of the module is analyzed `false`
        DeterminedSideEffects::Analyzed(_) => match module {
          Module::Ecma(module) => {
            DeterminedSideEffects::Analyzed(module.import_records.iter().any(|import_record| {
              determine_side_effects_for_module(
                visited,
                cache,
                import_record.resolved_module,
                normal_modules,
              )
              .has_side_effects()
            }))
          }
          Module::External(module) => module.side_effects,
        },
      };

      cache[module_id] = Some(ret);

      ret
    }

    let mut index_side_effects_cache =
      oxc::index::index_vec![None; self.module_table.modules.len()];
    let index_module_side_effects = self
      .module_table
      .modules
      .iter()
      .map(|module| {
        let mut visited: IndexVisited =
          oxc::index::index_vec![false; self.module_table.modules.len()];
        determine_side_effects_for_module(
          &mut visited,
          &mut index_side_effects_cache,
          module.idx(),
          &self.module_table.modules,
        )
      })
      .collect::<Vec<_>>();

    self.module_table.modules.iter_mut().zip(index_module_side_effects).for_each(
      |(module, side_effects)| {
        if let Module::Ecma(module) = module {
          module.side_effects = side_effects;
        }
      },
    );
  }
}<|MERGE_RESOLUTION|>--- conflicted
+++ resolved
@@ -49,21 +49,12 @@
     });
   }
 
-<<<<<<< HEAD
-  let is_included = ctx.is_module_included_vec[module.id];
-  let used_info = ctx.used_exports_info_vec[module.id].used_info;
+  let is_included = ctx.is_module_included_vec[module.idx];
+  let used_info = ctx.used_exports_info_vec[module.idx].used_info;
   if used_info.contains(UsedInfo::USED_AS_NAMESPACE_REF)
     && !used_info.contains(UsedInfo::INCLUDED_AS_NAMESPACE_REF)
   {
-    ctx.used_exports_info_vec[module.id].used_info |= UsedInfo::INCLUDED_AS_NAMESPACE_REF;
-=======
-  let is_included = ctx.is_module_included_vec[module.idx];
-  let used_info = ctx.used_exports_info_vec[module.idx].used_info;
-  if used_info.contains(UsedInfo::USED_AS_NAMESPACE)
-    && !used_info.contains(UsedInfo::INCLUDED_AS_NAMESPACE)
-  {
-    ctx.used_exports_info_vec[module.idx].used_info |= UsedInfo::INCLUDED_AS_NAMESPACE;
->>>>>>> edc2c1a5
+    ctx.used_exports_info_vec[module.idx].used_info |= UsedInfo::INCLUDED_AS_NAMESPACE_REF;
     include_module_as_namespace(ctx, module);
   }
   if is_included {
@@ -90,18 +81,6 @@
   }
 
   // Include imported modules for its side effects
-<<<<<<< HEAD
-  module.import_records.iter().for_each(|import_record| match import_record.resolved_module {
-    rolldown_common::ModuleId::Normal(importee_id) => {
-      let importee = &ctx.modules[importee_id];
-      let bailout_side_effect = matches!(import_record.kind, rolldown_common::ImportKind::Require)
-        || importee.def_format.is_commonjs();
-      if bailout_side_effect {
-        ctx.used_exports_info_vec[importee_id].used_info |= UsedInfo::USED_AS_NAMESPACE_REF;
-      }
-      if !ctx.tree_shaking || importee.side_effects.has_side_effects() || bailout_side_effect {
-        include_module(ctx, importee);
-=======
   module.import_records.iter().for_each(|import_record| {
     match &ctx.modules[import_record.resolved_module] {
       Module::Ecma(importee) => {
@@ -109,24 +88,18 @@
           matches!(import_record.kind, rolldown_common::ImportKind::Require)
             || importee.def_format.is_commonjs();
         if bailout_side_effect {
-          ctx.used_exports_info_vec[importee.idx].used_info |= UsedInfo::USED_AS_NAMESPACE;
+          ctx.used_exports_info_vec[importee.idx].used_info |= UsedInfo::USED_AS_NAMESPACE_REF;
         }
         if !ctx.tree_shaking || importee.side_effects.has_side_effects() || bailout_side_effect {
           include_module(ctx, importee);
         }
->>>>>>> edc2c1a5
       }
       Module::External(_) => {}
     }
   });
 }
 
-<<<<<<< HEAD
-fn include_module_as_namespace(ctx: &mut Context, module: &NormalModule) {
-=======
-// TODO(hyf0): suspicious namespace should be include normally
 fn include_module_as_namespace(ctx: &mut Context, module: &EcmaModule) {
->>>>>>> edc2c1a5
   // Collect all the canonical export to avoid violating rustc borrow rules.
   let canonical_export_list = ctx.metas[module.idx]
     .canonical_exports()
@@ -149,15 +122,9 @@
 
   let is_namespace_ref = canonical_ref_owner.namespace_object_ref == canonical_ref;
   if is_namespace_ref {
-<<<<<<< HEAD
-    ctx.used_exports_info_vec[canonical_ref_owner.id].used_info |= UsedInfo::USED_AS_NAMESPACE_REF;
-  }
-
-=======
-    ctx.used_exports_info_vec[canonical_ref_owner.idx].used_info |= UsedInfo::USED_AS_NAMESPACE;
-  }
-  // TODO(hyf0): why we need `used_symbol_refs` to make if the symbol is used?
->>>>>>> edc2c1a5
+    ctx.used_exports_info_vec[canonical_ref_owner.idx].used_info |= UsedInfo::USED_AS_NAMESPACE_REF;
+  }
+
   ctx.used_symbol_refs.insert(canonical_ref);
 
   include_module(ctx, canonical_ref_owner);
@@ -185,14 +152,8 @@
   // First get the canonical ref of `foo_ns`, then we get the `NormalModule#namespace_object_ref` of `foo.js`.
   let mut canonical_ref = ctx.symbols.par_canonical_ref_for(symbol_ref);
   let mut canonical_ref_symbol = ctx.symbols.get(canonical_ref);
-<<<<<<< HEAD
-  let mut canonical_ref_owner = &ctx.modules[canonical_ref.owner];
+  let mut canonical_ref_owner = ctx.modules[canonical_ref.owner].as_ecma().unwrap();
   let mut is_namespace_ref = canonical_ref_owner.namespace_object_ref == canonical_ref;
-=======
-  let mut canonical_ref_owner = ctx.modules[canonical_ref.owner].as_ecma().unwrap();
-  let is_same_ref = canonical_ref == symbol_ref;
-  let is_namespace_ref = canonical_ref_owner.namespace_object_ref == canonical_ref;
->>>>>>> edc2c1a5
   let mut ns_symbol_list = vec![];
   let mut has_ambiguous_symbol = false;
 
@@ -226,14 +187,8 @@
 
   let export_name = export_name.to_rstr();
   let is_namespace_ref = canonical_ref_owner.namespace_object_ref == canonical_ref;
-<<<<<<< HEAD
   if is_namespace_ref {
-    ctx.used_exports_info_vec[canonical_ref_owner.id].used_info |= UsedInfo::USED_AS_NAMESPACE_REF;
-=======
-  // TODO(hyf0): suspicious what does `is_same_ref` do?
-  if is_namespace_ref && !is_same_ref {
-    ctx.used_exports_info_vec[canonical_ref_owner.idx].used_info |= UsedInfo::USED_AS_NAMESPACE;
->>>>>>> edc2c1a5
+    ctx.used_exports_info_vec[canonical_ref_owner.idx].used_info |= UsedInfo::USED_AS_NAMESPACE_REF;
   }
 
   if has_ambiguous_symbol {
