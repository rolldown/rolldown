--- conflicted
+++ resolved
@@ -2,24 +2,15 @@
 use crate::types::symbols::Symbols;
 use crate::types::tree_shake::{UsedExportsInfo, UsedInfo};
 use oxc::index::IndexVec;
-<<<<<<< HEAD
 // use crate::utils::extract_member_chain::extract_canonical_symbol_info;
-=======
->>>>>>> 3cf75b8b
 use oxc::span::CompactStr;
 use rolldown_common::side_effects::DeterminedSideEffects;
 use rolldown_common::{
   NormalModule, NormalModuleId, NormalModuleVec, StmtInfoId, SymbolOrMemberExprRef, SymbolRef,
 };
-<<<<<<< HEAD
 use rolldown_rstr::ToRstr;
 use rolldown_utils::rayon::{ParallelBridge, ParallelIterator};
 use rustc_hash::{FxHashMap, FxHashSet};
-=======
-use rolldown_rstr::{Rstr, ToRstr};
-use rolldown_utils::rayon::{ParallelBridge, ParallelIterator};
-use rustc_hash::FxHashSet;
->>>>>>> 3cf75b8b
 
 use super::LinkStage;
 
@@ -32,7 +23,6 @@
   tree_shaking: bool,
   runtime_id: NormalModuleId,
   metas: &'a LinkingMetadataVec,
-<<<<<<< HEAD
   used_symbol_refs: &'a mut FxHashSet<SymbolRef>,
   /// Hash list of string is relatively slow, so we use a two dimensions hashmap to cache the resolved symbol.
   /// The first level only store the top level namespace member expr object identifier symbol ref.
@@ -45,24 +35,6 @@
 
 pub type MemberChainToResolvedSymbolRef = FxHashMap<Box<[CompactStr]>, (SymbolRef, usize)>;
 
-=======
-}
-
-bitflags::bitflags! {
-  #[derive(Default, Copy, Clone, Debug)]
-  pub struct UsedInfo: u8 {
-    // If the module is used as a namespace
-    const USED_AS_NAMESPACE = 1 << 1;
-    const INCLUDED_AS_NAMESPACE = 1 << 2;
-  }
-}
-
-#[derive(Default, Clone)]
-struct UsedExportsInfo {
-  used_exports: FxHashSet<Rstr>,
-  used_info: UsedInfo,
-}
->>>>>>> 3cf75b8b
 /// if no export is used, and the module has no side effects, the module should not be included
 fn include_module(ctx: &mut Context, module: &NormalModule) {
   fn forcefully_include_all_statements(ctx: &mut Context, module: &NormalModule) {
@@ -136,10 +108,7 @@
   });
 }
 
-<<<<<<< HEAD
 #[track_caller]
-=======
->>>>>>> 3cf75b8b
 fn include_symbol(ctx: &mut Context, symbol_ref: SymbolRef, chains: &[CompactStr]) {
   let mut cursor = 0;
 
@@ -149,21 +118,12 @@
   let is_same_ref = canonical_ref == symbol_ref;
   let mut ns_symbol_list = vec![];
   let is_namespace_ref = canonical_ref_module.namespace_object_ref == canonical_ref;
-<<<<<<< HEAD
   let mut has_ambiguous_symbol = false;
-=======
->>>>>>> 3cf75b8b
   while cursor < chains.len() && is_namespace_ref {
     let name = &chains[cursor];
     let export_symbol = ctx.metas[canonical_ref_module.id].resolved_exports.get(&name.to_rstr());
     let Some(export_symbol) = export_symbol else { break };
-<<<<<<< HEAD
-    has_ambiguous_symbol = export_symbol.potentially_ambiguous_symbol_refs.is_some();
-=======
-    if export_symbol.potentially_ambiguous_symbol_refs.is_some() {
-      return;
-    }
->>>>>>> 3cf75b8b
+    has_ambiguous_symbol |= export_symbol.potentially_ambiguous_symbol_refs.is_some();
     if !ctx.modules[export_symbol.symbol_ref.owner].exports_kind.is_esm() {
       break;
     }
@@ -187,23 +147,11 @@
   let is_namespace_ref = canonical_ref_module.namespace_object_ref == canonical_ref;
   if is_namespace_ref && !is_same_ref {
     ctx.used_exports_info_vec[canonical_ref_module.id].used_info |= UsedInfo::USED_AS_NAMESPACE;
-<<<<<<< HEAD
-=======
   }
 
   let id = ns_symbol_list.last().map_or(symbol_ref.owner, |(symbol, _)| symbol.owner);
   ctx.used_exports_info_vec[id].used_exports.insert(export_name);
-  // Keep the namespace object chain
-  // TODO: remove the chain and related runtime code, after we finish move dependency optimization
-  for (pre_ns_symbol, next_prop) in ns_symbol_list {
-    include_symbol(ctx, pre_ns_symbol, &[]);
-    ctx.used_exports_info_vec[pre_ns_symbol.owner].used_exports.insert(next_prop);
->>>>>>> 3cf75b8b
-  }
-
-  let id = ns_symbol_list.last().map_or(symbol_ref.owner, |(symbol, _)| symbol.owner);
-  ctx.used_exports_info_vec[id].used_exports.insert(export_name);
-  // Only cache the top level member epxr resolved result, if it consume at least one chain element.
+  // Only cache the top level member expr resolved result, if it consume at least one chain element.
   if cursor > 0 {
     let map = ctx.top_level_member_expr_resolved_cache.entry(symbol_ref).or_default();
     map.insert(chains.to_vec().into_boxed_slice(), (canonical_ref, cursor));
@@ -262,10 +210,7 @@
 
     let mut used_exports_info_vec: IndexVec<NormalModuleId, UsedExportsInfo> =
       oxc::index::index_vec![UsedExportsInfo::default(); self.module_table.normal_modules.len()];
-<<<<<<< HEAD
     let mut top_level_member_expr_resolved_cache = FxHashMap::default();
-=======
->>>>>>> 3cf75b8b
     let context = &mut Context {
       modules: &self.module_table.normal_modules,
       symbols: &self.symbols,
@@ -275,11 +220,8 @@
       runtime_id: self.runtime.id(),
       used_exports_info_vec: &mut used_exports_info_vec,
       metas: &self.metas,
-<<<<<<< HEAD
       used_symbol_refs: &mut self.used_symbol_refs,
       top_level_member_expr_resolved_cache: &mut top_level_member_expr_resolved_cache,
-=======
->>>>>>> 3cf75b8b
     };
 
     self.entries.iter().for_each(|entry| {
@@ -302,19 +244,12 @@
     });
 
     self.module_table.normal_modules.iter_mut().for_each(|module| {
-<<<<<<< HEAD
       self.metas[module.id].used_exports_info =
         std::mem::take(&mut used_exports_info_vec[module.id]);
     });
 
     self.top_level_member_expr_resolved_cache = top_level_member_expr_resolved_cache;
 
-=======
-      self.metas[module.id].used_exports =
-        std::mem::take(&mut used_exports_info_vec[module.id].used_exports);
-    });
-
->>>>>>> 3cf75b8b
     tracing::trace!(
       "included statements {:#?}",
       self
