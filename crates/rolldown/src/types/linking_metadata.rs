use oxc::index::IndexVec;
use rolldown_common::{NormalModuleId, ResolvedExport, StmtInfoId, SymbolRef, WrapKind};
use rolldown_rstr::Rstr;
use rustc_hash::FxHashMap;

/// Module metadata about linking
#[derive(Debug, Default)]
pub struct LinkingMetadata {
  /// A module could be wrapped for some reasons, eg. cjs module need to be wrapped with commonjs runtime function.
  /// The `wrap_ref` is the binding identifier that store return value of executed the wrapper function.
  ///
  /// ## Example
  ///
  /// ```js
  /// // cjs.js
  /// module.exports = {}
  /// ```
  ///
  /// will be transformed to
  ///
  /// ```js
  /// // cjs.js
  /// var require_cjs = __commonJS({
  ///   'cjs.js'(exports, module) {
  ///     module.exports = {}
  ///
  ///   }
  /// });
  /// ```
  ///
  /// `wrapper_ref` is the `require_cjs` identifier in above example.
  pub wrapper_ref: Option<SymbolRef>,
  pub wrapper_stmt_info: Option<StmtInfoId>,
  pub wrap_kind: WrapKind,
  // Store the export info for each module, including export named declaration and export star declaration.
  pub resolved_exports: FxHashMap<Rstr, ResolvedExport>,
<<<<<<< HEAD
  pub used_exports: FxHashSet<Rstr>,
  pub re_export_all_names: FxHashSet<Rstr>,
=======
  // pub re_export_all_names: FxHashSet<Rstr>,
>>>>>>> 0e6afa2f
  // Store the names of exclude ambiguous resolved exports.
  // It will be used to generate chunk exports and module namespace binding.
  pub sorted_and_non_ambiguous_resolved_exports: Vec<Rstr>,
  // If a esm module has export star from commonjs, it will be marked as ESMWithDynamicFallback at linker.
  // The unknown export name will be resolved at runtime.
  // esbuild add it to `ExportKind`, but the linker shouldn't mutate the module.
  pub has_dynamic_exports: bool,
  pub shimmed_missing_exports: FxHashMap<Rstr, SymbolRef>,

  // Entry chunks need to generate code that doesn't belong to any module. This is the list of symbols are referenced by the
  // generated code. Tree-shaking will cares about these symbols to make sure they are not removed.
  pub referenced_symbols_by_entry_point_chunk: Vec<SymbolRef>,
}

impl LinkingMetadata {
  pub fn canonical_exports(&self) -> impl Iterator<Item = (&Rstr, &ResolvedExport)> {
    self
      .sorted_and_non_ambiguous_resolved_exports
      .iter()
      .map(|name| (name, &self.resolved_exports[name]))
  }

  pub fn used_canonical_exports(&self) -> impl Iterator<Item = (&Rstr, &ResolvedExport)> {
    self
      .sorted_and_non_ambiguous_resolved_exports
      .iter()
      .filter(|name| self.used_exports.contains(name))
      .map(|name| (name, &self.resolved_exports[name]))
  }

  pub fn canonical_exports_len(&self) -> usize {
    self.sorted_and_non_ambiguous_resolved_exports.len()
  }

  pub fn is_canonical_exports_empty(&self) -> bool {
    self.sorted_and_non_ambiguous_resolved_exports.is_empty()
  }
}

pub type LinkingMetadataVec = IndexVec<NormalModuleId, LinkingMetadata>;<|MERGE_RESOLUTION|>--- conflicted
+++ resolved
@@ -34,12 +34,10 @@
   pub wrap_kind: WrapKind,
   // Store the export info for each module, including export named declaration and export star declaration.
   pub resolved_exports: FxHashMap<Rstr, ResolvedExport>,
-<<<<<<< HEAD
   pub used_exports: FxHashSet<Rstr>,
   pub re_export_all_names: FxHashSet<Rstr>,
-=======
+  pub re_export_all_names: FxHashSet<Rstr>,
   // pub re_export_all_names: FxHashSet<Rstr>,
->>>>>>> 0e6afa2f
   // Store the names of exclude ambiguous resolved exports.
   // It will be used to generate chunk exports and module namespace binding.
   pub sorted_and_non_ambiguous_resolved_exports: Vec<Rstr>,
