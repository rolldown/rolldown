--- conflicted
+++ resolved
@@ -36,11 +36,7 @@
   pub wrap_kind: WrapKind,
   // Store the export info for each module, including export named declaration and export star declaration.
   pub resolved_exports: FxHashMap<Rstr, ResolvedExport>,
-<<<<<<< HEAD
-  pub used_exports: FxHashSet<Rstr>,
-=======
   pub used_exports_info: UsedExportsInfo,
->>>>>>> edf18d9e
   pub re_export_all_names: FxHashSet<Rstr>,
   // Store the names of exclude ambiguous resolved exports.
   // It will be used to generate chunk exports and module namespace binding.
@@ -68,17 +64,8 @@
     self
       .sorted_and_non_ambiguous_resolved_exports
       .iter()
-<<<<<<< HEAD
-      .filter(|name| self.used_exports.contains(name))
-      .map(|name| (name, &self.resolved_exports[name]))
-  }
-
-  pub fn canonical_exports_len(&self) -> usize {
-    self.sorted_and_non_ambiguous_resolved_exports.len()
-=======
       .filter(|name| self.used_exports_info.used_exports.contains(name))
       .map(|name| (name, &self.resolved_exports[name]))
->>>>>>> edf18d9e
   }
 
   pub fn is_canonical_exports_empty(&self) -> bool {
