--- conflicted
+++ resolved
@@ -106,11 +106,8 @@
     module_types: loaders,
     experimental: raw_options.experimental.unwrap_or_default(),
     minify: raw_options.minify.unwrap_or(false),
-<<<<<<< HEAD
+    define,
     extend: raw_options.extend.unwrap_or(false),
-=======
-    define,
->>>>>>> 394a5f31
   };
 
   NormalizeOptionsReturn { options: normalized, resolve_options: raw_resolve }
