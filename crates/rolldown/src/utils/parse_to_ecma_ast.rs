--- conflicted
+++ resolved
@@ -8,11 +8,7 @@
 };
 use rolldown_common::{ModuleType, NormalizedBundlerOptions, StrOrBytes};
 use rolldown_ecmascript::{EcmaAst, EcmaCompiler};
-<<<<<<< HEAD
-use rolldown_error::{severity, BuildDiagnostic, DiagnosableResult};
-=======
-use rolldown_error::BuildResult;
->>>>>>> bd86cf2c
+use rolldown_error::{BuildDiagnostic, BuildResult, Severity};
 use rolldown_loader_utils::{binary_to_esm, json_to_esm, text_to_string_literal};
 use rolldown_plugin::{HookTransformAstArgs, PluginDriver};
 use rolldown_utils::mime::guess_mime;
@@ -114,7 +110,6 @@
   })?;
 
   PreProcessEcmaAst::default()
-<<<<<<< HEAD
     .build(
       ecma_ast,
       &parsed_type,
@@ -125,21 +120,13 @@
     )
     .map_or_else(
       |errors| {
-        Ok(Err(BuildDiagnostic::from_oxc_diagnostics(
-          errors,
-          &source,
-          stable_id,
-          &severity::Severity::Error,
-        )))
+        Err(
+          BuildDiagnostic::from_oxc_diagnostics(errors, &source, stable_id, &Severity::Error)
+            .into(),
+        )
       },
       |(ast, symbol_table, scope_tree, warning)| {
-        Ok(Ok(ParseToEcmaAstResult { ast, symbol_table, scope_tree, has_lazy_export, warning }))
+        Ok(ParseToEcmaAstResult { ast, symbol_table, scope_tree, has_lazy_export, warning })
       },
     )
-=======
-    .build(ecma_ast, &parsed_type, path, replace_global_define_config, options, has_lazy_export)
-    .map(|(ast, symbol_table, scope_tree)| {
-      Ok(ParseToEcmaAstResult { ast, symbol_table, scope_tree, has_lazy_export })
-    })?
->>>>>>> bd86cf2c
 }