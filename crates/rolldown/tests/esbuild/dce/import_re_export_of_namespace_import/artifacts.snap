---
source: crates/rolldown/tests/common/case.rs
expression: content
input_file: crates/rolldown/tests/esbuild/dce/import_re_export_of_namespace_import
---
# Assets

## entry_js.mjs

```js


//#region node_modules/pkg/foo.js
var require_foo = __commonJSMin((exports, module) => {
	module.exports = 123;
});

//#endregion
//#region node_modules/pkg/bar.js
var require_bar = __commonJSMin((exports, module) => {
	module.exports = 'abc';
});

//#endregion
//#region node_modules/pkg/index.js
<<<<<<< HEAD
=======
var pkg_index_ns = {};
__export(pkg_index_ns, {foo: () => import_foo.default});
>>>>>>> 39761b00
var import_foo = __toESM(require_foo());
var import_bar = __toESM(require_bar());

//#endregion
//#region entry.js
console.log(import_foo);

//#endregion
```<|MERGE_RESOLUTION|>--- conflicted
+++ resolved
@@ -23,11 +23,12 @@
 
 //#endregion
 //#region node_modules/pkg/index.js
-<<<<<<< HEAD
-=======
+var pkg_index_ns = {};
+__export(pkg_index_ns, {
+	foo:() => import_foo.default
+});
 var pkg_index_ns = {};
 __export(pkg_index_ns, {foo: () => import_foo.default});
->>>>>>> 39761b00
 var import_foo = __toESM(require_foo());
 var import_bar = __toESM(require_bar());
 
