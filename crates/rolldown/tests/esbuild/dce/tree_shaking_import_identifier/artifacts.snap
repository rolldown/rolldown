---
source: crates/rolldown/tests/common/case.rs
expression: content
input_file: crates/rolldown/tests/esbuild/dce/tree_shaking_import_identifier
---
# Assets

## entry_js.mjs

```js

//#region b.js
<<<<<<< HEAD
class Base {
}

//#endregion
//#region a.js
class Keep extends Base {
}
=======
var b_ns = {};
__export(b_ns, {Base: () => Base});
class Base {}

//#endregion
//#region a.js
var a_ns = {};
__export(a_ns, {Keep: () => Keep});
class Keep extends b_ns.Base {}
>>>>>>> 39761b00

//#endregion
//#region entry.js
new Keep();

//#endregion
```<|MERGE_RESOLUTION|>--- conflicted
+++ resolved
@@ -10,25 +10,31 @@
 ```js
 
 //#region b.js
-<<<<<<< HEAD
 class Base {
 }
-
-//#endregion
-//#region a.js
-class Keep extends Base {
+var b_ns = {};
+__export(b_ns, {
+	Base:() => Base
+});
+class Base {
 }
-=======
 var b_ns = {};
 __export(b_ns, {Base: () => Base});
 class Base {}
 
 //#endregion
 //#region a.js
+class Keep extends Base {
+}
+var a_ns = {};
+__export(a_ns, {
+	Keep:() => Keep
+});
+class Keep extends b_ns.Base {
+}
 var a_ns = {};
 __export(a_ns, {Keep: () => Keep});
 class Keep extends b_ns.Base {}
->>>>>>> 39761b00
 
 //#endregion
 //#region entry.js
