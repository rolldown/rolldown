--- conflicted
+++ resolved
@@ -13,14 +13,18 @@
 const foo$1 = 123;
 
 //#endregion
-<<<<<<< HEAD
-=======
+//#region bar.js
+var bar_ns = {};
+__export(bar_ns, {
+	foo:() => foo$1
+});
+
+//#endregion
 //#region bar.js
 var bar_ns = {};
 __export(bar_ns, {foo: () => foo$1});
 
 //#endregion
->>>>>>> 39761b00
 //#region entry.js
 let foo = 234;
 console.log(foo$1, foo$1, foo);
