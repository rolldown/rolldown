--- conflicted
+++ resolved
@@ -10,32 +10,18 @@
 //#region nested-number.ts
 let foo;
 (function(_foo) {
-<<<<<<< HEAD
 	let x = /* @__PURE__ */ function(x) {
 		x[x["y"] = 0] = "y";
 		x[x["yy"] = 0] = "yy";
 		return x;
-=======
-	let x = /* @__PURE__ */ function(x$1) {
-		x$1[x$1["y"] = 0] = "y";
-		x$1[x$1["yy"] = 0] = "yy";
-		return x$1;
->>>>>>> 8d551a2d
 	}({});
 	_foo.x = x;
 })(foo || (foo = {}));
 (function(_foo2) {
-<<<<<<< HEAD
-	x = /* @__PURE__ */ function(x) {
+	let x = /* @__PURE__ */ function(x) {
 		x[x["z"] = 1] = "z";
 		return x;
-	}(x || {});
-=======
-	let x = /* @__PURE__ */ function(x$1) {
-		x$1[x$1["z"] = 1] = "z";
-		return x$1;
 	}({});
->>>>>>> 8d551a2d
 	_foo2.x = x;
 })(foo || (foo = {}));
 (function(_foo3) {
@@ -63,36 +49,20 @@
 	_n.a = a;
 })(n || (n = {}));
 (function(_n2) {
-<<<<<<< HEAD
 	let x = /* @__PURE__ */ function(x) {
 		x[x["c"] = n.a.b] = "c";
 		x[x["d"] = x.c * 2] = "d";
 		x[x["e"] = x.d ** 2] = "e";
 		x[x["f"] = x["e"] / 4] = "f";
 		return x;
-=======
-	let x = /* @__PURE__ */ function(x$1) {
-		x$1[x$1["c"] = n.a.b] = "c";
-		x$1[x$1["d"] = x$1.c * 2] = "d";
-		x$1[x$1["e"] = x$1.d ** 2] = "e";
-		x$1[x$1["f"] = x$1["e"] / 4] = "f";
-		return x$1;
->>>>>>> 8d551a2d
 	}({});
 	_n2.x = x;
 })(n || (n = {}));
 (function(_n3) {
-<<<<<<< HEAD
-	x = /* @__PURE__ */ function(x) {
+	let x = /* @__PURE__ */ function(x) {
 		x[x["g"] = x.f >> 4] = "g";
 		return x;
-	}(x || {});
-=======
-	let x = /* @__PURE__ */ function(x$1) {
-		x$1[x$1["g"] = x$1.f >> 4] = "g";
-		return x$1;
 	}({});
->>>>>>> 8d551a2d
 	_n3.x = x;
 	console.log(a.b, n.a.b, n["a"]["b"], x.g, n.x.g, n["x"]["g"]);
 })(n || (n = {}));
@@ -107,32 +77,18 @@
 //#region nested-string.ts
 let foo;
 (function(_foo) {
-<<<<<<< HEAD
 	let x = /* @__PURE__ */ function(x) {
 		x["y"] = "a";
 		x["yy"] = "a";
 		return x;
-=======
-	let x = /* @__PURE__ */ function(x$1) {
-		x$1["y"] = "a";
-		x$1["yy"] = "a";
-		return x$1;
->>>>>>> 8d551a2d
 	}({});
 	_foo.x = x;
 })(foo || (foo = {}));
 (function(_foo2) {
-<<<<<<< HEAD
-	x = /* @__PURE__ */ function(x) {
+	let x = /* @__PURE__ */ function(x) {
 		x["z"] = "a";
 		return x;
-	}(x || {});
-=======
-	let x = /* @__PURE__ */ function(x$1) {
-		x$1["z"] = "a";
-		return x$1;
 	}({});
->>>>>>> 8d551a2d
 	_foo2.x = x;
 })(foo || (foo = {}));
 (function(_foo3) {
