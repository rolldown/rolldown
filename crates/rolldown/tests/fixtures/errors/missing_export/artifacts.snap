---
<<<<<<< HEAD
source: crates/rolldown_testing/src/case/case.rs
expression: content
=======
source: crates/rolldown_testing/src/integration_test.rs
expression: snapshot
>>>>>>> 0b2c159e
input_file: crates/rolldown/tests/fixtures/errors/missing_export
---
# Errors

## MISSING_EXPORT

```text
[MISSING_EXPORT] Error: "default" is not exported by "foo.js".
   ╭─[main.js:4:8]
   │
 4 │ import importedE from "./foo"
   │        ────┬────  
   │            ╰────── Missing export
───╯

```
## MISSING_EXPORT

```text
[MISSING_EXPORT] Error: "importedC" is not exported by "foo.js".
   ╭─[main.js:2:10]
   │
 2 │ export { importedC, importedD as d } from "./foo"
   │          ────┬────  
   │              ╰────── Missing export
───╯

```
## MISSING_EXPORT

```text
[MISSING_EXPORT] Error: "importedD" is not exported by "foo.js".
   ╭─[main.js:2:21]
   │
 2 │ export { importedC, importedD as d } from "./foo"
   │                     ────┬────  
   │                         ╰────── Missing export
───╯

```
## MISSING_EXPORT

```text
[MISSING_EXPORT] Error: "default" is not exported by "foo.js".
   ╭─[main.js:5:10]
   │
 5 │ import { default as f } from "./foo"
   │          ───┬───  
   │             ╰───── Missing export
───╯

```
## MISSING_EXPORT

```text
[MISSING_EXPORT] Error: "default" is not exported by "foo.js".
   ╭─[main.js:6:10]
   │
 6 │ export { default as g } from "./foo"
   │          ───┬───  
   │             ╰───── Missing export
───╯

```
## MISSING_EXPORT

```text
[MISSING_EXPORT] Error: "importedA" is not exported by "foo.js".
   ╭─[main.js:1:10]
   │
 1 │ import { importedA, importedB as b } from "./foo"
   │          ────┬────  
   │              ╰────── Missing export
───╯

```
## MISSING_EXPORT

```text
[MISSING_EXPORT] Error: "importedB" is not exported by "foo.js".
   ╭─[main.js:1:21]
   │
 1 │ import { importedA, importedB as b } from "./foo"
   │                     ────┬────  
   │                         ╰────── Missing export
───╯

```# Assets

## main.mjs

```js

export { d, g, importedC };
```<|MERGE_RESOLUTION|>--- conflicted
+++ resolved
@@ -1,11 +1,6 @@
 ---
-<<<<<<< HEAD
 source: crates/rolldown_testing/src/case/case.rs
 expression: content
-=======
-source: crates/rolldown_testing/src/integration_test.rs
-expression: snapshot
->>>>>>> 0b2c159e
 input_file: crates/rolldown/tests/fixtures/errors/missing_export
 ---
 # Errors
@@ -17,7 +12,7 @@
    ╭─[main.js:4:8]
    │
  4 │ import importedE from "./foo"
-   │        ────┬────  
+   │        ────┬────
    │            ╰────── Missing export
 ───╯
 
@@ -29,7 +24,7 @@
    ╭─[main.js:2:10]
    │
  2 │ export { importedC, importedD as d } from "./foo"
-   │          ────┬────  
+   │          ────┬────
    │              ╰────── Missing export
 ───╯
 
@@ -41,7 +36,7 @@
    ╭─[main.js:2:21]
    │
  2 │ export { importedC, importedD as d } from "./foo"
-   │                     ────┬────  
+   │                     ────┬────
    │                         ╰────── Missing export
 ───╯
 
@@ -53,7 +48,7 @@
    ╭─[main.js:5:10]
    │
  5 │ import { default as f } from "./foo"
-   │          ───┬───  
+   │          ───┬───
    │             ╰───── Missing export
 ───╯
 
@@ -65,7 +60,7 @@
    ╭─[main.js:6:10]
    │
  6 │ export { default as g } from "./foo"
-   │          ───┬───  
+   │          ───┬───
    │             ╰───── Missing export
 ───╯
 
@@ -77,7 +72,7 @@
    ╭─[main.js:1:10]
    │
  1 │ import { importedA, importedB as b } from "./foo"
-   │          ────┬────  
+   │          ────┬────
    │              ╰────── Missing export
 ───╯
 
@@ -89,15 +84,8 @@
    ╭─[main.js:1:21]
    │
  1 │ import { importedA, importedB as b } from "./foo"
-   │                     ────┬────  
+   │                     ────┬────
    │                         ╰────── Missing export
 ───╯
 
-```# Assets
-
-## main.mjs
-
-```js
-
-export { d, g, importedC };
 ```