---
source: crates/rolldown_testing/src/case/case.rs
expression: content
input_file: crates/rolldown/tests/fixtures/export_mode/iife/named
---
# Assets

## main.mjs

```js
var module = (function(exports) {
<<<<<<< HEAD
=======

>>>>>>> abe17bdd
"use strict";


//#region mod.js
var named_mod_ns = {};
__export(named_mod_ns, {
	add: () => add,
	subtract: () => subtract
});
function add(a, b) {
	return a + b;
}
function subtract(a, b) {
	return a - b;
}

//#endregion
//#region main.js
function aaa() {
	return "aaa";
}

//#endregion
Object.defineProperty(exports, '__esModule', { value: true });
exports.aaa = aaa;
exports.default = named_mod_ns;
return exports;
})({});
```<|MERGE_RESOLUTION|>--- conflicted
+++ resolved
@@ -9,10 +9,7 @@
 
 ```js
 var module = (function(exports) {
-<<<<<<< HEAD
-=======
 
->>>>>>> abe17bdd
 "use strict";
 
 
