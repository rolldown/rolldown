---
source: crates/rolldown_testing/src/case/case.rs
expression: content
input_file: crates/rolldown/tests/fixtures/format/iife/external_modules
---
# Assets

## main.mjs

```js
(function(node_path) {
<<<<<<< HEAD
=======

>>>>>>> abe17bdd
"use strict";
const { default: nodePath } = node_path;

//#region main.js
console.log(nodePath);

//#endregion

})(node_path);
```<|MERGE_RESOLUTION|>--- conflicted
+++ resolved
@@ -9,10 +9,7 @@
 
 ```js
 (function(node_path) {
-<<<<<<< HEAD
-=======
 
->>>>>>> abe17bdd
 "use strict";
 const { default: nodePath } = node_path;
 
