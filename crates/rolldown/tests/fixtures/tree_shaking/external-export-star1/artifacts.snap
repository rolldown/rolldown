---
source: crates/rolldown_testing/src/integration_test.rs
expression: snapshot
input_file: crates/rolldown/tests/fixtures/tree_shaking/external-export-star1
---
# Assets

## main.mjs

```js

<<<<<<< HEAD
=======
export * from "fs"


>>>>>>> 954dd2a5
//#region main.js
export * from "fs";

//#endregion
```<|MERGE_RESOLUTION|>--- conflicted
+++ resolved
@@ -9,12 +9,10 @@
 
 ```js
 
-<<<<<<< HEAD
-=======
+
 export * from "fs"
 
 
->>>>>>> 954dd2a5
 //#region main.js
 export * from "fs";
 
