--- conflicted
+++ resolved
@@ -4817,18 +4817,16 @@
 
 - main-!~{000}~.js => main-CjM0X7y1.js
 
-<<<<<<< HEAD
 # tests/rolldown/issues/6756
 
 - main-!~{000}~.js => main-D7G5mb2I.js
 - dynamic-!~{001}~.js => dynamic-BMZTHQfH.js
-=======
+
 # tests/rolldown/issues/duplicate_default_export
 
 - main-!~{000}~.js => main-Dtyy4j8x.js
 - file-!~{003}~.js => file-CiAnptLK.js
 - file-!~{001}~.js => file-DztJmzQO.js
->>>>>>> c057cbba
 
 # tests/rolldown/issues/rolldown_vite_289
 
