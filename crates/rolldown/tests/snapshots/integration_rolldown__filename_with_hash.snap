---
source: crates/rolldown/tests/integration_rolldown.rs
expression: output
snapshot_kind: text
---
```
# tests/esbuild/dce/base64_loader_remove_unused

- entry-!~{000}~.js => entry-mEgzwYM3.js

# tests/esbuild/dce/const_value_inlining_bundle

- circular-import-entry-!~{006}~.js => circular-import-entry-DdjRYX55.js
- circular-re-export-entry-!~{007}~.js => circular-re-export-entry-C6-JJe71.js
- circular-re-export-star-entry-!~{008}~.js => circular-re-export-star-entry-DjR8Wo5n.js
- cross-module-entry-!~{004}~.js => cross-module-entry-CnkZtPi8.js
- exported-entry-!~{000}~.js => exported-entry-Cpyg1vjq.js
- non-circular-export-entry-!~{009}~.js => non-circular-export-entry-D6zkLf4F.js
- print-shorthand-entry-!~{005}~.js => print-shorthand-entry-o0DPhlaF.js
- re-exported-2-entry-!~{002}~.js => re-exported-2-entry-Cxy54PO6.js
- re-exported-entry-!~{001}~.js => re-exported-entry-yn5Z4R_f.js
- re-exported-star-entry-!~{003}~.js => re-exported-star-entry-Db_umEm8.js

# tests/esbuild/dce/const_value_inlining_direct_eval

- nested-eval-!~{003}~.js => nested-eval-CTKibgAi.js
- nested-no-eval-!~{002}~.js => nested-no-eval-YuBzi6a7.js
- top-level-eval-!~{001}~.js => top-level-eval-CCaeZ98W.js
- top-level-no-eval-!~{000}~.js => top-level-no-eval-Bs49g-Ug.js
- ts-namespace-eval-!~{005}~.js => ts-namespace-eval-HbeG_Eu3.js
- ts-namespace-no-eval-!~{004}~.js => ts-namespace-no-eval-CPr8_kUB.js

# tests/esbuild/dce/const_value_inlining_no_bundle

- backwards-reference-nested-function-!~{00c}~.js => backwards-reference-nested-function-Wx466WXq.js
- backwards-reference-top-level-!~{00b}~.js => backwards-reference-top-level-FVQtrVy5.js
- comment-before-!~{004}~.js => comment-before-D4bP5rmU.js
- debugger-before-!~{007}~.js => debugger-before-D-SykEQ1.js
- directive-before-!~{005}~.js => directive-before-osHnIgbG.js
- disabled-tdz-!~{00a}~.js => disabled-tdz-6cY9BgbX.js
- exprs-before-!~{009}~.js => exprs-before-4XJceRf5.js
- issue-3125-!~{00d}~.js => issue-3125-BBKpn6M1.js
- namespace-export-!~{003}~.js => namespace-export-mLLdX164.js
- nested-block-!~{001}~.js => nested-block-2B6MTWKS.js
- nested-function-!~{002}~.js => nested-function-BQ9TC-VJ.js
- semicolon-before-!~{006}~.js => semicolon-before-IfseD9gC.js
- top-level-!~{000}~.js => top-level-DMkOw0Lc.js
- type-before-!~{008}~.js => type-before-C2KD06H7.js

# tests/esbuild/dce/cross_module_constant_folding_number

- const-entry-!~{001}~.js => const-entry-Bkl3X0c1.js
- enum-entry-!~{000}~.js => enum-entry-DO56L1c1.js
- nested-entry-!~{002}~.js => nested-entry-Bog6dYnT.js

# tests/esbuild/dce/cross_module_constant_folding_string

- const-entry-!~{001}~.js => const-entry-DBSrYCEU.js
- enum-entry-!~{000}~.js => enum-entry-DZVafiPg.js
- nested-entry-!~{002}~.js => nested-entry-DeN32JzR.js

# tests/esbuild/dce/data_url_loader_remove_unused

- entry-!~{000}~.js => entry-mEgzwYM3.js

# tests/esbuild/dce/dce_class_static_blocks

- entry-!~{000}~.js => entry-B3RgYr4X.js

# tests/esbuild/dce/dce_class_static_blocks_minify_syntax

- entry-!~{000}~.js => entry-B3RgYr4X.js

# tests/esbuild/dce/dce_of_decorators

- keep-these-!~{000}~.js => keep-these-CzHtpZ0u.js

# tests/esbuild/dce/dce_of_destructuring

- entry-!~{000}~.js => entry-w3lu2YQ2.js

# tests/esbuild/dce/dce_of_experimental_decorators

- keep-these-!~{000}~.js => keep-these-SiXxbkDu.js

# tests/esbuild/dce/dce_of_expr_after_keep_names_issue3195

- entry-!~{000}~.js => entry-DlDUBFmh.js

# tests/esbuild/dce/dce_of_iife

- keep-these-!~{001}~.js => keep-these-BajvjPE6.js
- remove-these-!~{000}~.js => remove-these-DIvwSOQb.js

# tests/esbuild/dce/dce_of_symbol_instances

- class-!~{000}~.js => class-NsHgx_As.js
- object-!~{001}~.js => object-CJ0dd4hy.js

# tests/esbuild/dce/dce_of_using_declarations

- entry-!~{000}~.js => entry-BCbLPSsO.js

# tests/esbuild/dce/dce_template_literal

- entry-!~{000}~.js => entry-DRagcNxL.js

# tests/esbuild/dce/dce_type_of

- entry-!~{000}~.js => entry-CMXZovLt.js

# tests/esbuild/dce/dce_type_of_compare_string_guard_condition

- entry-!~{000}~.js => entry-Dvg9oExI.js

# tests/esbuild/dce/dce_type_of_equals_string

- entry-!~{000}~.js => entry-CDL2MGUv.js

# tests/esbuild/dce/dce_type_of_equals_string_guard_condition

- entry-!~{000}~.js => entry-DGYuqtom.js

# tests/esbuild/dce/dce_type_of_equals_string_mangle

- entry-!~{000}~.js => entry-CDL2MGUv.js

# tests/esbuild/dce/dce_var_exports

- a-!~{000}~.js => a-B-7Yib0x.js
- b-!~{001}~.js => b-DDqKasqF.js
- c-!~{002}~.js => c-Bl-Jff70.js
- chunk-!~{003}~.js => chunk-DD2qf9CW.js

# tests/esbuild/dce/dead_code_following_jump

- entry-!~{000}~.js => entry-CQ32P5ME.js

# tests/esbuild/dce/disable_tree_shaking

- entry-!~{000}~.js => entry-C_j8m6ko.js

# tests/esbuild/dce/drop_label_tree_shaking_bug_issue3311

- entry-!~{000}~.js => entry-DEf6BuM2.js

# tests/esbuild/dce/drop_labels

- entry-!~{000}~.js => entry-B0XwRm2y.js

# tests/esbuild/dce/file_loader_remove_unused

- entry-!~{000}~.js => entry-mEgzwYM3.js

# tests/esbuild/dce/import_re_export_of_namespace_import

- entry-!~{000}~.js => entry-Bnjtjc1b.js

# tests/esbuild/dce/inline_empty_function_calls

- empty-!~{000}~.js => empty-DdqTYYMS.js
- empty-async-!~{007}~.js => empty-async-vbM1kGXh.js
- empty-comma-!~{001}~.js => empty-comma-DWRbRpgJ.js
- empty-cross-module-!~{004}~.js => empty-cross-module-cAT2smEW.js
- empty-first-!~{005}~.js => empty-first-GuF61qaE.js
- empty-generator-!~{006}~.js => empty-generator-C83h4Y61.js
- empty-if-else-!~{002}~.js => empty-if-else-B7lQl8Fl.js
- empty-last-!~{003}~.js => empty-last-DDAPAFvN.js
- reassign-!~{008}~.js => reassign-aUlpJgo4.js
- reassign-array-!~{00b}~.js => reassign-array-DwvmTpWn.js
- reassign-div-!~{00a}~.js => reassign-div-CUzJxJqW.js
- reassign-inc-!~{009}~.js => reassign-inc-DVC16sR6.js
- reassign-object-!~{00c}~.js => reassign-object-BIeZ-jhT.js

# tests/esbuild/dce/inline_function_call_behavior_changes

- entry-!~{000}~.js => entry-y5lqgVek.js

# tests/esbuild/dce/inline_function_call_for_init_decl

- entry-!~{000}~.js => entry-ByFEUACf.js

# tests/esbuild/dce/inline_identity_function_calls

- identity-!~{000}~.js => identity-DpMFj4lo.js
- identity-async-!~{004}~.js => identity-async-CCUvrVAP.js
- identity-cross-module-!~{005}~.js => identity-cross-module-BxZOnJV6.js
- identity-first-!~{002}~.js => identity-first-CrxYcr7F.js
- identity-generator-!~{003}~.js => identity-generator-DEiJrpq4.js
- identity-last-!~{001}~.js => identity-last-9-tsRHRY.js
- identity-no-args-!~{006}~.js => identity-no-args-C5qMuAmR.js
- identity-two-args-!~{007}~.js => identity-two-args-BZMDCrlj.js
- not-identity-array-!~{00f}~.js => not-identity-array-DYrHjNDv.js
- not-identity-default-!~{00e}~.js => not-identity-default-jB_kzTQd.js
- not-identity-object-!~{00g}~.js => not-identity-object-Dc24fG82.js
- not-identity-rest-!~{00h}~.js => not-identity-rest-BG3cwpnG.js
- not-identity-return-!~{00i}~.js => not-identity-return-DXoN2YJg.js
- not-identity-two-args-!~{00d}~.js => not-identity-two-args-DDiq-j7A.js
- reassign-!~{008}~.js => reassign-DEDWI3WA.js
- reassign-array-!~{00b}~.js => reassign-array-DG_6e8qM.js
- reassign-div-!~{00a}~.js => reassign-div-Uvnjd-hm.js
- reassign-inc-!~{009}~.js => reassign-inc-I89WYXG7.js
- reassign-object-!~{00c}~.js => reassign-object-DdS6fwhj.js

# tests/esbuild/dce/json_loader_remove_unused

- entry-!~{000}~.js => entry-mEgzwYM3.js

# tests/esbuild/dce/multiple_declaration_tree_shaking

- function2-!~{002}~.js => function2-7s5OlX38.js
- function3-!~{003}~.js => function3-BW-0ieJm.js
- var2-!~{000}~.js => var2-BWLY-S9v.js
- var3-!~{001}~.js => var3-dSJ097if.js

# tests/esbuild/dce/multiple_declaration_tree_shaking_minify_syntax

- function2-!~{002}~.js => function2-7s5OlX38.js
- function3-!~{003}~.js => function3-BW-0ieJm.js
- var2-!~{000}~.js => var2-BWLY-S9v.js
- var3-!~{001}~.js => var3-dSJ097if.js

# tests/esbuild/dce/nested_function_inlining_with_spread

- entry-!~{000}~.js => entry-CNoFPhk3.js
- entry-outer-!~{001}~.js => entry-outer-DifEskew.js

# tests/esbuild/dce/no_side_effects_comment

- expr-arrow-!~{001}~.js => expr-arrow-CsqhtnYX.js
- expr-fn-!~{000}~.js => expr-fn-Cusshd3_.js
- stmt-export-default-after-async-fn-anon-!~{00i}~.js => stmt-export-default-after-async-fn-anon-CimOVZoM.js
- stmt-export-default-after-async-fn-name-!~{00j}~.js => stmt-export-default-after-async-fn-name-D8mzDuo9.js
- stmt-export-default-after-async-gen-fn-anon-!~{00k}~.js => stmt-export-default-after-async-gen-fn-anon-e7ljdNZ1.js
- stmt-export-default-after-async-gen-fn-name-!~{00l}~.js => stmt-export-default-after-async-gen-fn-name-CwGNhRuo.js
- stmt-export-default-after-fn-anon-!~{00e}~.js => stmt-export-default-after-fn-anon-BaE8bUlx.js
- stmt-export-default-after-fn-name-!~{00f}~.js => stmt-export-default-after-fn-name-CUKFW0sq.js
- stmt-export-default-after-gen-fn-anon-!~{00g}~.js => stmt-export-default-after-gen-fn-anon-B0SmZsSP.js
- stmt-export-default-after-gen-fn-name-!~{00h}~.js => stmt-export-default-after-gen-fn-name-DNb19nkj.js
- stmt-export-default-before-async-fn-anon-!~{00a}~.js => stmt-export-default-before-async-fn-anon-B2Std12X.js
- stmt-export-default-before-async-fn-name-!~{00b}~.js => stmt-export-default-before-async-fn-name-B5Gzdwgn.js
- stmt-export-default-before-async-gen-fn-anon-!~{00c}~.js => stmt-export-default-before-async-gen-fn-anon-CwTBETqG.js
- stmt-export-default-before-async-gen-fn-name-!~{00d}~.js => stmt-export-default-before-async-gen-fn-name-Brxr1gDM.js
- stmt-export-default-before-fn-anon-!~{006}~.js => stmt-export-default-before-fn-anon-Dhb5vNBj.js
- stmt-export-default-before-fn-name-!~{007}~.js => stmt-export-default-before-fn-name-BIf1wSsS.js
- stmt-export-default-before-gen-fn-anon-!~{008}~.js => stmt-export-default-before-gen-fn-anon-Bmspav2O.js
- stmt-export-default-before-gen-fn-name-!~{009}~.js => stmt-export-default-before-gen-fn-name-Cea52seq.js
- stmt-export-fn-!~{003}~.js => stmt-export-fn-DK1Ulg-o.js
- stmt-export-local-!~{005}~.js => stmt-export-local-B4YvRl_T.js
- stmt-fn-!~{002}~.js => stmt-fn-DHLF62Oa.js
- stmt-local-!~{004}~.js => stmt-local-_MdEL5k6.js

# tests/esbuild/dce/no_side_effects_comment_ignore_annotations

- expr-arrow-!~{001}~.js => expr-arrow-CJ-bhPyU.js
- expr-fn-!~{000}~.js => expr-fn-BJfShldt.js
- ns-export-fn-!~{006}~.js => ns-export-fn-D3dlcXCh.js
- ns-export-local-!~{007}~.js => ns-export-local-BidtmSJ2.js
- stmt-export-default-after-async-fn-anon-!~{00k}~.js => stmt-export-default-after-async-fn-anon-xBiScL8M.js
- stmt-export-default-after-async-fn-name-!~{00l}~.js => stmt-export-default-after-async-fn-name-CAf3mXY7.js
- stmt-export-default-after-async-gen-fn-anon-!~{00m}~.js => stmt-export-default-after-async-gen-fn-anon-CmNOh_1p.js
- stmt-export-default-after-async-gen-fn-name-!~{00n}~.js => stmt-export-default-after-async-gen-fn-name-C2hHi0MJ.js
- stmt-export-default-after-fn-anon-!~{00g}~.js => stmt-export-default-after-fn-anon-C48IjFn6.js
- stmt-export-default-after-fn-name-!~{00h}~.js => stmt-export-default-after-fn-name-DHveE-xS.js
- stmt-export-default-after-gen-fn-anon-!~{00i}~.js => stmt-export-default-after-gen-fn-anon-C3W3f_r9.js
- stmt-export-default-after-gen-fn-name-!~{00j}~.js => stmt-export-default-after-gen-fn-name-CL9Ei7oG.js
- stmt-export-default-before-async-fn-anon-!~{00c}~.js => stmt-export-default-before-async-fn-anon-BaosBVUT.js
- stmt-export-default-before-async-fn-name-!~{00d}~.js => stmt-export-default-before-async-fn-name-Clk1aQ-A.js
- stmt-export-default-before-async-gen-fn-anon-!~{00e}~.js => stmt-export-default-before-async-gen-fn-anon-AytgNA5k.js
- stmt-export-default-before-async-gen-fn-name-!~{00f}~.js => stmt-export-default-before-async-gen-fn-name-CJe7Nh-q.js
- stmt-export-default-before-fn-anon-!~{008}~.js => stmt-export-default-before-fn-anon-DhlxBFo_.js
- stmt-export-default-before-fn-name-!~{009}~.js => stmt-export-default-before-fn-name-DycNjUpp.js
- stmt-export-default-before-gen-fn-anon-!~{00a}~.js => stmt-export-default-before-gen-fn-anon-D6mHTftn.js
- stmt-export-default-before-gen-fn-name-!~{00b}~.js => stmt-export-default-before-gen-fn-name-FQFZQPSf.js
- stmt-export-fn-!~{003}~.js => stmt-export-fn-DK1Ulg-o.js
- stmt-export-local-!~{005}~.js => stmt-export-local-B4YvRl_T.js
- stmt-fn-!~{002}~.js => stmt-fn-Dn-10V9-.js
- stmt-local-!~{004}~.js => stmt-local-DLmNbk_M.js

# tests/esbuild/dce/no_side_effects_comment_minify_whitespace

- expr-arrow-!~{001}~.js => expr-arrow-CJ-bhPyU.js
- expr-fn-!~{000}~.js => expr-fn-BJfShldt.js
- ns-export-fn-!~{006}~.js => ns-export-fn-D3dlcXCh.js
- ns-export-local-!~{007}~.js => ns-export-local-BidtmSJ2.js
- stmt-export-default-after-async-fn-anon-!~{00k}~.js => stmt-export-default-after-async-fn-anon-xBiScL8M.js
- stmt-export-default-after-async-fn-name-!~{00l}~.js => stmt-export-default-after-async-fn-name-CAf3mXY7.js
- stmt-export-default-after-async-gen-fn-anon-!~{00m}~.js => stmt-export-default-after-async-gen-fn-anon-CmNOh_1p.js
- stmt-export-default-after-async-gen-fn-name-!~{00n}~.js => stmt-export-default-after-async-gen-fn-name-C2hHi0MJ.js
- stmt-export-default-after-fn-anon-!~{00g}~.js => stmt-export-default-after-fn-anon-C48IjFn6.js
- stmt-export-default-after-fn-name-!~{00h}~.js => stmt-export-default-after-fn-name-DHveE-xS.js
- stmt-export-default-after-gen-fn-anon-!~{00i}~.js => stmt-export-default-after-gen-fn-anon-C3W3f_r9.js
- stmt-export-default-after-gen-fn-name-!~{00j}~.js => stmt-export-default-after-gen-fn-name-CL9Ei7oG.js
- stmt-export-default-before-async-fn-anon-!~{00c}~.js => stmt-export-default-before-async-fn-anon-BaosBVUT.js
- stmt-export-default-before-async-fn-name-!~{00d}~.js => stmt-export-default-before-async-fn-name-Clk1aQ-A.js
- stmt-export-default-before-async-gen-fn-anon-!~{00e}~.js => stmt-export-default-before-async-gen-fn-anon-AytgNA5k.js
- stmt-export-default-before-async-gen-fn-name-!~{00f}~.js => stmt-export-default-before-async-gen-fn-name-CJe7Nh-q.js
- stmt-export-default-before-fn-anon-!~{008}~.js => stmt-export-default-before-fn-anon-DhlxBFo_.js
- stmt-export-default-before-fn-name-!~{009}~.js => stmt-export-default-before-fn-name-DycNjUpp.js
- stmt-export-default-before-gen-fn-anon-!~{00a}~.js => stmt-export-default-before-gen-fn-anon-D6mHTftn.js
- stmt-export-default-before-gen-fn-name-!~{00b}~.js => stmt-export-default-before-gen-fn-name-FQFZQPSf.js
- stmt-export-fn-!~{003}~.js => stmt-export-fn-DK1Ulg-o.js
- stmt-export-local-!~{005}~.js => stmt-export-local-B4YvRl_T.js
- stmt-fn-!~{002}~.js => stmt-fn-Dn-10V9-.js
- stmt-local-!~{004}~.js => stmt-local-DLmNbk_M.js

# tests/esbuild/dce/no_side_effects_comment_type_script_declare

- entry-!~{000}~.js => entry-CMXZovLt.js

# tests/esbuild/dce/no_side_effects_comment_unused_calls

- expr-fn-!~{002}~.js => expr-fn-BjCUVyXK.js
- stmt-export-default-fn-!~{003}~.js => stmt-export-default-fn-B89Ei5LR.js
- stmt-fn-!~{000}~.js => stmt-fn-D1BP3jWp.js
- stmt-local-!~{001}~.js => stmt-local-BeigE1fv.js

# tests/esbuild/dce/package_json_side_effects_array_glob

- src_entry-!~{000}~.js => src_entry-DV-8BEbN.js

# tests/esbuild/dce/package_json_side_effects_array_keep

- src_entry-!~{000}~.js => src_entry-DUCsjs0r.js

# tests/esbuild/dce/package_json_side_effects_array_keep_main_implicit_main

- src_entry-!~{000}~.js => src_entry-DtlKrwz5.js

# tests/esbuild/dce/package_json_side_effects_array_keep_main_implicit_module

- src_entry-!~{000}~.js => src_entry-UHkYycCq.js

# tests/esbuild/dce/package_json_side_effects_array_keep_main_use_main

- src_entry-!~{000}~.js => src_entry-DlRoh36O.js

# tests/esbuild/dce/package_json_side_effects_array_keep_main_use_module

- src_entry-!~{000}~.js => src_entry-UHkYycCq.js

# tests/esbuild/dce/package_json_side_effects_array_keep_module_implicit_main

- src_entry-!~{000}~.js => src_entry-DtlKrwz5.js

# tests/esbuild/dce/package_json_side_effects_array_keep_module_implicit_module

- src_entry-!~{000}~.js => src_entry-C_FzblcN.js

# tests/esbuild/dce/package_json_side_effects_array_keep_module_use_main

- src_entry-!~{000}~.js => src_entry-C2hVbRbo.js

# tests/esbuild/dce/package_json_side_effects_array_keep_module_use_module

- src_entry-!~{000}~.js => src_entry-C_FzblcN.js

# tests/esbuild/dce/package_json_side_effects_array_remove

- src_entry-!~{000}~.js => src_entry-UHkYycCq.js

# tests/esbuild/dce/package_json_side_effects_false_all_fork

- src_entry-!~{000}~.js => src_entry-ZUElkk6V.js
- a-!~{001}~.js => a-CZke8jPw.js

# tests/esbuild/dce/package_json_side_effects_false_cross_platform_slash

- src_entry-!~{000}~.js => src_entry-Cj2G93DK.js

# tests/esbuild/dce/package_json_side_effects_false_intermediate_files_chain_all

- src_entry-!~{000}~.js => src_entry-4OJdsDjM.js

# tests/esbuild/dce/package_json_side_effects_false_intermediate_files_chain_one

- src_entry-!~{000}~.js => src_entry-4OJdsDjM.js

# tests/esbuild/dce/package_json_side_effects_false_intermediate_files_diamond

- src_entry-!~{000}~.js => src_entry-4OJdsDjM.js

# tests/esbuild/dce/package_json_side_effects_false_intermediate_files_unused

- src_entry-!~{000}~.js => src_entry-Beih42Mx.js

# tests/esbuild/dce/package_json_side_effects_false_intermediate_files_used

- src_entry-!~{000}~.js => src_entry-C-q3LIHP.js

# tests/esbuild/dce/package_json_side_effects_false_keep_bare_import_and_require_common_js

- src_entry-!~{000}~.js => src_entry-C1_bM_IH.js

# tests/esbuild/dce/package_json_side_effects_false_keep_bare_import_and_require_es6

- src_entry-!~{000}~.js => src_entry-CJLUL7qK.js

# tests/esbuild/dce/package_json_side_effects_false_keep_named_import_common_js

- src_entry-!~{000}~.js => src_entry-DC-vGepJ.js

# tests/esbuild/dce/package_json_side_effects_false_keep_named_import_es6

- src_entry-!~{000}~.js => src_entry-DoHU3ETz.js

# tests/esbuild/dce/package_json_side_effects_false_keep_star_import_common_js

- src_entry-!~{000}~.js => src_entry-IzcaWbRa.js

# tests/esbuild/dce/package_json_side_effects_false_keep_star_import_es6

- src_entry-!~{000}~.js => src_entry-BUnoAT0b.js

# tests/esbuild/dce/package_json_side_effects_false_no_warning_in_node_modules_issue999

- src_entry-!~{000}~.js => src_entry-DJO_ZDhc.js

# tests/esbuild/dce/package_json_side_effects_false_one_fork

- src_entry-!~{000}~.js => src_entry-ZUElkk6V.js
- a-!~{001}~.js => a-CZke8jPw.js

# tests/esbuild/dce/package_json_side_effects_false_remove_bare_import_common_js

- src_entry-!~{000}~.js => src_entry-UHkYycCq.js

# tests/esbuild/dce/package_json_side_effects_false_remove_bare_import_es6

- src_entry-!~{000}~.js => src_entry-UHkYycCq.js

# tests/esbuild/dce/package_json_side_effects_false_remove_named_import_common_js

- src_entry-!~{000}~.js => src_entry-UHkYycCq.js

# tests/esbuild/dce/package_json_side_effects_false_remove_named_import_es6

- src_entry-!~{000}~.js => src_entry-UHkYycCq.js

# tests/esbuild/dce/package_json_side_effects_false_remove_star_import_common_js

- src_entry-!~{000}~.js => src_entry-UHkYycCq.js

# tests/esbuild/dce/package_json_side_effects_false_remove_star_import_es6

- src_entry-!~{000}~.js => src_entry-UHkYycCq.js

# tests/esbuild/dce/package_json_side_effects_keep_export_default_expr

- src_entry-!~{000}~.js => src_entry-D1GlBYaH.js

# tests/esbuild/dce/package_json_side_effects_nested_directory_remove

- src_entry-!~{000}~.js => src_entry-UHkYycCq.js

# tests/esbuild/dce/package_json_side_effects_true_keep_common_js

- src_entry-!~{000}~.js => src_entry-BuZUgjf8.js

# tests/esbuild/dce/package_json_side_effects_true_keep_es6

- src_entry-!~{000}~.js => src_entry-DUCsjs0r.js

# tests/esbuild/dce/preserve_directives_minify_bundle

- entry-!~{000}~.js => entry-COf1Z-06.js

# tests/esbuild/dce/preserve_directives_minify_iife

- entry-!~{000}~.js => entry-KI7GqHLL.js

# tests/esbuild/dce/preserve_directives_minify_pass_through

- entry-!~{000}~.js => entry-DGN8r2Ok.js

# tests/esbuild/dce/pure_calls_with_spread

- entry-!~{000}~.js => entry-CBXg9vkt.js

# tests/esbuild/dce/remove_code_after_label_with_return

- entry-!~{000}~.js => entry-CMXZovLt.js

# tests/esbuild/dce/remove_trailing_return

- entry-!~{000}~.js => entry-DIw8EHYr.js

# tests/esbuild/dce/remove_unused_import_meta

- entry-!~{000}~.js => entry-WqXJT9a4.js

# tests/esbuild/dce/remove_unused_imports

- entry-!~{000}~.js => entry-6i73EYmc.js

# tests/esbuild/dce/remove_unused_imports_eval

- entry-!~{000}~.js => entry-D-jBHDix.js

# tests/esbuild/dce/remove_unused_imports_eval_ts

- entry-!~{000}~.js => entry-C76i7QXn.js

# tests/esbuild/dce/remove_unused_no_side_effects_tagged_templates

- entry-!~{000}~.js => entry-Cy7ahr5W.js

# tests/esbuild/dce/remove_unused_pure_comment_calls

- entry-!~{000}~.js => entry-nQB1B54o.js

# tests/esbuild/dce/text_loader_remove_unused

- entry-!~{000}~.js => entry-mEgzwYM3.js

# tests/esbuild/dce/top_level_function_inlining_with_spread

- entry-!~{000}~.js => entry-CuGCoL_G.js
- entry-outer-!~{001}~.js => entry-outer-C_fZs8ss.js

# tests/esbuild/dce/tree_shaking_binary_operators

- entry-!~{000}~.js => entry-C6T_OQ-P.js

# tests/esbuild/dce/tree_shaking_class_property

- entry-!~{000}~.js => entry-BD-XwDwK.js

# tests/esbuild/dce/tree_shaking_class_static_property

- entry-!~{000}~.js => entry-TxUG7Abw.js

# tests/esbuild/dce/tree_shaking_import_identifier

- entry-!~{000}~.js => entry-CwL9rPCX.js

# tests/esbuild/dce/tree_shaking_in_esm_wrapper

- entry-!~{000}~.js => entry-B-uR5lyc.js

# tests/esbuild/dce/tree_shaking_js_with_associated_css

- test-!~{000}~.js => test-CkLmmh3O.js
- test.css

# tests/esbuild/dce/tree_shaking_js_with_associated_css_export_star_side_effects_false

- test-!~{000}~.js => test-yXa-fod4.js
- test.css

# tests/esbuild/dce/tree_shaking_js_with_associated_css_export_star_side_effects_false_only_js

- test-!~{000}~.js => test-yXa-fod4.js
- test.css

# tests/esbuild/dce/tree_shaking_js_with_associated_css_re_export_side_effects_false

- test-!~{000}~.js => test-yXa-fod4.js
- test.css

# tests/esbuild/dce/tree_shaking_js_with_associated_css_re_export_side_effects_false_only_js

- test-!~{000}~.js => test-yXa-fod4.js
- test.css

# tests/esbuild/dce/tree_shaking_js_with_associated_css_unused_nested_import_side_effects_false

- test-!~{000}~.js => test-CT2SP9tP.js

# tests/esbuild/dce/tree_shaking_js_with_associated_css_unused_nested_import_side_effects_false_only_js

- test-!~{000}~.js => test-CT2SP9tP.js

# tests/esbuild/dce/tree_shaking_lowered_class_static_field

- entry-!~{000}~.js => entry-CBeQ7ulj.js

# tests/esbuild/dce/tree_shaking_lowered_class_static_field_assignment

- entry-!~{000}~.js => entry-9uWl2MmE.js

# tests/esbuild/dce/tree_shaking_lowered_class_static_field_minified

- entry-!~{000}~.js => entry-CBeQ7ulj.js

# tests/esbuild/dce/tree_shaking_no_bundle_cjs

- entry-!~{000}~.js => entry-D3QrsAlm.js

# tests/esbuild/dce/tree_shaking_no_bundle_esm

- entry-!~{000}~.js => entry-D3QrsAlm.js

# tests/esbuild/dce/tree_shaking_no_bundle_iife

- entry-!~{000}~.js => entry-BqRcJgXK.js

# tests/esbuild/dce/tree_shaking_object_property

- entry-!~{000}~.js => entry-CMarcHBK.js

# tests/esbuild/dce/tree_shaking_react_elements

- entry-!~{000}~.js => entry-2QWNWFCp.js

# tests/esbuild/dce/tree_shaking_unary_operators

- entry-!~{000}~.js => entry-B49zyVi1.js

# tests/esbuild/default/ambiguous_reexport_msg

- entry-!~{000}~.js => entry-CgXMr1he.js

# tests/esbuild/default/argument_default_value_scope_no_bundle

- entry-!~{000}~.js => entry-rr_RKyC-.js

# tests/esbuild/default/arguments_special_case_no_bundle

- entry-!~{000}~.js => entry-IPjX3xv3.js

# tests/esbuild/default/arrow_fn_scope

- entry-!~{000}~.js => entry-TTdntTtv.js

# tests/esbuild/default/auto_external

- entry-!~{000}~.js => entry-CdxfuoZX.js

# tests/esbuild/default/auto_external_node

- entry-!~{000}~.js => entry-Cbqt-Eu5.js

# tests/esbuild/default/avoid_tdz

- entry-!~{000}~.js => entry-CMlL0zO3.js

# tests/esbuild/default/avoid_tdz_no_bundle

- entry-!~{000}~.js => entry-BHjC5Glb.js

# tests/esbuild/default/await_import_inside_try

- entry-!~{000}~.js => entry-BRp4ksk5.js

# tests/esbuild/default/bad_import_error_message_with_handles_import_errors_flag

- entry-!~{000}~.js => entry-KaQ11WFo.js

# tests/esbuild/default/built_in_node_module_precedence

- entry-!~{000}~.js => entry-CBguyhsN.js

# tests/esbuild/default/bundling_files_outside_of_outbase

- src_entry-!~{000}~.js => src_entry-BWziB2kw.js

# tests/esbuild/default/char_freq_ignore_comments

- a-!~{000}~.js => a-BQSBsazr.js
- b-!~{001}~.js => b-bd5UrYjj.js

# tests/esbuild/default/comment_preservation

- entry-!~{000}~.js => entry-CHabtxwx.js

# tests/esbuild/default/comment_preservation_import_assertions

- entry-!~{000}~.js => entry-BD1soJCO.js

# tests/esbuild/default/comment_preservation_preserve_jsx

- entry-!~{000}~.js => entry-Bi06zCVv.js

# tests/esbuild/default/comment_preservation_transform_jsx

- entry-!~{000}~.js => entry-kFDnhV5c.js

# tests/esbuild/default/common_js_from_es6

- entry-!~{000}~.js => entry-DpeSuKIn.js

# tests/esbuild/default/conditional_import

- a-!~{000}~.js => a-BEfYabJz.js
- b-!~{001}~.js => b-CSV_C2ZQ.js
- import-!~{002}~.js => import-yg4JX12i.js

# tests/esbuild/default/conditional_require

- a-!~{000}~.js => a-B5Im-XCp.js

# tests/esbuild/default/conditional_require_resolve

- a-!~{000}~.js => a-DiYoEGzv.js

# tests/esbuild/default/const_with_let

- entry-!~{000}~.js => entry-B7XOJ017.js

# tests/esbuild/default/const_with_let_no_bundle

- entry-!~{000}~.js => entry-B7XOJ017.js

# tests/esbuild/default/const_with_let_no_mangle

- entry-!~{000}~.js => entry-DlQeQJRg.js

# tests/esbuild/default/define_assign_warning

- read-!~{000}~.js => read-Bc2LJUbQ.js
- write-!~{001}~.js => write-Csg-7sbX.js

# tests/esbuild/default/define_import_meta

- entry-!~{000}~.js => entry-Bw3wLcAe.js

# tests/esbuild/default/define_import_meta_es5

- dead-code-!~{002}~.js => dead-code-C6ix2aa8.js
- kept-!~{001}~.js => kept-CIjf3z0X.js
- replaced-!~{000}~.js => replaced-Brx2cTV2.js

# tests/esbuild/default/define_infinite_loop_issue2407

- entry-!~{000}~.js => entry-B8MDdqBd.js

# tests/esbuild/default/define_optional_chain

- entry-!~{000}~.js => entry-lm0-kYcV.js

# tests/esbuild/default/define_optional_chain_lowered

- entry-!~{000}~.js => entry-D8Dibse-.js

# tests/esbuild/default/define_optional_chain_panic_issue3551

- dot-define-!~{001}~.js => dot-define-CYBAXetp.js
- id-define-!~{000}~.js => id-define-CpgAxsba.js

# tests/esbuild/default/define_this

- entry-!~{000}~.js => entry-HoQ1SXNY.js

# tests/esbuild/default/direct_eval_tainting_no_bundle

- entry-!~{000}~.js => entry-iRIgqqEx.js

# tests/esbuild/default/dot_import

- entry-!~{000}~.js => entry-D4FApyRq.js

# tests/esbuild/default/duplicate_entry_point

- entry-!~{000}~.js => entry-CXyRtxji.js
- entry2-!~{001}~.js => entry2-B6IUXEpF.js
- entry-!~{002}~.js => entry-7rd0uwuQ.js

# tests/esbuild/default/duplicate_property_warning

- entry-!~{000}~.js => entry-wdneUjlC.js

# tests/esbuild/default/dynamic_import_with_expression_cjs

- a-!~{000}~.js => a-0GdMU8YF.js

# tests/esbuild/default/dynamic_import_with_template_iife

- a-!~{000}~.js => a-DGaYVHUl.js

# tests/esbuild/default/empty_export_clause_bundle_as_common_js_issue910

- entry-!~{000}~.js => entry-DstLTw6v.js

# tests/esbuild/default/entry_names_chunk_names_ext_placeholder

- entries_entry1-!~{000}~.js => entries_entry1-D0cBlK26.js
- entries_entry2-!~{001}~.js => entries_entry2-nRAPt5nS.js
- shared-!~{002}~.js => shared-Dzl-iHr2.js
- entries_entry1.css
- entries_entry2.css

# tests/esbuild/default/es6_from_common_js

- entry-!~{000}~.js => entry-CUzD4oPV.js

# tests/esbuild/default/export_chain

- entry-!~{000}~.js => entry-DawvB1Bt.js

# tests/esbuild/default/export_forms_common_js

- entry-!~{000}~.js => entry-DH9WvZ5P.js

# tests/esbuild/default/export_forms_es6

- entry-!~{000}~.js => entry-qwPbaHPl.js

# tests/esbuild/default/export_forms_iife

- entry-!~{000}~.js => entry-BA-K-SNR.js

# tests/esbuild/default/export_forms_with_minify_identifiers_and_no_bundle

- a-!~{000}~.js => a-C93wlnPu.js
- b-!~{001}~.js => b-Dcj670iG.js
- c-!~{002}~.js => c-BJcfTzP6.js
- d-!~{003}~.js => d-ad3ESJx-.js
- e-!~{004}~.js => e-DOotNtCv.js
- b-!~{005}~.js => b-4ScHOvJe.js

# tests/esbuild/default/export_fs_browser

- entry-!~{000}~.js => entry-DZSq0eQL.js

# tests/esbuild/default/export_fs_node

- entry-!~{000}~.js => entry-DZSq0eQL.js

# tests/esbuild/default/export_fs_node_in_common_js_module

- entry-!~{000}~.js => entry-BF79_2C9.js

# tests/esbuild/default/export_infinite_cycle1

- entry-!~{000}~.js => entry-B4zT5oSk.js

# tests/esbuild/default/export_infinite_cycle2

- entry-!~{000}~.js => entry-C8thpW7a.js

# tests/esbuild/default/export_wildcard_fs_node_common_js

- entry-!~{000}~.js => entry-nvIopULT.js

# tests/esbuild/default/export_wildcard_fs_node_es6

- entry-!~{000}~.js => entry-DH7rQmEp.js

# tests/esbuild/default/exports_and_module_format_common_js

- entry-!~{000}~.js => entry-B0-3jBbo.js

# tests/esbuild/default/external_es6_converted_to_common_js

- entry-!~{000}~.js => entry-BmDksj4Q.js

# tests/esbuild/default/external_module_exclusion_package

- index-!~{000}~.js => index-DOi3PDj0.js

# tests/esbuild/default/external_module_exclusion_relative_path

- index-!~{000}~.js => index-scdbiGyn.js

# tests/esbuild/default/external_module_exclusion_scoped_package

- index-!~{000}~.js => index-Bf26bgEl.js

# tests/esbuild/default/external_packages

- entry-!~{000}~.js => entry-Zsrwo_ly.js

# tests/esbuild/default/external_wildcard_does_not_match_entry_point

- entry-!~{000}~.js => entry-BD1soJCO.js

# tests/esbuild/default/false_require

- entry-!~{000}~.js => entry-8-6Piydq.js

# tests/esbuild/default/forbid_string_export_names_bundle

- entry-!~{000}~.js => entry-xenruwju.js

# tests/esbuild/default/forbid_string_export_names_no_bundle

- entry-!~{000}~.js => entry-CCWu6yUA.js

# tests/esbuild/default/forbid_string_import_names_bundle

- entry-!~{000}~.js => entry-BmYDzIrY.js

# tests/esbuild/default/forbid_string_import_names_no_bundle

- entry-!~{000}~.js => entry-2T1_HIPi.js

# tests/esbuild/default/hashbang_banner_use_strict_order

- entry-!~{000}~.js => entry-CUnKQAry.js

# tests/esbuild/default/hashbang_bundle

- entry-!~{000}~.js => entry-D4tcfnZa.js

# tests/esbuild/default/hashbang_no_bundle

- entry-!~{000}~.js => entry-CZKZkiLb.js

# tests/esbuild/default/iife_es5

- entry-!~{000}~.js => entry-CRHW1SsE.js

# tests/esbuild/default/import_abs_path_as_dir

- entry-!~{000}~.js => entry-CMI-Idrn.js

# tests/esbuild/default/import_abs_path_as_file

- entry-!~{000}~.js => entry-CMI-Idrn.js

# tests/esbuild/default/import_abs_path_with_query_parameter

- entry-!~{000}~.js => entry-DjSTi_hU.js

# tests/esbuild/default/import_forms_with_minify_identifiers_and_no_bundle

- entry-!~{000}~.js => entry-qpFBF9v6.js

# tests/esbuild/default/import_forms_with_no_bundle

- entry-!~{000}~.js => entry-COyv-4Wz.js

# tests/esbuild/default/import_fs_browser

- entry-!~{000}~.js => entry-DsPy1xXO.js

# tests/esbuild/default/import_fs_node_common_js

- entry-!~{000}~.js => entry-CqpH3eko.js

# tests/esbuild/default/import_fs_node_es6

- entry-!~{000}~.js => entry-DsPy1xXO.js

# tests/esbuild/default/import_inside_try

- entry-!~{000}~.js => entry-B64PT-9j.js

# tests/esbuild/default/import_meta_common_js

- entry-!~{000}~.js => entry-CfLCQKbg.js

# tests/esbuild/default/import_meta_es6

- entry-!~{000}~.js => entry-Cxp0X4dp.js

# tests/esbuild/default/import_meta_no_bundle

- entry-!~{000}~.js => entry-Cxp0X4dp.js

# tests/esbuild/default/import_missing_common_js

- entry-!~{000}~.js => entry-NgeYD9vQ.js

# tests/esbuild/default/import_missing_neither_es6_nor_common_js

- bare-!~{005}~.js => bare-BIMgHBKr.js
- import-!~{007}~.js => import-CAoYRAgF.js
- named-!~{002}~.js => named-DAm_nyG6.js
- require-!~{006}~.js => require-B62FyQyk.js
- star-!~{003}~.js => star-BAz4dvdA.js
- star-capture-!~{004}~.js => star-capture-B0k6v5Xr.js
- foo-!~{000}~.js => foo-B-XkCArB.js
- foo-!~{008}~.js => foo-BSS4Gc1I.js

# tests/esbuild/default/import_namespace_this_value

- a-!~{000}~.js => a-Ccm5skrR.js
- b-!~{001}~.js => b-DG7YT0yE.js
- c-!~{002}~.js => c-DtjU8lpe.js
- chunk-!~{003}~.js => chunk-D74pQ9g-.js

# tests/esbuild/default/import_re_export_es6_issue149

- app-!~{000}~.js => app-DaxVQXwp.js

# tests/esbuild/default/import_relative_as_package

- entry-!~{000}~.js => entry-DpLhJTR3.js

# tests/esbuild/default/import_then_catch

- entry-!~{000}~.js => entry-B_C9W-Lr.js

# tests/esbuild/default/import_with_hash_in_path

- entry-!~{000}~.js => entry-1PjLyx40.js

# tests/esbuild/default/indirect_require_message

- array-!~{000}~.js => array-PRA5m8cP.js
- assign-!~{001}~.js => assign-DkKJUPx0.js
- dot-!~{002}~.js => dot-CZAelQ5U.js
- ident-!~{003}~.js => ident-DMZMus6O.js
- index-!~{004}~.js => index-BSWyiIvG.js

# tests/esbuild/default/inject

- entry-!~{000}~.js => entry-DMWP-_s9.js

# tests/esbuild/default/inject_assign

- entry-!~{000}~.js => entry-D67QBE86.js

# tests/esbuild/default/inject_duplicate

- entry-!~{000}~.js => entry-CMXZovLt.js

# tests/esbuild/default/inject_import_meta

- entry-!~{000}~.js => entry-C6TBqaa6.js

# tests/esbuild/default/inject_import_order

- entry-!~{000}~.js => entry-GMq2kQog.js

# tests/esbuild/default/inject_import_ts

- entry-!~{000}~.js => entry-DnQPw3qA.js

# tests/esbuild/default/inject_jsx

- entry-!~{000}~.js => entry-DfZF8im-.js

# tests/esbuild/default/inject_jsx_dot_names

- entry-!~{000}~.js => entry-CUIskHJp.js

# tests/esbuild/default/inject_missing

- entry-!~{000}~.js => entry-CMXZovLt.js

# tests/esbuild/default/inject_no_bundle

- entry-!~{000}~.js => entry-Chg1A5I8.js

# tests/esbuild/default/inject_with_define

- entry-!~{000}~.js => entry-f-2cNh0r.js

# tests/esbuild/default/inject_with_string_export_name_bundle

- entry-!~{000}~.js => entry-DbAaFCvi.js

# tests/esbuild/default/inject_with_string_export_name_no_bundle

- entry-!~{000}~.js => entry-BvRnsiEd.js

# tests/esbuild/default/jsx_automatic_imports_common_js

- entry-!~{000}~.js => entry-j-5c7ych.js

# tests/esbuild/default/jsx_automatic_imports_es6

- entry-!~{000}~.js => entry-COHsvtWV.js

# tests/esbuild/default/jsx_import_meta_property

- factory-!~{000}~.js => factory-fCRkTTLO.js
- fragment-!~{001}~.js => fragment-DtabIB1w.js

# tests/esbuild/default/jsx_import_meta_value

- factory-!~{000}~.js => factory-BjTERCBI.js
- fragment-!~{001}~.js => fragment-8HyPJWP9.js

# tests/esbuild/default/jsx_imports_common_js

- entry-!~{000}~.js => entry-CMYvAIWX.js

# tests/esbuild/default/jsx_imports_es6

- entry-!~{000}~.js => entry-GyrvV7vb.js

# tests/esbuild/default/jsx_syntax_in_js

- entry-!~{000}~.js => entry-BSbNbHOB.js

# tests/esbuild/default/jsx_this_property_common_js

- factory-!~{000}~.js => factory-D9NieI90.js
- fragment-!~{001}~.js => fragment-DNDsP8h4.js
- chunk-!~{002}~.js => chunk-0AZnlxyc.js

# tests/esbuild/default/jsx_this_property_esm

- factory-!~{000}~.js => factory-NbSZb1cX.js
- fragment-!~{001}~.js => fragment-BiJhyFCr.js

# tests/esbuild/default/jsx_this_value_common_js

- factory-!~{000}~.js => factory-DfKv17WI.js
- fragment-!~{001}~.js => fragment-CXuTRVpf.js
- chunk-!~{002}~.js => chunk-0AZnlxyc.js

# tests/esbuild/default/jsx_this_value_esm

- factory-!~{000}~.js => factory-BvINHEzf.js
- fragment-!~{001}~.js => fragment-9lrlT5nT.js

# tests/esbuild/default/keep_names_all_forms

- do-not-keep-!~{001}~.js => do-not-keep-DvKMi6nk.js
- keep-!~{000}~.js => keep-BYkzfPE7.js

# tests/esbuild/default/keep_names_class_static_name

- entry-!~{000}~.js => entry-SZW376ME.js

# tests/esbuild/default/keep_names_tree_shaking

- entry-!~{000}~.js => entry-s40bGu0B.js

# tests/esbuild/default/legal_comments_avoid_slash_tag_end_of_file

- entry-!~{000}~.js => entry-BG0-As7L.js
- entry-!~{001}~.js => entry-DC4KoLXg.js
- entry2.css

# tests/esbuild/default/legal_comments_avoid_slash_tag_external

- entry-!~{000}~.js => entry-BG0-As7L.js
- entry-!~{001}~.js => entry-DC4KoLXg.js
- entry2.css

# tests/esbuild/default/legal_comments_avoid_slash_tag_inline

- entry-!~{000}~.js => entry-BG0-As7L.js
- entry-!~{001}~.js => entry-DC4KoLXg.js
- entry2.css

# tests/esbuild/default/legal_comments_end_of_file

- entry-!~{000}~.js => entry-C-qVCBqo.js
- entry-!~{001}~.js => entry-DC4KoLXg.js
- entry2.css

# tests/esbuild/default/legal_comments_escape_slash_script_and_style_end_of_file

- entry-!~{001}~.js => entry-DC4KoLXg.js
- entry-!~{000}~.js => entry-Dtx_l0_J.js
- entry2.css

# tests/esbuild/default/legal_comments_escape_slash_script_and_style_external

- entry-!~{001}~.js => entry-DC4KoLXg.js
- entry-!~{000}~.js => entry-Dtx_l0_J.js
- entry2.css

# tests/esbuild/default/legal_comments_external

- entry-!~{000}~.js => entry-C-qVCBqo.js
- entry-!~{001}~.js => entry-DC4KoLXg.js
- entry2.css

# tests/esbuild/default/legal_comments_inline

- entry-!~{000}~.js => entry-C-qVCBqo.js
- entry-!~{001}~.js => entry-DC4KoLXg.js
- entry2.css

# tests/esbuild/default/legal_comments_linked

- entry-!~{000}~.js => entry-C-qVCBqo.js
- entry-!~{001}~.js => entry-DC4KoLXg.js
- entry2.css

# tests/esbuild/default/legal_comments_many_end_of_file

- entry-!~{000}~.js => entry-CBVmlScX.js
- entry-!~{001}~.js => entry-DC4KoLXg.js
- entry2.css

# tests/esbuild/default/legal_comments_many_linked

- entry-!~{000}~.js => entry-CP27rx2q.js
- entry-!~{001}~.js => entry-DC4KoLXg.js
- entry2.css

# tests/esbuild/default/legal_comments_modify_indent

- entry-!~{001}~.js => entry-DC4KoLXg.js
- entry-!~{000}~.js => entry-ZVZfs6zc.js
- entry2.css

# tests/esbuild/default/legal_comments_no_escape_slash_script_end_of_file

- entry-!~{001}~.js => entry-DC4KoLXg.js
- entry-!~{000}~.js => entry-Dtx_l0_J.js
- entry2.css

# tests/esbuild/default/legal_comments_no_escape_slash_style_end_of_file

- entry-!~{001}~.js => entry-DC4KoLXg.js
- entry-!~{000}~.js => entry-Dtx_l0_J.js
- entry2.css

# tests/esbuild/default/legal_comments_none

- entry-!~{000}~.js => entry-C-qVCBqo.js
- entry-!~{001}~.js => entry-DC4KoLXg.js
- entry2.css

# tests/esbuild/default/mangle_no_quoted_props

- entry-!~{000}~.js => entry-6QR71a0i.js

# tests/esbuild/default/mangle_no_quoted_props_minify_syntax

- entry-!~{000}~.js => entry-6QR71a0i.js

# tests/esbuild/default/mangle_props

- entry1-!~{000}~.js => entry1-DdJHIcHJ.js
- entry2-!~{001}~.js => entry2-DEKpYNOz.js

# tests/esbuild/default/mangle_props_avoid_collisions

- entry-!~{000}~.js => entry-CJhaBiH5.js

# tests/esbuild/default/mangle_props_import_export

- cjs-!~{001}~.js => cjs-BKOWxals.js
- esm-!~{000}~.js => esm-C-hv133d.js

# tests/esbuild/default/mangle_props_import_export_bundled

- entry-cjs-!~{001}~.js => entry-cjs-CRRaSnnk.js
- entry-esm-!~{000}~.js => entry-esm-BCp5NTM1.js
- cjs-!~{002}~.js => cjs-Bdww2EDl.js

# tests/esbuild/default/mangle_props_jsx_preserve

- entry-!~{000}~.js => entry-Choc-NCf.js

# tests/esbuild/default/mangle_props_jsx_transform

- entry-!~{000}~.js => entry-KTUbXbXg.js

# tests/esbuild/default/mangle_props_key_comment

- entry-!~{000}~.js => entry-psQxRy1z.js

# tests/esbuild/default/mangle_props_key_comment_minify

- entry-!~{000}~.js => entry-mE2Vdxm_.js

# tests/esbuild/default/mangle_props_keyword_property_minify

- entry-!~{000}~.js => entry-CMXZovLt.js

# tests/esbuild/default/mangle_props_lowered_class_fields

- entry-!~{000}~.js => entry-D7ZO526R.js

# tests/esbuild/default/mangle_props_lowered_optional_chain

- entry-!~{000}~.js => entry-DMqbxwGW.js

# tests/esbuild/default/mangle_props_minify

- entry1-!~{000}~.js => entry1-D-CncXsm.js
- entry2-!~{001}~.js => entry2-DEKpYNOz.js

# tests/esbuild/default/mangle_props_no_shorthand

- entry-!~{000}~.js => entry-oeXHViT-.js

# tests/esbuild/default/mangle_props_optional_chain

- entry-!~{000}~.js => entry-DMqbxwGW.js

# tests/esbuild/default/mangle_props_shorthand

- entry-!~{000}~.js => entry-oeXHViT-.js

# tests/esbuild/default/mangle_props_super_call

- entry-!~{000}~.js => entry-CMXZovLt.js

# tests/esbuild/default/mangle_quoted_props

- keep-!~{000}~.js => keep-8ZBI9IoK.js
- mangle-!~{001}~.js => mangle-Pw4rxKdd.js

# tests/esbuild/default/mangle_quoted_props_minify_syntax

- keep-!~{000}~.js => keep-8ZBI9IoK.js
- mangle-!~{001}~.js => mangle-Pw4rxKdd.js

# tests/esbuild/default/many_entry_points

- e00-!~{000}~.js => e00-Bv1S3foX.js
- e01-!~{001}~.js => e01-ozrBpwB2.js
- e02-!~{002}~.js => e02-8HF585Mj.js
- e03-!~{003}~.js => e03-DYsRrZwo.js
- e04-!~{004}~.js => e04-DKcOwV8m.js
- e05-!~{005}~.js => e05-DRWbNpqd.js
- e06-!~{006}~.js => e06-Bw4FOTwI.js
- e07-!~{007}~.js => e07-BioZ52Nb.js
- e08-!~{008}~.js => e08-C6a38Bp-.js
- e09-!~{009}~.js => e09-B5zMTcyW.js
- e10-!~{00a}~.js => e10-B-IKS7IV.js
- e11-!~{00b}~.js => e11-BdLDzELh.js
- e12-!~{00c}~.js => e12-BSy1bzQK.js
- e13-!~{00d}~.js => e13-BhLjN1Rz.js
- e14-!~{00e}~.js => e14-B3fARAzH.js
- e15-!~{00f}~.js => e15-CCAaP8Xi.js
- e16-!~{00g}~.js => e16-DbprWcWc.js
- e17-!~{00h}~.js => e17-pDSqGOc6.js
- e18-!~{00i}~.js => e18-DF6utmcn.js
- e19-!~{00j}~.js => e19-4lJP9G3z.js
- e20-!~{00k}~.js => e20-CMsGHKW5.js
- e21-!~{00l}~.js => e21-DXmW_SyP.js
- e22-!~{00m}~.js => e22-BNDMMcz3.js
- e23-!~{00n}~.js => e23-2rCjniCP.js
- e24-!~{00o}~.js => e24-DpuENb1W.js
- e25-!~{00p}~.js => e25-BzMEvjHm.js
- e26-!~{00q}~.js => e26-DdPB9NzR.js
- e27-!~{00r}~.js => e27-CzmQgRwq.js
- e28-!~{00s}~.js => e28-Cbxdvj81.js
- e29-!~{00t}~.js => e29-BSEYoePn.js
- e30-!~{00u}~.js => e30-of0vEfb1.js
- e31-!~{00v}~.js => e31-BLsiR3HQ.js
- e32-!~{00w}~.js => e32-DcWEf4Vz.js
- e33-!~{00x}~.js => e33-DxSl_LB0.js
- e34-!~{00y}~.js => e34-DpL7pvk8.js
- e35-!~{00z}~.js => e35-GbDhJJK0.js
- e36-!~{00A}~.js => e36-C7Tf4mYH.js
- e37-!~{00B}~.js => e37-CFcD-maD.js
- e38-!~{00C}~.js => e38-CJNk5Cyh.js
- e39-!~{00D}~.js => e39-Bbw-Kc2w.js
- shared-!~{00E}~.js => shared-DGfxAnev.js

# tests/esbuild/default/metafile_import_with_type_json

- entry-!~{000}~.js => entry-D7q62MC9.js

# tests/esbuild/default/metafile_no_bundle

- entry-!~{000}~.js => entry-BZAAYL7y.js
- entry-!~{001}~.js => entry-DC4KoLXg.js
- entry2.css

# tests/esbuild/default/metafile_various_cases

- entry-!~{000}~.js => entry-BSgrZkE_.js
- entry-!~{001}~.js => entry-DXek17jk.js
- copy-!~{002}~.js => copy-BVWTGkKt.js
- dynamic-!~{005}~.js => dynamic-CZVXMYjb.js
- assets/file-C2vEMN7j.file
- entry2.css

# tests/esbuild/default/metafile_very_long_external_paths

- bytesInOutput should be at least 99 (1)-!~{000}~.js => bytesInOutput should be at least 99 (1)-ZzcsnmC5.js
- bytesInOutput should be at least 99 (2)-!~{002}~.js => bytesInOutput should be at least 99 (2)-Bi18rofi.js
- bytesInOutput should be at least 99 (3)-!~{003}~.js => bytesInOutput should be at least 99 (3)-CZbPSatF.js
- bytesInOutput should be at least 99-!~{004}~.js => bytesInOutput should be at least 99-TDxtK4FO.js
- 333333333333333333333333333333333333333333333333333333333333333333333333333333333333333333333333333-!~{006}~.js => 333333333333333333333333333333333333333333333333333333333333333333333333333333333333333333333333333-BT4URTuB.js
- assets/111111111111111111111111111111111111111111111111111111111111111111111111111111111111111111111111111-Dnygiwvn.file
- assets/444444444444444444444444444444444444444444444444444444444444444444444444444444444444444444444444444-BDtJkR0u.file
- bytesInOutput should be at least 99.css

# tests/esbuild/default/minified_bundle_common_js

- entry-!~{000}~.js => entry-Cx8bNN-y.js

# tests/esbuild/default/minified_bundle_ending_with_important_semicolon

- entry-!~{000}~.js => entry-Ca6HgBh9.js

# tests/esbuild/default/minified_bundle_es6

- entry-!~{000}~.js => entry-0P3xql_Y.js

# tests/esbuild/default/minified_dynamic_import_with_expression_cjs

- a-!~{000}~.js => a-0GdMU8YF.js

# tests/esbuild/default/minified_exports_and_module_format_common_js

- entry-!~{000}~.js => entry-DtfKiS88.js

# tests/esbuild/default/minified_jsx_preserve_with_object_spread

- entry-!~{000}~.js => entry-D0B_o_zi.js

# tests/esbuild/default/minify_arguments

- entry-!~{000}~.js => entry-D6JKDwaF.js

# tests/esbuild/default/minify_identifiers_import_path_frequency_analysis

- import-!~{000}~.js => import-DKzI6_gx.js
- require-!~{001}~.js => require-Au_sBwmp.js

# tests/esbuild/default/minify_private_identifiers_no_bundle

- entry-!~{000}~.js => entry-CpGC374K.js

# tests/esbuild/default/minify_sibling_labels_no_bundle

- entry-!~{000}~.js => entry-BOQhHKdI.js

# tests/esbuild/default/multiple_entry_points_same_name_collision

- a_entry-!~{000}~.js => a_entry-DrlN5zlB.js
- b_entry-!~{001}~.js => b_entry-x8tKztsP.js
- common-!~{002}~.js => common-s1-0Qldr.js

# tests/esbuild/default/named_function_expression_argument_collision

- entry-!~{000}~.js => entry-CtZ3ctLw.js

# tests/esbuild/default/nested_common_js

- entry-!~{000}~.js => entry-ClolTcLe.js

# tests/esbuild/default/nested_es6_from_common_js

- entry-!~{000}~.js => entry-C8wsXX0y.js

# tests/esbuild/default/nested_require_without_call

- entry-!~{000}~.js => entry-BQShblgX.js

# tests/esbuild/default/nested_scope_bug

- entry-!~{000}~.js => entry-BZEVmK0m.js

# tests/esbuild/default/new_expression_common_js

- entry-!~{000}~.js => entry-BDuZjFPA.js

# tests/esbuild/default/no_overwrite_input_file_error

- entry-!~{000}~.js => entry-kbcOZ-oI.js

# tests/esbuild/default/no_warn_common_js_exports_in_esm_pass_through

- cjs-in-esm-!~{000}~.js => cjs-in-esm-DiI_x4Qs.js
- import-in-cjs-!~{001}~.js => import-in-cjs-Cv1iUqzw.js
- no-warnings-here-!~{002}~.js => no-warnings-here-DRuFNCXb.js
- chunk-!~{003}~.js => chunk-DD2qf9CW.js

# tests/esbuild/default/node_annotation_false_positive_issue3544

- entry-!~{000}~.js => entry-CcfdASgF.js

# tests/esbuild/default/node_modules

- src_entry_js-!~{000}~.js => src_entry_js-BIQ9BAXL.js

# tests/esbuild/default/non_determinism_issue2537

- entry-!~{000}~.js => entry-CXEHNiNu.js

# tests/esbuild/default/object_literal_proto_setter_edge_cases

- import-normal-!~{001}~.js => import-normal-Dr2j1jhc.js
- import-shorthand-!~{000}~.js => import-shorthand-BWfr8P8I.js
- local-normal-!~{003}~.js => local-normal-DTHARV8f.js
- local-shorthand-!~{002}~.js => local-shorthand-9kt8HSlh.js

# tests/esbuild/default/object_literal_proto_setter_edge_cases_minify_syntax

- import-computed-!~{000}~.js => import-computed-76Ws7WAo.js
- import-normal-!~{001}~.js => import-normal-Dr2j1jhc.js
- local-computed-!~{002}~.js => local-computed-CZsPU_x1.js
- local-normal-!~{003}~.js => local-normal-DTHARV8f.js

# tests/esbuild/default/outbase

- c-!~{000}~.js => c-CrBysg1S.js
- d-!~{001}~.js => d-BKfxkqUk.js

# tests/esbuild/default/output_extension_remapping_dir

- entry-!~{000}~.js => entry-MzAftW4Q.js

# tests/esbuild/default/output_extension_remapping_file

- entry-!~{000}~.js => entry-MzAftW4Q.js

# tests/esbuild/default/preserve_key_comment

- entry-!~{000}~.js => entry-DBarLLJK.js

# tests/esbuild/default/quoted_property

- entry-!~{000}~.js => entry-pUhTO_xE.js

# tests/esbuild/default/quoted_property_mangle

- entry-!~{000}~.js => entry-DdwKM2tY.js

# tests/esbuild/default/re_export_common_js_as_es6

- entry-!~{000}~.js => entry-DCY7frvT.js

# tests/esbuild/default/re_export_default_external_common_js

- entry-!~{000}~.js => entry-CCZ0jxha.js

# tests/esbuild/default/re_export_default_external_es6

- entry-!~{000}~.js => entry-DfxUfoqC.js

# tests/esbuild/default/re_export_default_internal

- entry-!~{000}~.js => entry-B9QQLz8i.js

# tests/esbuild/default/re_export_default_no_bundle

- entry-!~{000}~.js => entry-Bh_6ZY23.js

# tests/esbuild/default/re_export_default_no_bundle_common_js

- entry-!~{000}~.js => entry-U0Dd6NIF.js

# tests/esbuild/default/re_export_default_no_bundle_es6

- entry-!~{000}~.js => entry-Bh_6ZY23.js

# tests/esbuild/default/re_export_fs_node

- entry-!~{000}~.js => entry-mkXPHW3J.js

# tests/esbuild/default/relative_entry_point_error

- entry-!~{000}~.js => entry-kbcOZ-oI.js

# tests/esbuild/default/rename_labels_no_bundle

- entry-!~{000}~.js => entry-r9cX1s80.js

# tests/esbuild/default/rename_private_identifiers_no_bundle

- entry-!~{000}~.js => entry-CpGC374K.js

# tests/esbuild/default/require_and_dynamic_import_invalid_template

- entry-!~{000}~.js => entry-ZzOxb9wG.js

# tests/esbuild/default/require_bad_argument_count

- entry-!~{000}~.js => entry-6PgEATvh.js

# tests/esbuild/default/require_child_dir_common_js

- entry-!~{000}~.js => entry-DhFFNmcL.js

# tests/esbuild/default/require_child_dir_es6

- entry-!~{000}~.js => entry-CpgtBesX.js

# tests/esbuild/default/require_fs_browser

- entry-!~{000}~.js => entry-DS_BkQpo.js

# tests/esbuild/default/require_fs_node

- entry-!~{000}~.js => entry-CgXrN2P7.js

# tests/esbuild/default/require_fs_node_minify

- entry-!~{000}~.js => entry-CgXrN2P7.js

# tests/esbuild/default/require_json

- entry-!~{000}~.js => entry-D5vFG9Kw.js

# tests/esbuild/default/require_main_cache_common_js

- entry-!~{000}~.js => entry-B9tX7vhu.js

# tests/esbuild/default/require_parent_dir_common_js

- dir_entry-!~{000}~.js => dir_entry-Cneft7-v.js

# tests/esbuild/default/require_parent_dir_es6

- dir_entry-!~{000}~.js => dir_entry-Ciu77kUe.js

# tests/esbuild/default/require_property_access_common_js

- entry-!~{000}~.js => entry-C_9jq7Gd.js

# tests/esbuild/default/require_resolve

- entry-!~{000}~.js => entry-C2KxX317.js

# tests/esbuild/default/require_shim_substitution

- entry-!~{000}~.js => entry-CEQ3L27e.js

# tests/esbuild/default/require_txt

- entry-!~{000}~.js => entry-CpG-GzUK.js

# tests/esbuild/default/require_with_call_inside_try

- entry-!~{000}~.js => entry-D4Fjss_B.js

# tests/esbuild/default/require_with_template

- a-!~{000}~.js => a-C7SkxbGA.js

# tests/esbuild/default/require_without_call

- entry-!~{000}~.js => entry-BGq7YCO2.js

# tests/esbuild/default/require_without_call_inside_try

- entry-!~{000}~.js => entry-DiITcSSM.js

# tests/esbuild/default/reserve_props

- entry-!~{000}~.js => entry-CvLaNZ6L.js

# tests/esbuild/default/runtime_name_collision_no_bundle

- entry-!~{000}~.js => entry-BWSav3Qn.js

# tests/esbuild/default/scoped_external_module_exclusion

- index-!~{000}~.js => index-Cl3IrurJ.js

# tests/esbuild/default/simple_common_js

- entry-!~{000}~.js => entry-ClDaE2lj.js

# tests/esbuild/default/simple_es6

- entry-!~{000}~.js => entry-CZaYY0Ae.js

# tests/esbuild/default/source_map

- entry-!~{000}~.js => entry-DlrsifJl.js

# tests/esbuild/default/strict_mode_nested_fn_decl_keep_names_variable_inlining_issue1552

- entry-!~{000}~.js => entry-DUWOxMrn.js

# tests/esbuild/default/string_export_names_common_js

- entry-!~{000}~.js => entry-CD14SP2G.js

# tests/esbuild/default/string_export_names_iife

- entry-!~{000}~.js => entry-FngsL3n8.js

# tests/esbuild/default/switch_scope_no_bundle

- entry-!~{000}~.js => entry-CJPfy7-k.js

# tests/esbuild/default/this_inside_function

- entry-!~{000}~.js => entry-Bd_Qg4SQ.js

# tests/esbuild/default/this_outside_function

- entry-!~{000}~.js => entry-CH8pJGJT.js

# tests/esbuild/default/this_undefined_warning_esm

- entry-!~{000}~.js => entry-ChdyVVXT.js

# tests/esbuild/default/to_esm_wrapper_omission

- entry-!~{000}~.js => entry-y0Br_NmR.js

# tests/esbuild/default/top_level_await_allowed_import_with_splitting

- entry-!~{000}~.js => entry-DHv4yfKf.js
- a-!~{009}~.js => a-BXCweUjV.js
- b-!~{003}~.js => b-BNNnFiQQ.js
- b-!~{007}~.js => b-CChClGv7.js
- c-!~{005}~.js => c-BKhjh_6U.js
- c-!~{001}~.js => c-DzeEOx3r.js

# tests/esbuild/default/top_level_await_allowed_import_without_splitting

- entry-!~{000}~.js => entry-QZDvcD5I.js

# tests/esbuild/default/top_level_await_cjs_dead_branch

- entry-!~{000}~.js => entry-CMXZovLt.js

# tests/esbuild/default/top_level_await_esm

- entry-!~{000}~.js => entry-BVfOWeKD.js

# tests/esbuild/default/top_level_await_esm_dead_branch

- entry-!~{000}~.js => entry-CioU6Bd5.js

# tests/esbuild/default/top_level_await_forbidden_require

- entry-!~{000}~.js => entry-bg0ZuHRM.js

# tests/esbuild/default/top_level_await_forbidden_require_dead_branch

- entry-!~{000}~.js => entry-CjA06sAA.js

# tests/esbuild/default/top_level_await_iife_dead_branch

- entry-!~{000}~.js => entry-CDL2MGUv.js

# tests/esbuild/default/top_level_await_no_bundle

- entry-!~{000}~.js => entry-BVfOWeKD.js

# tests/esbuild/default/top_level_await_no_bundle_common_js

- entry-!~{000}~.js => entry-BVfOWeKD.js

# tests/esbuild/default/top_level_await_no_bundle_common_js_dead_branch

- entry-!~{000}~.js => entry-CMXZovLt.js

# tests/esbuild/default/top_level_await_no_bundle_dead_branch

- entry-!~{000}~.js => entry-CioU6Bd5.js

# tests/esbuild/default/top_level_await_no_bundle_esm

- entry-!~{000}~.js => entry-BVfOWeKD.js

# tests/esbuild/default/top_level_await_no_bundle_esm_dead_branch

- entry-!~{000}~.js => entry-CioU6Bd5.js

# tests/esbuild/default/top_level_await_no_bundle_iife

- entry-!~{000}~.js => entry-BVfOWeKD.js

# tests/esbuild/default/top_level_await_no_bundle_iife_dead_branch

- entry-!~{000}~.js => entry-CDL2MGUv.js

# tests/esbuild/default/top_level_return_forbidden_export

- entry-!~{000}~.js => entry-DSGNK_K4.js

# tests/esbuild/default/top_level_return_forbidden_import

- entry-!~{000}~.js => entry-BD1soJCO.js

# tests/esbuild/default/top_level_return_forbidden_tla

- entry-!~{000}~.js => entry-BvWV_gBL.js

# tests/esbuild/default/use_strict_directive_bundle_cjs_issue2264

- entry-!~{000}~.js => entry--NOb6bwE.js

# tests/esbuild/default/use_strict_directive_bundle_esm_issue2264

- entry-!~{000}~.js => entry-lWhDLjWq.js

# tests/esbuild/default/use_strict_directive_bundle_iife_issue2264

- entry-!~{000}~.js => entry-BhJ5XoVg.js

# tests/esbuild/default/use_strict_directive_bundle_issue1837

- entry-!~{000}~.js => entry-Dun7SgTF.js

# tests/esbuild/default/use_strict_directive_minify_no_bundle

- entry-!~{000}~.js => entry-CNQIaAHR.js

# tests/esbuild/default/var_relocating_bundle

- function-!~{003}~.js => function-DHQQFhWA.js
- function-nested-!~{004}~.js => function-nested-CKyPXAkx.js
- let-!~{002}~.js => let-DQQaTwpV.js
- nested-!~{001}~.js => nested-PdrnVaHa.js
- top-level-!~{000}~.js => top-level-Y23l0mgT.js

# tests/esbuild/default/var_relocating_no_bundle

- function-!~{003}~.js => function-BAyom8bi.js
- function-nested-!~{004}~.js => function-nested-CpG4Lq6w.js
- let-!~{002}~.js => let-DQQaTwpV.js
- nested-!~{001}~.js => nested-1aUrKOM0.js
- top-level-!~{000}~.js => top-level-BupaWG-e.js

# tests/esbuild/default/warn_common_js_exports_in_esm_bundle

- cjs-in-esm-!~{000}~.js => cjs-in-esm-hf-W4_X-.js
- import-in-cjs-!~{001}~.js => import-in-cjs-BSJuYoUc.js
- no-warnings-here-!~{002}~.js => no-warnings-here-BnKOXmVw.js

# tests/esbuild/default/warn_common_js_exports_in_esm_convert

- cjs-in-esm-!~{000}~.js => cjs-in-esm-hf-W4_X-.js
- cjs-in-esm2-!~{001}~.js => cjs-in-esm2-CSc2NrEd.js
- import-in-cjs-!~{002}~.js => import-in-cjs-DGQPE4IN.js
- no-warnings-here-!~{003}~.js => no-warnings-here-83rFFOtF.js

# tests/esbuild/default/with_statement_tainting_no_bundle

- entry-!~{000}~.js => entry-CrqzXx_9.js

# tests/esbuild/glob/glob_basic_no_bundle

- entry-!~{000}~.js => entry-D0H_URdn.js

# tests/esbuild/glob/glob_basic_no_splitting

- entry-!~{000}~.js => entry-D0H_URdn.js

# tests/esbuild/glob/glob_basic_splitting

- entry-!~{000}~.js => entry-D0H_URdn.js

# tests/esbuild/glob/glob_dir_does_not_exist

- entry-!~{000}~.js => entry-D0H_URdn.js

# tests/esbuild/glob/glob_no_matches

- entry-!~{000}~.js => entry-BKGFe_do.js

# tests/esbuild/glob/glob_wildcard_no_slash

- entry-!~{000}~.js => entry-CaVnOorQ.js

# tests/esbuild/glob/glob_wildcard_slash

- entry-!~{000}~.js => entry-DiE9Vlt6.js

# tests/esbuild/glob/ts_glob_basic_no_splitting

- entry-!~{000}~.js => entry-muPYu2iY.js

# tests/esbuild/glob/ts_glob_basic_splitting

- entry-!~{000}~.js => entry-muPYu2iY.js

# tests/esbuild/importstar/export_other_as_namespace_common_js

- entry-!~{000}~.js => entry-DjybrNLT.js

# tests/esbuild/importstar/export_other_common_js

- entry-!~{000}~.js => entry-Dy0rXU1c.js

# tests/esbuild/importstar/export_other_nested_common_js

- entry-!~{000}~.js => entry-jsBdBHcW.js

# tests/esbuild/importstar/export_self_and_import_self_common_js

- entry-!~{000}~.js => entry-imqce9mG.js

# tests/esbuild/importstar/export_self_and_require_self_common_js

- entry-!~{000}~.js => entry-60YBJQbs.js

# tests/esbuild/importstar/export_self_as_namespace_common_js

- entry-!~{000}~.js => entry-DeqVnP4o.js

# tests/esbuild/importstar/export_self_as_namespace_es6

- entry-!~{000}~.js => entry-CaRffxae.js

# tests/esbuild/importstar/export_self_common_js

- entry-!~{000}~.js => entry-DMpju2Kv.js

# tests/esbuild/importstar/export_self_common_js_minified

- entry-!~{000}~.js => entry-C4kmCXnq.js

# tests/esbuild/importstar/export_self_es6

- entry-!~{000}~.js => entry-DmHEjL87.js

# tests/esbuild/importstar/export_self_iife

- entry-!~{000}~.js => entry-DJECetrd.js

# tests/esbuild/importstar/export_self_iife_with_name

- entry-!~{000}~.js => entry-BBwRgZeC.js

# tests/esbuild/importstar/export_star_default_export_common_js

- entry-!~{000}~.js => entry-BF0B9bG2.js

# tests/esbuild/importstar/import_default_namespace_combo_issue446

- external-def-!~{005}~.js => external-def-DMWRNYC1.js
- external-default-!~{004}~.js => external-default-CeaZt81w.js
- external-default2-!~{000}~.js => external-default2-DUcUjrRi.js
- external-ns-!~{001}~.js => external-ns-all2LFha.js
- external-ns-def-!~{003}~.js => external-ns-def-CPrnmGVn.js
- external-ns-default-!~{002}~.js => external-ns-default-Cbqf8eIs.js
- internal-def-!~{00b}~.js => internal-def-DfyIvJJl.js
- internal-default-!~{00a}~.js => internal-default-DiS4WX0p.js
- internal-default2-!~{006}~.js => internal-default2-CWBVGTD-.js
- internal-ns-!~{007}~.js => internal-ns-7GgO4HmG.js
- internal-ns-def-!~{009}~.js => internal-ns-def-piPU5sss.js
- internal-ns-default-!~{008}~.js => internal-ns-default-JNy0Ko2y.js
- internal-!~{00c}~.js => internal-DA-Z1nKh.js

# tests/esbuild/importstar/import_export_other_as_namespace_common_js

- entry-!~{000}~.js => entry-DjybrNLT.js

# tests/esbuild/importstar/import_export_self_as_namespace_es6

- entry-!~{000}~.js => entry-CaRffxae.js

# tests/esbuild/importstar/import_export_star_ambiguous_warning

- entry-!~{000}~.js => entry-DelMFzhy.js

# tests/esbuild/importstar/import_namespace_undefined_property_empty_file

- entry-default-!~{001}~.js => entry-default-VknTh7sJ.js
- entry-nope-!~{000}~.js => entry-nope-qk-4yODG.js
- empty-!~{002}~.js => empty-6la1PrtR.js

# tests/esbuild/importstar/import_namespace_undefined_property_side_effect_free_file

- entry-default-!~{001}~.js => entry-default-koLTA0xf.js
- entry-nope-!~{000}~.js => entry-nope-C7qxAo0U.js
- no-side-effects-!~{002}~.js => no-side-effects-B5A539ea.js

# tests/esbuild/importstar/import_of_export_star

- entry-!~{000}~.js => entry-C3FZy0Dg.js

# tests/esbuild/importstar/import_of_export_star_of_import

- entry-!~{000}~.js => entry-CHYRWnHu.js

# tests/esbuild/importstar/import_self_common_js

- entry-!~{000}~.js => entry-BypvsNMJ.js

# tests/esbuild/importstar/import_star_and_common_js

- entry-!~{000}~.js => entry-DQlpl1eo.js

# tests/esbuild/importstar/import_star_capture

- entry-!~{000}~.js => entry-DRZgLsj7.js

# tests/esbuild/importstar/import_star_common_js_capture

- entry-!~{000}~.js => entry-eIj3fLGC.js

# tests/esbuild/importstar/import_star_common_js_no_capture

- entry-!~{000}~.js => entry-BGmHex_B.js

# tests/esbuild/importstar/import_star_common_js_unused

- entry-!~{000}~.js => entry-DWljR0-a.js

# tests/esbuild/importstar/import_star_export_import_star_capture

- entry-!~{000}~.js => entry-DRZgLsj7.js

# tests/esbuild/importstar/import_star_export_import_star_no_capture

- entry-!~{000}~.js => entry-D48VCcvg.js

# tests/esbuild/importstar/import_star_export_import_star_unused

- entry-!~{000}~.js => entry-Db280Wf0.js

# tests/esbuild/importstar/import_star_export_star_as_capture

- entry-!~{000}~.js => entry-DRZgLsj7.js

# tests/esbuild/importstar/import_star_export_star_as_no_capture

- entry-!~{000}~.js => entry-BCjGvdXL.js

# tests/esbuild/importstar/import_star_export_star_as_unused

- entry-!~{000}~.js => entry-Db280Wf0.js

# tests/esbuild/importstar/import_star_export_star_capture

- entry-!~{000}~.js => entry-DaFT1upj.js

# tests/esbuild/importstar/import_star_export_star_no_capture

- entry-!~{000}~.js => entry-D48VCcvg.js

# tests/esbuild/importstar/import_star_export_star_omit_ambiguous

- entry-!~{000}~.js => entry-gyjSeV8R.js

# tests/esbuild/importstar/import_star_export_star_unused

- entry-!~{000}~.js => entry-Db280Wf0.js

# tests/esbuild/importstar/import_star_mangle_no_bundle_capture

- entry-!~{000}~.js => entry-ClWrecWs.js

# tests/esbuild/importstar/import_star_mangle_no_bundle_no_capture

- entry-!~{000}~.js => entry-Bavoi1v4.js

# tests/esbuild/importstar/import_star_mangle_no_bundle_unused

- entry-!~{000}~.js => entry-1aWHt_vk.js

# tests/esbuild/importstar/import_star_no_bundle_capture

- entry-!~{000}~.js => entry-ClWrecWs.js

# tests/esbuild/importstar/import_star_no_bundle_no_capture

- entry-!~{000}~.js => entry-Bavoi1v4.js

# tests/esbuild/importstar/import_star_no_bundle_unused

- entry-!~{000}~.js => entry-1aWHt_vk.js

# tests/esbuild/importstar/import_star_no_capture

- entry-!~{000}~.js => entry-D48VCcvg.js

# tests/esbuild/importstar/import_star_of_export_star_as

- entry-!~{000}~.js => entry-BbcqPKpk.js

# tests/esbuild/importstar/import_star_unused

- entry-!~{000}~.js => entry-Db280Wf0.js

# tests/esbuild/importstar/issue176

- entry-!~{000}~.js => entry-CwLGpU8G.js

# tests/esbuild/importstar/namespace_import_missing_common_js

- entry-!~{000}~.js => entry-DEeiBRw1.js

# tests/esbuild/importstar/namespace_import_missing_es6

- entry-!~{000}~.js => entry-DHRSEmgt.js

# tests/esbuild/importstar/namespace_import_re_export_star_missing_es6

- entry-!~{000}~.js => entry-BxVyImnH.js

# tests/esbuild/importstar/namespace_import_re_export_star_unused_missing_es6

- entry-!~{000}~.js => entry-CC1P3B2B.js

# tests/esbuild/importstar/namespace_import_unused_missing_common_js

- entry-!~{000}~.js => entry-DM34_pj_.js

# tests/esbuild/importstar/namespace_import_unused_missing_es6

- entry-!~{000}~.js => entry-HqlgcO1A.js

# tests/esbuild/importstar/other_file_export_self_as_namespace_unused_es6

- entry-!~{000}~.js => entry-b8g5zEqO.js

# tests/esbuild/importstar/other_file_import_export_self_as_namespace_unused_es6

- entry-!~{000}~.js => entry-b8g5zEqO.js

# tests/esbuild/importstar/re_export_namespace_import_missing_es6

- entry-!~{000}~.js => entry-CrdjDlan.js

# tests/esbuild/importstar/re_export_namespace_import_unused_missing_es6

- entry-!~{000}~.js => entry-CC1P3B2B.js

# tests/esbuild/importstar/re_export_other_file_export_self_as_namespace_es6

- entry-!~{000}~.js => entry-BaW0-g7W.js

# tests/esbuild/importstar/re_export_other_file_import_export_self_as_namespace_es6

- entry-!~{000}~.js => entry-BaW0-g7W.js

# tests/esbuild/importstar/re_export_star_as_common_js_no_bundle

- entry-!~{000}~.js => entry-HiXjDitX.js

# tests/esbuild/importstar/re_export_star_as_es6_no_bundle

- entry-!~{000}~.js => entry-U49Q9SVX.js

# tests/esbuild/importstar/re_export_star_as_external_common_js

- entry-!~{000}~.js => entry-HiXjDitX.js

# tests/esbuild/importstar/re_export_star_as_external_es6

- entry-!~{000}~.js => entry-U49Q9SVX.js

# tests/esbuild/importstar/re_export_star_as_external_iife

- entry-!~{000}~.js => entry-BOU8smbC.js

# tests/esbuild/importstar/re_export_star_as_iife_no_bundle

- entry-!~{000}~.js => entry-BOU8smbC.js

# tests/esbuild/importstar/re_export_star_common_js_no_bundle

- entry-!~{000}~.js => entry-D8P6OEk2.js

# tests/esbuild/importstar/re_export_star_entry_point_and_inner_file

- entry-!~{000}~.js => entry-BuFXkkE_.js

# tests/esbuild/importstar/re_export_star_es6_no_bundle

- entry-!~{000}~.js => entry-BHybIGuC.js

# tests/esbuild/importstar/re_export_star_external_common_js

- entry-!~{000}~.js => entry-D8P6OEk2.js

# tests/esbuild/importstar/re_export_star_external_es6

- entry-!~{000}~.js => entry-BHybIGuC.js

# tests/esbuild/importstar/re_export_star_external_iife

- entry-!~{000}~.js => entry-D3nqj0uH.js

# tests/esbuild/importstar/re_export_star_iife_no_bundle

- entry-!~{000}~.js => entry-D3nqj0uH.js

# tests/esbuild/importstar/re_export_star_name_collision_not_ambiguous_export

- entry-!~{000}~.js => entry-CZc5yJNU.js

# tests/esbuild/importstar/re_export_star_name_collision_not_ambiguous_import

- entry-!~{000}~.js => entry-9r0yIf3B.js

# tests/esbuild/importstar/re_export_star_name_shadowing_not_ambiguous

- entry-!~{000}~.js => entry-C5taY06W.js

# tests/esbuild/importstar/re_export_star_name_shadowing_not_ambiguous_re_export

- entry-!~{000}~.js => entry-D0rDv6Ug.js

# tests/esbuild/importstar_ts/ts_import_star_and_common_js

- entry-!~{000}~.js => entry-DmMCeJZr.js

# tests/esbuild/importstar_ts/ts_import_star_capture

- entry-!~{000}~.js => entry-BJVqnJH2.js

# tests/esbuild/importstar_ts/ts_import_star_common_js_capture

- entry-!~{000}~.js => entry-BN1HfBdn.js

# tests/esbuild/importstar_ts/ts_import_star_common_js_no_capture

- entry-!~{000}~.js => entry-CY4ppok3.js

# tests/esbuild/importstar_ts/ts_import_star_common_js_unused

- entry-!~{000}~.js => entry-BoHW517J.js

# tests/esbuild/importstar_ts/ts_import_star_export_import_star_capture

- entry-!~{000}~.js => entry-BJVqnJH2.js

# tests/esbuild/importstar_ts/ts_import_star_export_import_star_no_capture

- entry-!~{000}~.js => entry-ngIaoOHS.js

# tests/esbuild/importstar_ts/ts_import_star_export_import_star_unused

- entry-!~{000}~.js => entry-BoHW517J.js

# tests/esbuild/importstar_ts/ts_import_star_export_star_as_capture

- entry-!~{000}~.js => entry-BJVqnJH2.js

# tests/esbuild/importstar_ts/ts_import_star_export_star_as_no_capture

- entry-!~{000}~.js => entry-ngIaoOHS.js

# tests/esbuild/importstar_ts/ts_import_star_export_star_as_unused

- entry-!~{000}~.js => entry-BoHW517J.js

# tests/esbuild/importstar_ts/ts_import_star_export_star_capture

- entry-!~{000}~.js => entry-Bh5knitp.js

# tests/esbuild/importstar_ts/ts_import_star_export_star_no_capture

- entry-!~{000}~.js => entry-ngIaoOHS.js

# tests/esbuild/importstar_ts/ts_import_star_export_star_unused

- entry-!~{000}~.js => entry-BoHW517J.js

# tests/esbuild/importstar_ts/ts_import_star_mangle_no_bundle_capture

- entry-!~{000}~.js => entry-57O2ow5h.js

# tests/esbuild/importstar_ts/ts_import_star_mangle_no_bundle_no_capture

- entry-!~{000}~.js => entry-BsfMeeMt.js

# tests/esbuild/importstar_ts/ts_import_star_mangle_no_bundle_unused

- entry-!~{000}~.js => entry-BoHW517J.js

# tests/esbuild/importstar_ts/ts_import_star_no_bundle_capture

- entry-!~{000}~.js => entry-57O2ow5h.js

# tests/esbuild/importstar_ts/ts_import_star_no_bundle_no_capture

- entry-!~{000}~.js => entry-BsfMeeMt.js

# tests/esbuild/importstar_ts/ts_import_star_no_bundle_unused

- entry-!~{000}~.js => entry-BoHW517J.js

# tests/esbuild/importstar_ts/ts_import_star_no_capture

- entry-!~{000}~.js => entry-ngIaoOHS.js

# tests/esbuild/importstar_ts/ts_import_star_unused

- entry-!~{000}~.js => entry-BoHW517J.js

# tests/esbuild/importstar_ts/ts_re_export_type_only_file_es6

- entry-!~{000}~.js => entry-BBoMoYAJ.js

# tests/esbuild/loader/assert_type_json_wrong_loader

- entry-!~{000}~.js => entry-wreQ5_1W.js

# tests/esbuild/loader/auto_detect_mime_type_from_extension

- entry-!~{000}~.js => entry-C_ygJywq.js

# tests/esbuild/loader/empty_loader_js

- entry-!~{000}~.js => entry-DOS_09LC.js
- entry-DOS_09LC.js.map

# tests/esbuild/loader/extensionless_loader_js

- entry-!~{000}~.js => entry-CjdfM4Fn.js

# tests/esbuild/loader/jsx_automatic_no_name_collision

- entry-!~{000}~.js => entry-CoEzFoT6.js

# tests/esbuild/loader/jsx_preserve_capital_letter

- entry-!~{000}~.js => entry-CbcrNvrr.js

# tests/esbuild/loader/jsx_preserve_capital_letter_minify

- entry-!~{000}~.js => entry-CD8Jm98E.js

# tests/esbuild/loader/jsx_preserve_capital_letter_minify_nested

- entry-!~{000}~.js => entry-CVhaGTu-.js

# tests/esbuild/loader/jsx_syntax_in_js_with_jsx_loader

- entry-!~{000}~.js => entry-CQbAI4ux.js

# tests/esbuild/loader/loader_base64_common_js_and_es6

- entry-!~{000}~.js => entry-ChYsDz_U.js

# tests/esbuild/loader/loader_bundle_with_import_attributes

- entry-!~{000}~.js => entry-B_UCBVi0.js

# tests/esbuild/loader/loader_bundle_with_type_json_only_default_export

- entry-!~{000}~.js => entry-CMXZovLt.js

# tests/esbuild/loader/loader_copy_with_bundle_from_css

- src_entry-!~{000}~.js => src_entry-D5N6Oy7t.js
- assets/some-C_XH274v.file
- src_entry.css

# tests/esbuild/loader/loader_copy_with_format

- assets_some-!~{001}~.js => assets_some-DfHdD59p.js
- src_entry-!~{000}~.js => src_entry-uXhkVjVV.js

# tests/esbuild/loader/loader_copy_with_injected_file_bundle

- entry-!~{000}~.js => entry-C81jX2gM.js

# tests/esbuild/loader/loader_copy_with_injected_file_no_bundle

- entry-!~{000}~.js => entry-C81jX2gM.js

# tests/esbuild/loader/loader_copy_with_transform

- assets_some-!~{001}~.js => assets_some-DfHdD59p.js
- src_entry-!~{000}~.js => src_entry-uXhkVjVV.js

# tests/esbuild/loader/loader_data_url_application_json

- entry-!~{000}~.js => entry-DKWvIgJx.js

# tests/esbuild/loader/loader_data_url_base64_invalid_utf8

- entry-!~{000}~.js => entry-Cv0kCBkZ.js

# tests/esbuild/loader/loader_data_url_base64_vs_percent_encoding

- entry-!~{000}~.js => entry-BaujEGTF.js

# tests/esbuild/loader/loader_data_url_common_js_and_es6

- entry-!~{000}~.js => entry-BoDpTtNM.js

# tests/esbuild/loader/loader_data_url_escape_percents

- entry-!~{000}~.js => entry-XasGMWEx.js

# tests/esbuild/loader/loader_data_url_extension_based_mime

- entry-!~{000}~.js => entry-CWdG2_Gi.js

# tests/esbuild/loader/loader_data_url_text_css

- entry-!~{000}~.js => entry-CMXZovLt.js
- entry.css

# tests/esbuild/loader/loader_data_url_text_css_cannot_import

- entry-!~{000}~.js => entry-CMXZovLt.js
- entry.css

# tests/esbuild/loader/loader_data_url_text_java_script

- entry-!~{000}~.js => entry-DfPb3kCY.js

# tests/esbuild/loader/loader_data_url_text_java_script_cannot_import

- entry-!~{000}~.js => entry-DLwL520U.js

# tests/esbuild/loader/loader_data_url_text_java_script_plus_character

- entry-!~{000}~.js => entry-DbFm_2sk.js

# tests/esbuild/loader/loader_data_url_unknown_mime

- entry-!~{000}~.js => entry-4Im-DWsm.js

# tests/esbuild/loader/loader_file_common_js_and_es6

- entry-!~{000}~.js => entry-BYe4pew7.js
- assets/x-D1oTQX23.txt
- assets/y-B1Y75Q9P.txt

# tests/esbuild/loader/loader_file_ext_path_asset_names_js

- entries_entry-!~{000}~.js => entries_entry-BG1rR2dl.js
- assets/file-Db4OibBB.txt
- assets/image-7R51b9Yh.png

# tests/esbuild/loader/loader_file_multiple_no_collision

- entry-!~{000}~.js => entry-gBV7hwcB.js
- assets/test-1P-S1VxP.txt
- assets/test-BknXfcJ_.txt

# tests/esbuild/loader/loader_file_one_source_two_different_output_paths_css

- entries_entry-!~{000}~.js => entries_entry-CDTRQhlB.js
- entries_other_entry-!~{001}~.js => entries_other_entry-dABA0zZ_.js
- common-!~{002}~.js => common-CaO-GNU-.js
- assets/common-DRmw-xSi.png
- common-CYCQ3zN8.css
- entries_entry.css
- entries_other_entry.css

# tests/esbuild/loader/loader_file_one_source_two_different_output_paths_js

- entries_entry-!~{000}~.js => entries_entry-BGmji0yF.js
- entries_other_entry-!~{001}~.js => entries_other_entry-Bd8E0SdK.js
- common-!~{002}~.js => common-BCFvOXP9.js
- assets/common-DRmw-xSi.png

# tests/esbuild/loader/loader_file_public_path_asset_names_css

- entries_entry-!~{000}~.js => entries_entry-COBAJjOw.js
- assets/image-7R51b9Yh.png
- entries_entry.css

# tests/esbuild/loader/loader_file_public_path_asset_names_js

- entries_entry-!~{000}~.js => entries_entry-CU1JfFae.js
- assets/image-7R51b9Yh.png

# tests/esbuild/loader/loader_file_public_path_css

- entries_entry-!~{000}~.js => entries_entry-COBAJjOw.js
- assets/image-7R51b9Yh.png
- entries_entry.css

# tests/esbuild/loader/loader_file_public_path_js

- entries_entry-!~{000}~.js => entries_entry-CU1JfFae.js
- assets/image-7R51b9Yh.png

# tests/esbuild/loader/loader_file_relative_path_asset_names_css

- entries_entry-!~{000}~.js => entries_entry-COBAJjOw.js
- assets/image-7R51b9Yh.png
- entries_entry.css

# tests/esbuild/loader/loader_file_relative_path_asset_names_js

- entries_entry-!~{000}~.js => entries_entry-CU1JfFae.js
- assets/image-7R51b9Yh.png

# tests/esbuild/loader/loader_file_relative_path_css

- entries_entry-!~{000}~.js => entries_entry-COBAJjOw.js
- assets/image-7R51b9Yh.png
- entries_entry.css

# tests/esbuild/loader/loader_file_relative_path_js

- entries_entry-!~{000}~.js => entries_entry-CU1JfFae.js
- assets/image-7R51b9Yh.png

# tests/esbuild/loader/loader_json_common_js_and_es6

- entry-!~{000}~.js => entry-DSco5p2P.js

# tests/esbuild/loader/loader_json_invalid_identifier_es6

- entry-!~{000}~.js => entry-Di92Tbc8.js

# tests/esbuild/loader/loader_json_no_bundle

- test-!~{000}~.js => test-Bt4Vb5HE.js

# tests/esbuild/loader/loader_json_no_bundle_common_js

- test-!~{000}~.js => test-CiB_0WhV.js

# tests/esbuild/loader/loader_json_no_bundle_es6

- test-!~{000}~.js => test-Bt4Vb5HE.js

# tests/esbuild/loader/loader_json_no_bundle_es6_arbitrary_module_namespace_names

- test-!~{000}~.js => test-Bt4Vb5HE.js

# tests/esbuild/loader/loader_json_no_bundle_iife

- test-!~{000}~.js => test-Nn0-Ax_w.js

# tests/esbuild/loader/loader_json_prototype

- entry-!~{000}~.js => entry-YRstirpx.js

# tests/esbuild/loader/loader_json_prototype_es5

- entry-!~{000}~.js => entry-BufFrC-S.js

# tests/esbuild/loader/loader_json_shared_with_multiple_entries_issue413

- a-!~{000}~.js => a-MdEEFcfN.js
- b-!~{001}~.js => b-D1UGhCQt.js
- data-!~{002}~.js => data-BZYlcjIS.js

# tests/esbuild/loader/loader_text_common_js_and_es6

- entry-!~{000}~.js => entry-BdDjxMOH.js

# tests/esbuild/loader/require_custom_extension_base64

- entry-!~{000}~.js => entry-DpbalriB.js

# tests/esbuild/loader/require_custom_extension_data_url

- entry-!~{000}~.js => entry-DtNLNtOj.js

# tests/esbuild/loader/require_custom_extension_prefer_longest

- entry-!~{000}~.js => entry-44aMzNRk.js

# tests/esbuild/loader/require_custom_extension_string

- entry-!~{000}~.js => entry-laEsn-rb.js

# tests/esbuild/lower/class_super_this_issue242_no_bundle

- entry-!~{000}~.js => entry-BIYlpkcJ.js

# tests/esbuild/lower/java_script_auto_accessor_es2021

- js-define-!~{000}~.js => js-define-BpfIr9fC.js
- ts-assign_ts-assign-!~{002}~.js => ts-assign_ts-assign-CRmlxx6K.js
- ts-define_ts-define-!~{001}~.js => ts-define_ts-define-D7HB87dh.js

# tests/esbuild/lower/java_script_auto_accessor_es2022

- js-define-!~{000}~.js => js-define-BpfIr9fC.js
- ts-assign_ts-assign-!~{002}~.js => ts-assign_ts-assign-CRmlxx6K.js
- ts-define_ts-define-!~{001}~.js => ts-define_ts-define-D7HB87dh.js

# tests/esbuild/lower/java_script_auto_accessor_es_next

- js-define-!~{000}~.js => js-define-BpfIr9fC.js
- ts-assign_ts-assign-!~{002}~.js => ts-assign_ts-assign-CRmlxx6K.js
- ts-define_ts-define-!~{001}~.js => ts-define_ts-define-D7HB87dh.js

# tests/esbuild/lower/java_script_decorators_bundle_issue3768

- base-instance-accessor-!~{002}~.js => base-instance-accessor-DN90mKDz.js
- base-instance-field-!~{001}~.js => base-instance-field-D1ZSky6w.js
- base-instance-method-!~{000}~.js => base-instance-method-BM5SUj6C.js
- base-static-accessor-!~{005}~.js => base-static-accessor-BYHu2Icy.js
- base-static-field-!~{004}~.js => base-static-field-DM7vOlQa.js
- base-static-method-!~{003}~.js => base-static-method-B25tKZkA.js
- derived-instance-accessor-!~{008}~.js => derived-instance-accessor-BeVLTBUC.js
- derived-instance-field-!~{007}~.js => derived-instance-field-Ux3w3EHF.js
- derived-instance-method-!~{006}~.js => derived-instance-method-lsPw4btz.js
- derived-static-accessor-!~{00b}~.js => derived-static-accessor-lei8tURE.js
- derived-static-field-!~{00a}~.js => derived-static-field-oKDTcndP.js
- derived-static-method-!~{009}~.js => derived-static-method-Ca2Q7MUr.js

# tests/esbuild/lower/java_script_decorators_es_next

- entry-!~{000}~.js => entry-BD6UhhcJ.js

# tests/esbuild/lower/lower_async2016_no_bundle

- entry-!~{000}~.js => entry-FbkDFzBO.js

# tests/esbuild/lower/lower_async2017_no_bundle

- entry-!~{000}~.js => entry-CpSvbRRy.js

# tests/esbuild/lower/lower_async_arrow_super_es2016

- entry-!~{000}~.js => entry-D4ktzva1.js

# tests/esbuild/lower/lower_async_arrow_super_setter_es2016

- entry-!~{000}~.js => entry-BAVA3yRp.js

# tests/esbuild/lower/lower_async_es5

- entry-!~{000}~.js => entry-CMXZovLt.js

# tests/esbuild/lower/lower_async_generator

- entry-!~{000}~.js => entry-D_ht40fP.js

# tests/esbuild/lower/lower_async_generator_no_await

- entry-!~{000}~.js => entry-D_ht40fP.js

# tests/esbuild/lower/lower_async_super_es2016_no_bundle

- entry-!~{000}~.js => entry-Bey4nXh0.js

# tests/esbuild/lower/lower_async_super_es2017_no_bundle

- entry-!~{000}~.js => entry-Bey4nXh0.js

# tests/esbuild/lower/lower_async_this2016_common_js

- entry-!~{000}~.js => entry-Bs6QXSvE.js

# tests/esbuild/lower/lower_async_this2016_es6

- entry-!~{000}~.js => entry-DqGqMvmj.js

# tests/esbuild/lower/lower_class_field2020_no_bundle

- entry-!~{000}~.js => entry-CMXZovLt.js

# tests/esbuild/lower/lower_class_field_next_no_bundle

- entry-!~{000}~.js => entry-CMXZovLt.js

# tests/esbuild/lower/lower_class_field_strict_tsconfig_json2020

- entry-!~{000}~.js => entry-DLRueIFl.js

# tests/esbuild/lower/lower_exponentiation_operator_no_bundle

- entry-!~{000}~.js => entry-BNgXhEed.js

# tests/esbuild/lower/lower_export_star_as_name_collision

- entry-!~{000}~.js => entry-Br-QG6Bo.js

# tests/esbuild/lower/lower_export_star_as_name_collision_no_bundle

- entry-!~{000}~.js => entry-CCQOelVo.js

# tests/esbuild/lower/lower_for_await2015

- entry-!~{000}~.js => entry-xW-1vxLs.js

# tests/esbuild/lower/lower_for_await2017

- entry-!~{000}~.js => entry-xW-1vxLs.js

# tests/esbuild/lower/lower_forbid_strict_mode_syntax

- entry-!~{000}~.js => entry-BhIEVYyn.js

# tests/esbuild/lower/lower_nested_function_direct_eval

- 1-!~{000}~.js => 1-pp1DvAIV.js
- 2-!~{001}~.js => 2-DIZgfEoV.js
- 3-!~{002}~.js => 3-m0fnmufG.js
- 4-!~{003}~.js => 4-8v1lErfz.js
- 5-!~{004}~.js => 5-CssluGgG.js
- 6-!~{005}~.js => 6-DYArjvyu.js
- 7-!~{006}~.js => 7-Cin8vLEY.js
- 8-!~{007}~.js => 8-CfWle5dr.js

# tests/esbuild/lower/lower_nullish_coalescing_assignment_issue1493

- entry-!~{000}~.js => entry-BCTeR0yx.js

# tests/esbuild/lower/lower_object_spread_no_bundle

- entry-!~{000}~.js => entry-AYX9suEb.js

# tests/esbuild/lower/lower_optional_catch_name_collision_no_bundle

- entry-!~{000}~.js => entry-CMXZovLt.js

# tests/esbuild/lower/lower_private_class_accessor_order

- entry-!~{000}~.js => entry-zC7YZxZF.js

# tests/esbuild/lower/lower_private_class_brand_check_supported

- entry-!~{000}~.js => entry-CMXZovLt.js

# tests/esbuild/lower/lower_private_class_brand_check_unsupported

- entry-!~{000}~.js => entry-CMXZovLt.js

# tests/esbuild/lower/lower_private_class_expr2020_no_bundle

- entry-!~{000}~.js => entry-BwxMkB1a.js

# tests/esbuild/lower/lower_private_class_field_order

- entry-!~{000}~.js => entry-DGkmRx5A.js

# tests/esbuild/lower/lower_private_class_field_static_issue1424

- entry-!~{000}~.js => entry-_hjciDjO.js

# tests/esbuild/lower/lower_private_class_method_order

- entry-!~{000}~.js => entry-DlyzJRUL.js

# tests/esbuild/lower/lower_private_class_static_accessor_order

- entry-!~{000}~.js => entry-C3ccJD46.js

# tests/esbuild/lower/lower_private_class_static_field_order

- entry-!~{000}~.js => entry-DtCNcoPr.js

# tests/esbuild/lower/lower_private_class_static_method_order

- entry-!~{000}~.js => entry-DIfThPsa.js

# tests/esbuild/lower/lower_private_field_assignments2015_no_bundle

- entry-!~{000}~.js => entry-CMXZovLt.js

# tests/esbuild/lower/lower_private_field_assignments2019_no_bundle

- entry-!~{000}~.js => entry-CMXZovLt.js

# tests/esbuild/lower/lower_private_field_assignments2020_no_bundle

- entry-!~{000}~.js => entry-CMXZovLt.js

# tests/esbuild/lower/lower_private_field_assignments_next_no_bundle

- entry-!~{000}~.js => entry-CMXZovLt.js

# tests/esbuild/lower/lower_private_field_optional_chain2019_no_bundle

- entry-!~{000}~.js => entry-CMXZovLt.js

# tests/esbuild/lower/lower_private_field_optional_chain2020_no_bundle

- entry-!~{000}~.js => entry-CMXZovLt.js

# tests/esbuild/lower/lower_private_field_optional_chain_next_no_bundle

- entry-!~{000}~.js => entry-CMXZovLt.js

# tests/esbuild/lower/lower_private_getter_setter2015

- entry-!~{000}~.js => entry-ClQ8qFWn.js

# tests/esbuild/lower/lower_private_getter_setter2019

- entry-!~{000}~.js => entry-ClQ8qFWn.js

# tests/esbuild/lower/lower_private_getter_setter2020

- entry-!~{000}~.js => entry-ClQ8qFWn.js

# tests/esbuild/lower/lower_private_getter_setter_next

- entry-!~{000}~.js => entry-ClQ8qFWn.js

# tests/esbuild/lower/lower_private_method2019

- entry-!~{000}~.js => entry-Ci-wH19Z.js

# tests/esbuild/lower/lower_private_method2020

- entry-!~{000}~.js => entry-Ci-wH19Z.js

# tests/esbuild/lower/lower_private_method_next

- entry-!~{000}~.js => entry-Ci-wH19Z.js

# tests/esbuild/lower/lower_private_method_with_modifiers2020

- entry-!~{000}~.js => entry-C_WzWh_W.js

# tests/esbuild/lower/lower_private_super_es2021

- entry-!~{000}~.js => entry-xTVrrUvY.js

# tests/esbuild/lower/lower_private_super_es2022

- entry-!~{000}~.js => entry-xTVrrUvY.js

# tests/esbuild/lower/lower_private_super_static_bundle_issue2158

- entry-!~{000}~.js => entry-BTvXQIun.js

# tests/esbuild/lower/lower_reg_exp_name_collision

- entry-!~{000}~.js => entry-MsPruPWm.js

# tests/esbuild/lower/lower_static_async_arrow_super_es2016

- entry-!~{000}~.js => entry-DF0p4JPn.js

# tests/esbuild/lower/lower_static_async_arrow_super_setter_es2016

- entry-!~{000}~.js => entry-hOcJHmee.js

# tests/esbuild/lower/lower_static_async_super_es2016_no_bundle

- entry-!~{000}~.js => entry-CMXZovLt.js

# tests/esbuild/lower/lower_static_async_super_es2021_no_bundle

- entry-!~{000}~.js => entry-CMXZovLt.js

# tests/esbuild/lower/lower_static_super_es2016_no_bundle

- entry-!~{000}~.js => entry-CMXZovLt.js

# tests/esbuild/lower/lower_static_super_es2021_no_bundle

- entry-!~{000}~.js => entry-CMXZovLt.js

# tests/esbuild/lower/lower_strict_mode_syntax

- entry-!~{000}~.js => entry-VYn6SbyF.js

# tests/esbuild/lower/lower_template_object

- entry-!~{000}~.js => entry-CMXZovLt.js

# tests/esbuild/lower/lower_using

- entry-!~{000}~.js => entry-CkYqniVe.js
- loops-!~{001}~.js => loops-Cn33pgjM.js
- switch-!~{002}~.js => switch-BqN3eBw4.js

# tests/esbuild/lower/lower_using_hoisting

- hoist-directive-!~{001}~.js => hoist-directive-D20EwXjo.js
- hoist-export-class-direct-!~{008}~.js => hoist-export-class-direct-ZgxNDOd6.js
- hoist-export-class-indirect-!~{009}~.js => hoist-export-class-indirect-NiqQ3_v5.js
- hoist-export-clause-!~{005}~.js => hoist-export-clause-ChQM08Ab.js
- hoist-export-default-class-anonymous-!~{00e}~.js => hoist-export-default-class-anonymous-DMpm5ETB.js
- hoist-export-default-class-name-unused-!~{00c}~.js => hoist-export-default-class-name-unused-CWl4NkHN.js
- hoist-export-default-class-name-used-!~{00d}~.js => hoist-export-default-class-name-used-BfAOBOVO.js
- hoist-export-default-expr-!~{00i}~.js => hoist-export-default-expr-B1Enuko_.js
- hoist-export-default-function-anonymous-!~{00h}~.js => hoist-export-default-function-anonymous-BRW1QV6d.js
- hoist-export-default-function-name-unused-!~{00f}~.js => hoist-export-default-function-name-unused-CWp4I1Uc.js
- hoist-export-default-function-name-used-!~{00g}~.js => hoist-export-default-function-name-used-Cs4uQ_eB.js
- hoist-export-from-!~{004}~.js => hoist-export-from-4AQrse-8.js
- hoist-export-function-direct-!~{00a}~.js => hoist-export-function-direct-CGXp_jyQ.js
- hoist-export-function-indirect-!~{00b}~.js => hoist-export-function-indirect-BDIYf6RP.js
- hoist-export-local-direct-!~{006}~.js => hoist-export-local-direct-CCsVqZLN.js
- hoist-export-local-indirect-!~{007}~.js => hoist-export-local-indirect-CPuGWYZV.js
- hoist-export-star-!~{003}~.js => hoist-export-star-Livf4TU2.js
- hoist-import-!~{002}~.js => hoist-import-BYxW8d9R.js
- hoist-use-strict-!~{000}~.js => hoist-use-strict-D77G22ht.js

# tests/esbuild/lower/lower_using_inside_ts_namespace

- entry-!~{000}~.js => entry-sTY0hYO_.js

# tests/esbuild/lower/lower_using_unsupported_async

- entry-!~{000}~.js => entry-CMXZovLt.js
- loops-!~{001}~.js => loops-IbdCd716.js
- switch-!~{002}~.js => switch-rlpjEJme.js

# tests/esbuild/lower/lower_using_unsupported_using_and_async

- entry-!~{000}~.js => entry-CMXZovLt.js
- loops-!~{001}~.js => loops-IbdCd716.js
- switch-!~{002}~.js => switch-rlpjEJme.js

# tests/esbuild/lower/static_class_block_es2021

- entry-!~{000}~.js => entry-TdS7sEV0.js

# tests/esbuild/lower/static_class_block_es_next

- entry-!~{000}~.js => entry-TdS7sEV0.js

# tests/esbuild/lower/ts_lower_class_field2020_no_bundle

- entry-!~{000}~.js => entry-CMXZovLt.js

# tests/esbuild/lower/ts_lower_class_field_strict_tsconfig_json2020

- entry-!~{000}~.js => entry-CuM4lv6m.js

# tests/esbuild/lower/ts_lower_class_private_field_next_no_bundle

- entry-!~{000}~.js => entry-CMXZovLt.js

# tests/esbuild/lower/ts_lower_object_rest2017_no_bundle

- entry-!~{000}~.js => entry-B0-PT1oJ.js

# tests/esbuild/lower/ts_lower_object_rest2018_no_bundle

- entry-!~{000}~.js => entry-B0-PT1oJ.js

# tests/esbuild/lower/ts_lower_private_field_and_method_avoid_name_collision2015

- entry-!~{000}~.js => entry-sQPR2fj4.js

# tests/esbuild/lower/ts_lower_private_field_optional_chain2015_no_bundle

- entry-!~{000}~.js => entry-CMXZovLt.js

# tests/esbuild/lower/ts_lower_private_static_members2015_no_bundle

- entry-!~{000}~.js => entry-CMXZovLt.js

# tests/esbuild/packagejson/common_js_variable_in_esm_type_module

- entry-!~{000}~.js => entry-DhzZKnna.js

# tests/esbuild/packagejson/package_json_bad_main

- entry-!~{000}~.js => entry-DYEcbh9-.js

# tests/esbuild/packagejson/package_json_browser_index_no_ext

- entry-!~{000}~.js => entry-DEzgRw24.js

# tests/esbuild/packagejson/package_json_browser_issue2002_a

- entry-!~{000}~.js => entry-C4H7Yffu.js

# tests/esbuild/packagejson/package_json_browser_issue2002_b

- entry-!~{000}~.js => entry-CsXjuZaE.js

# tests/esbuild/packagejson/package_json_browser_issue2002_c

- entry-!~{000}~.js => entry-DCRGB5B7.js

# tests/esbuild/packagejson/package_json_browser_map_avoid_missing

- entry-!~{000}~.js => entry-BKXUOLIc.js

# tests/esbuild/packagejson/package_json_browser_map_module_disabled

- entry-!~{000}~.js => entry-wDKCs5sB.js

# tests/esbuild/packagejson/package_json_browser_map_module_to_module

- entry-!~{000}~.js => entry-CZcGFBEk.js

# tests/esbuild/packagejson/package_json_browser_map_module_to_relative

- entry-!~{000}~.js => entry-DkdFs2Mf.js

# tests/esbuild/packagejson/package_json_browser_map_native_module_disabled

- entry-!~{000}~.js => entry-1ECS54g-.js

# tests/esbuild/packagejson/package_json_browser_map_relative_disabled

- entry-!~{000}~.js => entry-D4XnBbio.js

# tests/esbuild/packagejson/package_json_browser_map_relative_to_module

- entry-!~{000}~.js => entry-6mb0S3Sg.js

# tests/esbuild/packagejson/package_json_browser_map_relative_to_relative

- entry-!~{000}~.js => entry-Cak27MiB.js

# tests/esbuild/packagejson/package_json_browser_no_ext

- entry-!~{000}~.js => entry-CDa22rfJ.js

# tests/esbuild/packagejson/package_json_browser_node_modules_index_no_ext

- entry-!~{000}~.js => entry-qYvU3w5L.js

# tests/esbuild/packagejson/package_json_browser_node_modules_no_ext

- entry-!~{000}~.js => entry-BwGK4wwh.js

# tests/esbuild/packagejson/package_json_browser_over_main_node

- entry-!~{000}~.js => entry-oW-qrtHE.js

# tests/esbuild/packagejson/package_json_browser_over_module_browser

- entry-!~{000}~.js => entry-BeVrB4D4.js

# tests/esbuild/packagejson/package_json_browser_string

- entry-!~{000}~.js => entry-BOxFDv3h.js

# tests/esbuild/packagejson/package_json_browser_with_main_node

- entry-!~{000}~.js => entry-oW-qrtHE.js

# tests/esbuild/packagejson/package_json_browser_with_module_browser

- entry-!~{000}~.js => entry-DPFbU5ef.js

# tests/esbuild/packagejson/package_json_disabled_type_module_issue3367

- entry-!~{000}~.js => entry-Bx_SMCQ3.js

# tests/esbuild/packagejson/package_json_dual_package_hazard_import_and_require_browser

- entry-!~{000}~.js => entry-CjS6Xk1k.js

# tests/esbuild/packagejson/package_json_dual_package_hazard_import_and_require_force_module_before_main

- entry-!~{000}~.js => entry-Dl0BWTdo.js

# tests/esbuild/packagejson/package_json_dual_package_hazard_import_and_require_implicit_main

- entry-!~{000}~.js => entry-CIklT0Zb.js

# tests/esbuild/packagejson/package_json_dual_package_hazard_import_and_require_implicit_main_force_module_before_main

- entry-!~{000}~.js => entry-t9fZl97Q.js

# tests/esbuild/packagejson/package_json_dual_package_hazard_import_and_require_same_file

- entry-!~{000}~.js => entry-CCYGjQH5.js

# tests/esbuild/packagejson/package_json_dual_package_hazard_import_and_require_separate_files

- entry-!~{000}~.js => entry-CIXuQHSJ.js

# tests/esbuild/packagejson/package_json_dual_package_hazard_import_only

- entry-!~{000}~.js => entry-JYzBEakh.js

# tests/esbuild/packagejson/package_json_dual_package_hazard_require_only

- entry-!~{000}~.js => entry-B3wcB9T9.js

# tests/esbuild/packagejson/package_json_exports_alternatives

- entry-!~{000}~.js => entry-F-Us7tRU.js

# tests/esbuild/packagejson/package_json_exports_browser

- entry-!~{000}~.js => entry-DrhNmgQL.js

# tests/esbuild/packagejson/package_json_exports_custom_conditions

- entry-!~{000}~.js => entry-DMEXYBUl.js

# tests/esbuild/packagejson/package_json_exports_default_over_import_and_require

- entry-!~{000}~.js => entry-Bw0wwgov.js

# tests/esbuild/packagejson/package_json_exports_entry_point_import_over_require

- entry-!~{000}~.js => entry-BYzFnVIk.js

# tests/esbuild/packagejson/package_json_exports_entry_point_main_only

- entry-!~{000}~.js => entry-DPD5u26q.js

# tests/esbuild/packagejson/package_json_exports_entry_point_module_over_main

- entry-!~{000}~.js => entry-DZxdCDyK.js

# tests/esbuild/packagejson/package_json_exports_error_invalid_module_specifier

- entry-!~{000}~.js => entry-Bfllc88b.js

# tests/esbuild/packagejson/package_json_exports_error_module_not_found

- entry-!~{000}~.js => entry-IJlSlhWP.js

# tests/esbuild/packagejson/package_json_exports_error_unsupported_directory_import

- entry-!~{000}~.js => entry-B4il7XxX.js

# tests/esbuild/packagejson/package_json_exports_exact_missing_extension

- entry-!~{000}~.js => entry-tByzApjZ.js

# tests/esbuild/packagejson/package_json_exports_import_over_require

- entry-!~{000}~.js => entry-CmTMW8TQ.js

# tests/esbuild/packagejson/package_json_exports_neutral

- entry-!~{000}~.js => entry-Bw0wwgov.js

# tests/esbuild/packagejson/package_json_exports_node

- entry-!~{000}~.js => entry-CyMbMRN0.js

# tests/esbuild/packagejson/package_json_exports_not_exact_missing_extension

- entry-!~{000}~.js => entry-tByzApjZ.js

# tests/esbuild/packagejson/package_json_exports_not_exact_missing_extension_pattern

- entry-!~{000}~.js => entry-tByzApjZ.js

# tests/esbuild/packagejson/package_json_exports_order_independent

- entry-!~{000}~.js => entry-CjB2DUWA.js

# tests/esbuild/packagejson/package_json_exports_pattern_trailers

- entry-!~{000}~.js => entry-DH7mFDCL.js

# tests/esbuild/packagejson/package_json_exports_require_over_import

- entry-!~{000}~.js => entry-COtB6ZDP.js

# tests/esbuild/packagejson/package_json_exports_wildcard

- entry-!~{000}~.js => entry-BUFllzZd.js

# tests/esbuild/packagejson/package_json_import_self_using_import

- entry-!~{000}~.js => entry-ocLIaS4K.js

# tests/esbuild/packagejson/package_json_import_self_using_import_scoped

- entry-!~{000}~.js => entry-BMBeh5g2.js

# tests/esbuild/packagejson/package_json_import_self_using_require

- entry-!~{000}~.js => entry-DD09NvMn.js

# tests/esbuild/packagejson/package_json_import_self_using_require_scoped

- entry-!~{000}~.js => entry-DD09NvMn.js

# tests/esbuild/packagejson/package_json_imports

- entry-!~{000}~.js => entry-DRbe_hQ3.js

# tests/esbuild/packagejson/package_json_imports_error_missing_remapped_package

- entry-!~{000}~.js => entry-TxDDl0Ux.js

# tests/esbuild/packagejson/package_json_imports_error_unsupported_directory_import

- entry-!~{000}~.js => entry-DGzvS6zp.js

# tests/esbuild/packagejson/package_json_imports_invalid_package_configuration

- entry-!~{000}~.js => entry-TxDDl0Ux.js

# tests/esbuild/packagejson/package_json_imports_remap_to_other_package

- entry-!~{000}~.js => entry-DVeGggK6.js

# tests/esbuild/packagejson/package_json_main

- entry-!~{000}~.js => entry-Z6ZjKZ9Y.js

# tests/esbuild/packagejson/package_json_main_fields_a

- entry-!~{000}~.js => entry-CIFzBHXf.js

# tests/esbuild/packagejson/package_json_main_fields_b

- entry-!~{000}~.js => entry-DfhtzwZR.js

# tests/esbuild/packagejson/package_json_main_fields_error_message_default

- entry-!~{000}~.js => entry-BD1soJCO.js

# tests/esbuild/packagejson/package_json_main_fields_error_message_empty

- entry-!~{000}~.js => entry-BD1soJCO.js

# tests/esbuild/packagejson/package_json_main_fields_error_message_not_included

- entry-!~{000}~.js => entry-BD1soJCO.js

# tests/esbuild/packagejson/package_json_module

- entry-!~{000}~.js => entry-v2oVQ5kt.js

# tests/esbuild/packagejson/package_json_neutral_explicit_main_fields

- entry-!~{000}~.js => entry-oW-qrtHE.js

# tests/esbuild/packagejson/package_json_neutral_no_default_main_fields

- entry-!~{000}~.js => entry-D_VQ_5NH.js

# tests/esbuild/packagejson/package_json_reverse_package_exports_issue3377

- entry-!~{000}~.js => entry-BzilO1TF.js

# tests/esbuild/packagejson/package_json_subpath_import_node_builtin_issue3485

- entry-!~{000}~.js => entry-CRqbv7D3.js

# tests/esbuild/packagejson/package_json_type_should_be_types

- entry-!~{000}~.js => entry-CMXZovLt.js

# tests/esbuild/splitting/edge_case_issue2793_with_splitting

- index-!~{000}~.js => index-_ZZAgqMd.js

# tests/esbuild/splitting/edge_case_issue2793_without_splitting

- index-!~{000}~.js => index-_ZZAgqMd.js

# tests/esbuild/splitting/splitting_assign_to_local

- a-!~{000}~.js => a-BmVn5cfH.js
- b-!~{001}~.js => b-Cmvh72CD.js
- shared-!~{002}~.js => shared-BIvwpXV6.js

# tests/esbuild/splitting/splitting_chunk_path_dir_placeholder_implicit_outbase

- entry-!~{000}~.js => entry-DhMLLQfs.js
- file-!~{001}~.js => file-BwILDHIY.js

# tests/esbuild/splitting/splitting_circular_reference_issue251

- a-!~{000}~.js => a-CdWapQ8g.js
- b-!~{001}~.js => b-C1_02Qz4.js
- a-!~{002}~.js => a-CD2g6MZ-.js

# tests/esbuild/splitting/splitting_cross_chunk_assignment_dependencies

- a-!~{000}~.js => a-Dv1yxZPn.js
- b-!~{001}~.js => b-Dl54Feph.js
- shared-!~{002}~.js => shared-D1Shpq-w.js

# tests/esbuild/splitting/splitting_cross_chunk_assignment_dependencies_recursive

- a-!~{000}~.js => a-C8WWN-m4.js
- b-!~{001}~.js => b-BpEBv_Vy.js
- c-!~{002}~.js => c-CeMiGmZs.js
- x-!~{003}~.js => x-CoiZTC9A.js
- z-!~{005}~.js => z-BgCu0Zv1.js

# tests/esbuild/splitting/splitting_duplicate_chunk_collision

- a-!~{000}~.js => a-B_Jdjhci.js
- b-!~{001}~.js => b-BKwCAFCo.js
- c-!~{002}~.js => c-Cqx9hPZC.js
- d-!~{003}~.js => d-CGsNCqB_.js
- ab-!~{004}~.js => ab-C5_2DDC3.js
- cd-!~{006}~.js => cd-B-nC3twq.js

# tests/esbuild/splitting/splitting_dynamic_and_not_dynamic_common_js_into_es6

- entry-!~{002}~.js => entry-Dz3TTaku.js
- foo-!~{000}~.js => foo-BNaMVS0b.js
- foo-!~{003}~.js => foo-SIBS6Azp.js

# tests/esbuild/splitting/splitting_dynamic_and_not_dynamic_es6_into_es6

- entry-!~{002}~.js => entry-CRYTUf2c.js
- foo-!~{000}~.js => foo-CPBYpOqu.js
- foo-!~{003}~.js => foo-CYcYbcBa.js

# tests/esbuild/splitting/splitting_dynamic_common_js_into_es6

- entry-!~{000}~.js => entry-BE5uE2tx.js
- foo-!~{001}~.js => foo-CbAwhLnt.js

# tests/esbuild/splitting/splitting_dynamic_es6_into_es6

- entry-!~{000}~.js => entry-CxOWBo7K.js
- foo-!~{001}~.js => foo-B56aJJeS.js

# tests/esbuild/splitting/splitting_dynamic_import_issue272

- a-!~{000}~.js => a-DjRjjwSt.js
- b-!~{001}~.js => b-AhQjH85s.js

# tests/esbuild/splitting/splitting_dynamic_import_outside_source_tree_issue264

- src_entry1-!~{000}~.js => src_entry1-DJ4_hVD4.js
- src_entry2-!~{001}~.js => src_entry2-BEejIQRp.js
- package-!~{002}~.js => package-Dqc-er8B.js

# tests/esbuild/splitting/splitting_hybrid_esm_and_cjs_issue617

- a-!~{000}~.js => a-CFI7_fYB.js
- b-!~{001}~.js => b-C91fEBJG.js
- a-!~{002}~.js => a-B_zpev5k.js

# tests/esbuild/splitting/splitting_minify_identifiers_crash_issue437

- a-!~{000}~.js => a-CiMzJ8P9.js
- b-!~{001}~.js => b-BoMlFkI3.js
- c-!~{002}~.js => c-B_flR0v2.js
- shared-!~{003}~.js => shared-C1BWRar2.js

# tests/esbuild/splitting/splitting_missing_lazy_export

- a-!~{000}~.js => a-DlABYEKD.js
- b-!~{001}~.js => b-b-LmSczx.js
- common-!~{002}~.js => common-BScgMHzN.js

# tests/esbuild/splitting/splitting_nested_directories

- pageA_page-!~{000}~.js => pageA_page-B3uIsaYv.js
- pageB_page-!~{001}~.js => pageB_page-DDRbeCpA.js
- shared-!~{002}~.js => shared-CPOHnZIA.js

# tests/esbuild/splitting/splitting_public_path_entry_name

- a-!~{000}~.js => a-g1AnAONh.js
- b-!~{001}~.js => b-C7LjLiV3.js

# tests/esbuild/splitting/splitting_re_export_issue273

- a-!~{000}~.js => a-y69IZ85D.js
- b-!~{001}~.js => b-DubsNzBa.js
- a-!~{002}~.js => a-DGQXb-lb.js

# tests/esbuild/splitting/splitting_shared_common_js_into_es6

- a-!~{000}~.js => a-CLvdwLrm.js
- b-!~{001}~.js => b-CeA8I6PQ.js
- shared-!~{002}~.js => shared-CeJG_OBs.js

# tests/esbuild/splitting/splitting_shared_es6_into_es6

- a-!~{000}~.js => a-C_Lr7cCt.js
- b-!~{001}~.js => b-P2vhjULY.js
- shared-!~{002}~.js => shared-Ck0i1opJ.js

# tests/esbuild/splitting/splitting_side_effects_without_dependencies

- a-!~{000}~.js => a-DTURjtdQ.js
- b-!~{001}~.js => b-4fKF9qn-.js
- shared-!~{002}~.js => shared-BTgYHzc-.js

# tests/esbuild/ts/enum_rules_from_type_script_5_0

- not-supported-!~{001}~.js => not-supported-DNJDzzLy.js
- supported-!~{000}~.js => supported-RIzYgVa6.js

# tests/esbuild/ts/export_type_issue379

- entry-!~{000}~.js => entry-DnnYiJnK.js

# tests/esbuild/ts/this_inside_function_ts

- entry-!~{000}~.js => entry-CbhkK8a-.js

# tests/esbuild/ts/this_inside_function_ts_no_bundle

- entry-!~{000}~.js => entry-CbhkK8a-.js

# tests/esbuild/ts/this_inside_function_ts_no_bundle_use_define_for_class_fields

- entry-!~{000}~.js => entry-CbhkK8a-.js

# tests/esbuild/ts/this_inside_function_ts_use_define_for_class_fields

- entry-!~{000}~.js => entry-CbhkK8a-.js

# tests/esbuild/ts/ts_abstract_class_field_use_assign

- entry-!~{000}~.js => entry-BeQ3hk63.js

# tests/esbuild/ts/ts_abstract_class_field_use_define

- entry-!~{000}~.js => entry-CqyJ5_Tb.js

# tests/esbuild/ts/ts_common_js_variable_in_esm_type_module

- entry-!~{000}~.js => entry-RY97wWd9.js

# tests/esbuild/ts/ts_computed_class_field_use_define_false

- entry-!~{000}~.js => entry-Cbm8pMXh.js

# tests/esbuild/ts/ts_computed_class_field_use_define_true

- entry-!~{000}~.js => entry-Cbm8pMXh.js

# tests/esbuild/ts/ts_computed_class_field_use_define_true_lower

- entry-!~{000}~.js => entry-Cbm8pMXh.js

# tests/esbuild/ts/ts_const_enum_comments

- foo-!~{000}~.js => foo-CqNLlFxR.js

# tests/esbuild/ts/ts_declare_class

- entry-!~{000}~.js => entry-mQ9lmDZm.js

# tests/esbuild/ts/ts_declare_class_fields

- entry-!~{000}~.js => entry-D-iTC7WH.js

# tests/esbuild/ts/ts_declare_const

- entry-!~{000}~.js => entry-mQ9lmDZm.js

# tests/esbuild/ts/ts_declare_const_enum

- entry-!~{000}~.js => entry-mQ9lmDZm.js

# tests/esbuild/ts/ts_declare_enum

- entry-!~{000}~.js => entry-mQ9lmDZm.js

# tests/esbuild/ts/ts_declare_function

- entry-!~{000}~.js => entry-mQ9lmDZm.js

# tests/esbuild/ts/ts_declare_let

- entry-!~{000}~.js => entry-mQ9lmDZm.js

# tests/esbuild/ts/ts_declare_namespace

- entry-!~{000}~.js => entry-mQ9lmDZm.js

# tests/esbuild/ts/ts_declare_var

- entry-!~{000}~.js => entry-mQ9lmDZm.js

# tests/esbuild/ts/ts_enum_cross_module_inlining_access

- entry-!~{000}~.js => entry-CIv72Acq.js

# tests/esbuild/ts/ts_enum_cross_module_inlining_definitions

- entry-!~{000}~.js => entry-BlPqB93e.js

# tests/esbuild/ts/ts_enum_cross_module_inlining_minify_index_into_dot

- entry-!~{000}~.js => entry-Bq9TW-LE.js

# tests/esbuild/ts/ts_enum_cross_module_inlining_re_export

- entry-!~{000}~.js => entry-Dd3W8je1.js

# tests/esbuild/ts/ts_enum_cross_module_tree_shaking

- entry-!~{000}~.js => entry-DtTsj1aK.js

# tests/esbuild/ts/ts_enum_define

- entry-!~{000}~.js => entry-6QLU9KlZ.js

# tests/esbuild/ts/ts_enum_export_clause

- entry-!~{000}~.js => entry-BZdw3Jg5.js

# tests/esbuild/ts/ts_enum_jsx

- element-!~{000}~.js => element-Bct7tks5.js
- fragment-!~{001}~.js => fragment-D03U4_fZ.js
- nested-element-!~{002}~.js => nested-element-CU3kuQdZ.js
- nested-fragment-!~{003}~.js => nested-fragment-CiMKCCi4.js

# tests/esbuild/ts/ts_enum_same_module_inlining_access

- entry-!~{000}~.js => entry-CI6uCOkZ.js

# tests/esbuild/ts/ts_enum_tree_shaking

- namespace-after-!~{007}~.js => namespace-after-DZpeV8JR.js
- namespace-before-!~{006}~.js => namespace-before-TdGWDJEo.js
- sibling-enum-after-!~{005}~.js => sibling-enum-after-DGVKXUwl.js
- sibling-enum-before-!~{003}~.js => sibling-enum-before-JkM-8yZQ.js
- sibling-enum-middle-!~{004}~.js => sibling-enum-middle-BboZ8JM1.js
- sibling-member-!~{002}~.js => sibling-member-D29y2epE.js
- simple-enum-!~{001}~.js => simple-enum-BUc4hKYd.js
- simple-member-!~{000}~.js => simple-member-DrVfjG0Z.js

# tests/esbuild/ts/ts_enum_use_before_declare

- entry-!~{000}~.js => entry-Dh-7OjNA.js

# tests/esbuild/ts/ts_experimental_decorator_scope_issue2147

- entry-!~{000}~.js => entry-BPwDgR43.js

# tests/esbuild/ts/ts_experimental_decorators_keep_names

- entry-!~{000}~.js => entry-BspkPvls.js

# tests/esbuild/ts/ts_experimental_decorators_mangle_props_assign_semantics

- entry-!~{000}~.js => entry-DGVu63Kx.js

# tests/esbuild/ts/ts_experimental_decorators_mangle_props_define_semantics

- entry-!~{000}~.js => entry-DGVu63Kx.js

# tests/esbuild/ts/ts_experimental_decorators_mangle_props_methods

- entry-!~{000}~.js => entry-weGQrgLe.js

# tests/esbuild/ts/ts_experimental_decorators_mangle_props_static_assign_semantics

- entry-!~{000}~.js => entry-MpmgYQYS.js

# tests/esbuild/ts/ts_experimental_decorators_mangle_props_static_define_semantics

- entry-!~{000}~.js => entry-MpmgYQYS.js

# tests/esbuild/ts/ts_experimental_decorators_mangle_props_static_methods

- entry-!~{000}~.js => entry-BBCTkxJl.js

# tests/esbuild/ts/ts_experimental_decorators_no_config

- entry-!~{000}~.js => entry-CKBm52xU.js

# tests/esbuild/ts/ts_export_default_type_issue316

- entry-!~{000}~.js => entry-CRfDwfRt.js

# tests/esbuild/ts/ts_export_equals

- a-!~{000}~.js => a-CSBFy96Y.js

# tests/esbuild/ts/ts_export_missing_es6

- entry-!~{000}~.js => entry-4yp3dasi.js

# tests/esbuild/ts/ts_export_namespace

- a-!~{000}~.js => a-CEKlWI5j.js

# tests/esbuild/ts/ts_implicit_extensions

- entry-!~{000}~.js => entry-BKXWnRbp.js

# tests/esbuild/ts/ts_import_cts

- entry-!~{000}~.js => entry--x_UhMj-.js

# tests/esbuild/ts/ts_import_empty_namespace

- entry-!~{000}~.js => entry-CbpF9mpd.js

# tests/esbuild/ts/ts_import_equals_bundle

- entry-!~{000}~.js => entry-DeP0E7iL.js

# tests/esbuild/ts/ts_import_equals_elimination_test

- entry-!~{000}~.js => entry-DQ8jqO_x.js

# tests/esbuild/ts/ts_import_equals_tree_shaking_false

- entry-!~{000}~.js => entry-DeP0E7iL.js

# tests/esbuild/ts/ts_import_equals_tree_shaking_true

- entry-!~{000}~.js => entry-DeP0E7iL.js

# tests/esbuild/ts/ts_import_equals_undefined_import

- entry-!~{000}~.js => entry-DZfMbAEp.js

# tests/esbuild/ts/ts_import_in_node_modules_name_collision_with_css

- entry-!~{000}~.js => entry-Cl_h88w9.js
- entry.css

# tests/esbuild/ts/ts_import_missing_unused_es6

- entry-!~{000}~.js => entry-CMXZovLt.js

# tests/esbuild/ts/ts_import_mts

- entry-!~{000}~.js => entry-WijGgA1r.js

# tests/esbuild/ts/ts_import_type_only_file

- entry-!~{000}~.js => entry-mQ9lmDZm.js

# tests/esbuild/ts/ts_import_vs_local_collision_all_types

- entry-!~{000}~.js => entry-SfxyE7wL.js

# tests/esbuild/ts/ts_import_vs_local_collision_mixed

- entry-!~{000}~.js => entry-BoUAmS7J.js

# tests/esbuild/ts/ts_minified_bundle_common_js

- entry-!~{000}~.js => entry-BcIMx7W4.js

# tests/esbuild/ts/ts_minified_bundle_es6

- entry-!~{000}~.js => entry-De6vsJVf.js

# tests/esbuild/ts/ts_minify_derived_class

- entry-!~{000}~.js => entry-CjTWlXTG.js

# tests/esbuild/ts/ts_minify_enum

- a-!~{000}~.js => a-C5zdvQ0e.js
- b-!~{001}~.js => b-CHA034xD.js

# tests/esbuild/ts/ts_minify_enum_cross_file_inline_strings_into_templates

- entry-!~{000}~.js => entry-DuJmFP3q.js

# tests/esbuild/ts/ts_minify_enum_property_names

- entry-!~{000}~.js => entry-Bu5Ea82m.js

# tests/esbuild/ts/ts_minify_namespace

- a-!~{000}~.js => a-bMo5Bj5I.js
- b-!~{001}~.js => b-Db8sm5h9.js

# tests/esbuild/ts/ts_minify_namespace_no_arrow

- a-!~{000}~.js => a-bMo5Bj5I.js
- b-!~{001}~.js => b-Db8sm5h9.js

# tests/esbuild/ts/ts_minify_namespace_no_logical_assignment

- a-!~{000}~.js => a-bMo5Bj5I.js
- b-!~{001}~.js => b-Db8sm5h9.js

# tests/esbuild/ts/ts_minify_nested_enum

- a-!~{000}~.js => a-CAdl1r5_.js
- b-!~{001}~.js => b-DJwx7pkB.js

# tests/esbuild/ts/ts_minify_nested_enum_no_arrow

- a-!~{000}~.js => a-CAdl1r5_.js
- b-!~{001}~.js => b-DJwx7pkB.js

# tests/esbuild/ts/ts_minify_nested_enum_no_logical_assignment

- a-!~{000}~.js => a-CAdl1r5_.js
- b-!~{001}~.js => b-DJwx7pkB.js

# tests/esbuild/ts/ts_namespace_keep_names

- entry-!~{000}~.js => entry-BKj2LqKi.js

# tests/esbuild/ts/ts_namespace_keep_names_target_es2015

- entry-!~{000}~.js => entry-BKj2LqKi.js

# tests/esbuild/ts/ts_prefer_js_over_ts_inside_node_modules

- src_main-!~{000}~.js => src_main-CC6cvV8F.js

# tests/esbuild/ts/ts_print_non_finite_number_inside_with

- entry-!~{000}~.js => entry-DS1Uf76R.js

# tests/esbuild/ts/ts_sibling_enum

- nested-number-!~{003}~.js => nested-number-DqI2xxHp.js
- nested-propagation-!~{005}~.js => nested-propagation-Z3M-aIX4.js
- nested-string-!~{004}~.js => nested-string-J4YZqgmM.js
- number-!~{000}~.js => number-Le9mA0iV.js
- propagation-!~{002}~.js => propagation-D8bfb9yk.js
- string-!~{001}~.js => string-1rGzF3UN.js

# tests/esbuild/ts/ts_sibling_namespace

- class-!~{002}~.js => class-sbCXxU8a.js
- enum-!~{004}~.js => enum-D86WG_nE.js
- function-!~{001}~.js => function-DM9j9yIQ.js
- let-!~{000}~.js => let-BeE0Lpd1.js
- namespace-!~{003}~.js => namespace-CJXYFhuL.js

# tests/esbuild/ts/ts_side_effects_false_warning_type_declarations

- entry-!~{000}~.js => entry-CMXZovLt.js

# tests/esbuild/ts/ts_this_is_undefined_warning

- silent1-!~{003}~.js => silent1-DONDxRyE.js
- silent2-!~{004}~.js => silent2-CNZNW5A2.js
- warning1-!~{000}~.js => warning1-D_a6naiQ.js
- warning2-!~{001}~.js => warning2-CJD5w8oT.js
- warning3-!~{002}~.js => warning3-DihfFxpP.js

# tests/rolldown/cjs_compat/basic_commonjs

- main-!~{000}~.js => main-Dc9SkZqU.js

# tests/rolldown/cjs_compat/cjs_entry

- main-!~{000}~.js => main-BF7ADlX_.js

# tests/rolldown/cjs_compat/dynamic_cjs_entry

- main-!~{000}~.js => main-BLRVE8qN.js
- cjs-!~{001}~.js => cjs-CXfWVxx7.js

# tests/rolldown/cjs_compat/esm_require_cjs

- main-!~{000}~.js => main-4fb-3LL5.js

# tests/rolldown/cjs_compat/esm_require_esm

- main-!~{000}~.js => main-DneY-PkS.js

# tests/rolldown/cjs_compat/esm_require_esm_unused

- main-!~{000}~.js => main-DdkIRG2w.js

# tests/rolldown/cjs_compat/exoprt_star_of_cjs

- main-!~{000}~.js => main-C2u52yTr.js

# tests/rolldown/cjs_compat/import_reexport_between_esm_and_cjs/esm_import_cjs_import_star_as

- main-!~{000}~.js => main-BSziIEo1.js

# tests/rolldown/cjs_compat/import_reexport_between_esm_and_cjs/esm_import_cjs_named_import

- main-!~{000}~.js => main-DeNkofNV.js

# tests/rolldown/cjs_compat/import_reexport_between_esm_and_cjs/esm_import_esm_which_export_all_from_cjs_named_import

- main-!~{000}~.js => main-DzxePG0p.js

# tests/rolldown/cjs_compat/import_reexport_between_esm_and_cjs/esm_import_esm_which_export_all_from_multiple_cjs_named_import

- main-!~{000}~.js => main-C-Ar6s-k.js

# tests/rolldown/cjs_compat/import_reexport_between_esm_and_cjs/esm_reexport_cjs_default

- main-!~{000}~.js => main-BXc8KNyL.js

# tests/rolldown/cjs_compat/import_reexport_between_esm_and_cjs/esm_reexport_cjs_named_reexport

- main-!~{000}~.js => main-C-wWkPT1.js

# tests/rolldown/cjs_compat/import_the_same_cjs_twice

- main-!~{000}~.js => main-dkPkDMUw.js

# tests/rolldown/cjs_compat/issue_3364

- main-!~{000}~.js => main-DxJL3OFZ.js

# tests/rolldown/cjs_compat/mix-cjs-esm

- main-!~{000}~.js => main-QyMkrf0L.js
- main-QyMkrf0L.js.map

# tests/rolldown/cjs_compat/multiple_circle_cjs_entries

- a-!~{000}~.js => a-BmyHgSN5.js
- b-!~{001}~.js => b-DFfZhfD4.js
- a-!~{002}~.js => a-BFQkvuGY.js

# tests/rolldown/cjs_compat/node_module_commonjs

- entry-!~{001}~.js => entry-DsRdnR5e.js
- main-!~{000}~.js => main-Btfb54DA.js
- commonjs-!~{002}~.js => commonjs-Cq8CLTjl.js

# tests/rolldown/cjs_compat/react-like

- main-!~{000}~.js => main-5ntJKEhp.js

# tests/rolldown/cjs_compat/reexport_commonjs

- main-!~{000}~.js => main-nhCW3wz1.js

# tests/rolldown/cjs_compat/reexports_from_cjs

- main-!~{000}~.js => main-DetrO9lP.js

# tests/rolldown/cjs_compat/require/create_require

- main-!~{000}~.js => main-YcW2yFAx.js

# tests/rolldown/cjs_compat/require/require_cjs

- main-!~{000}~.js => main-BYhYllb6.js
- main-BYhYllb6.js.map

# tests/rolldown/cjs_compat/require/require_esm

- main-!~{000}~.js => main-DKP72NPZ.js
- main-DKP72NPZ.js.map

# tests/rolldown/cjs_compat/require_call_expr_unused

- main-!~{000}~.js => main-Ch6LZeOP.js

# tests/rolldown/cjs_compat/unnecessary_compat_default_property_access

- main-!~{000}~.js => main-M2Lb_jip.js

# tests/rolldown/code_splitting/basic

- main1-!~{000}~.js => main1-CHIdXZDI.js
- main2-!~{001}~.js => main2-Czk_-Ixe.js
- dynamic-!~{004}~.js => dynamic-0KHDmDpA.js
- share-!~{002}~.js => share-Bwta10eV.js

# tests/rolldown/code_splitting/dynamic_import_and_static_import_one_file

- main-!~{002}~.js => main-BsUbiWYI.js
- foo-!~{000}~.js => foo-D0d6mltj.js
- foo-!~{003}~.js => foo-DXxOOpWy.js

# tests/rolldown/code_splitting/ensure_safe_identifier

- main1-!~{000}~.js => main1-CswwmISF.js
- main2-!~{001}~.js => main2-BFSfCkOJ.js
- 0shared-file!-!~{002}~.js => 0shared-file!-DcnwU6w6.js

# tests/rolldown/code_splitting/ensure_side_effect_executed

- entry2_js-!~{001}~.js => entry2_js-BzTZjmNx.js
- entry_js-!~{000}~.js => entry_js-DaOBE_5X.js
- entry-!~{002}~.js => entry-CbRwl-zm.js

# tests/rolldown/code_splitting/ensure_side_effect_executed2

- a-!~{000}~.js => a-B49YXRZv.js
- b-!~{001}~.js => b-C3H3Nr5B.js
- shared-!~{002}~.js => shared-xwhduHDy.js

# tests/rolldown/code_splitting/format_cjs_with_esm_require_esm

- main1-!~{000}~.js => main1-BAlyLRtA.js
- main2-!~{001}~.js => main2-CfVwQve5.js
- chunk-!~{002}~.js => chunk-m_k7nO7a.js

# tests/rolldown/code_splitting/format_cjs_with_module_cjs

- main1-!~{000}~.js => main1-vmJ2If1j.js
- main2-!~{001}~.js => main2-DjGNDnr9.js
- share-!~{002}~.js => share-wYkT1iB3.js

# tests/rolldown/code_splitting/import_export_unicode

- main-!~{002}~.js => main-CV2uHBN7.js
- foo-!~{000}~.js => foo--N3vBpKn.js
- foo-!~{003}~.js => foo-CU-7PMni.js

# tests/rolldown/code_splitting/issue_2786

- main-!~{004}~.js => main-CyI9V_Fj.js
- share-!~{005}~.js => share-B2TJ0ttB.js
- share-!~{007}~.js => share-C1AbB3vH.js
- share-!~{002}~.js => share-QVUf7Emd.js
- share-!~{000}~.js => share-chxR3Dor.js

# tests/rolldown/dce/conditional_exports

- main-!~{000}~.js => main-o4NhE5oH.js

# tests/rolldown/dce/defined_expr_in_paren_expr

- main-!~{000}~.js => main-pmzA2dt0.js

# tests/rolldown/function/advanced_chunks/basic

- a-!~{000}~.js => a-CI-8XTBp.js
- b-!~{001}~.js => b-CQ0tHD1t.js
- common-!~{002}~.js => common-UqAxPszr.js

# tests/rolldown/function/advanced_chunks/issue_2617

- main-!~{000}~.js => main-zCm21e_0.js
- splited_lib-!~{001}~.js => splited_lib-DAxw7KSg.js

# tests/rolldown/function/advanced_chunks/max_module_size

- main-!~{000}~.js => main-B_ImQwm7.js
- smaller-than-20-!~{001}~.js => smaller-than-20-DNN9if2g.js

# tests/rolldown/function/advanced_chunks/max_module_size_fallback

- main-!~{000}~.js => main-B_ImQwm7.js
- smaller-than-20-!~{001}~.js => smaller-than-20-DNN9if2g.js

# tests/rolldown/function/advanced_chunks/max_size

- main-!~{000}~.js => main-DUJ0kPnw.js
- 40max-size-!~{001}~.js => 40max-size-8HxCqiQ9.js
- 40max-size-!~{003}~.js => 40max-size-CPuw6kxJ.js

# tests/rolldown/function/advanced_chunks/min_module_size

- main-!~{000}~.js => main-BNXCTvis.js
- bigger-than-20-!~{001}~.js => bigger-than-20-Cw01-sfo.js

# tests/rolldown/function/advanced_chunks/min_module_size_fallback

- main-!~{000}~.js => main-BNXCTvis.js
- bigger-than-20-!~{001}~.js => bigger-than-20-Cw01-sfo.js

# tests/rolldown/function/advanced_chunks/min_share_count

- a-!~{000}~.js => a-aOqTgg4P.js
- b-!~{001}~.js => b-ksaD4pJM.js
- c-!~{002}~.js => c-Bo18naqo.js
- at_least_share_by_2-!~{003}~.js => at_least_share_by_2-DySbvgru.js

# tests/rolldown/function/advanced_chunks/min_share_count_fallback

- a-!~{000}~.js => a-aOqTgg4P.js
- b-!~{001}~.js => b-ksaD4pJM.js
- c-!~{002}~.js => c-Bo18naqo.js
- at_least_share_by_2-!~{003}~.js => at_least_share_by_2-DySbvgru.js

# tests/rolldown/function/advanced_chunks/min_size

- main-!~{000}~.js => main-BQIu5Xvu.js
- common_a-!~{001}~.js => common_a-BBEzGp1R.js
- common_b-!~{003}~.js => common_b-B_jWaHFf.js

# tests/rolldown/function/advanced_chunks/min_size_fallback

- main-!~{000}~.js => main-BQIu5Xvu.js
- common_a-!~{001}~.js => common_a-BBEzGp1R.js
- common_b-!~{003}~.js => common_b-B_jWaHFf.js

# tests/rolldown/function/advanced_chunks/split_node_modules

- main-!~{000}~.js => main-BPmqkJhD.js
- other-libs-!~{003}~.js => other-libs-8Y0P74jF.js
- ui-!~{001}~.js => ui-D6CpSPJw.js

# tests/rolldown/function/comments/none

- main-!~{000}~.js => main-D3iNghlX.js

# tests/rolldown/function/comments/preserve

- main-!~{000}~.js => main-BpBx1CTM.js

# tests/rolldown/function/comments/preserve_legal

- main-!~{000}~.js => main-BpBx1CTM.js

# tests/rolldown/function/define/node_env

- main-!~{000}~.js => main-DbzVjq8U.js

# tests/rolldown/function/define/patterns

- main-!~{000}~.js => main-DeMStBDs.js

# tests/rolldown/function/dir/should_generate_correct_relative_import_path

- ./entries/a.mjs => ./entries/a.mjs
- ./entries/b.mjs => ./entries/b.mjs
- ./chunks/async.mjs => ./chunks/async.mjs
- ./chunks/shared.mjs => ./chunks/shared.mjs

# tests/rolldown/function/entry_filenames/should_generate_correct_relative_import_path

- ./entries/a.mjs => ./entries/a.mjs
- ./entries/b.mjs => ./entries/b.mjs
- ./chunks/async.mjs => ./chunks/async.mjs
- ./chunks/shared.mjs => ./chunks/shared.mjs

# tests/rolldown/function/es-target

- main-!~{000}~.js => main-DnkndBar.js

# tests/rolldown/function/es_module/always

- main-!~{000}~.js => main-Bc3gwGwX.js

# tests/rolldown/function/es_module/if_default_prop_cjs_false

- main-!~{000}~.js => main-cjHrV8Mf.js

# tests/rolldown/function/es_module/if_default_prop_cjs_true

- main-!~{000}~.js => main-cgJDF9TZ.js

# tests/rolldown/function/es_module/if_default_prop_iife_false

- main-!~{000}~.js => main-B_AS4TD4.js

# tests/rolldown/function/es_module/if_default_prop_iife_true

- main-!~{000}~.js => main-D9LdNfYj.js

# tests/rolldown/function/es_module/never

- main-!~{000}~.js => main-B_AS4TD4.js

# tests/rolldown/function/experimental/disable_live_bindings

- main-!~{000}~.js => main-jRacr5JW.js

# tests/rolldown/function/experimental/strict_execution_order/esbuild_issue_2598/non_strict

- main-!~{000}~.js => main-DFMaQ_lP.js
- lazy-chunk-!~{003}~.js => lazy-chunk-Cpxz_YjP.js
- user-lib-!~{001}~.js => user-lib-CTpp23AN.js

# tests/rolldown/function/experimental/strict_execution_order/esbuild_issue_2598/strict

- main-!~{000}~.js => main-aLqMjDis.js
- lazy-chunk-!~{003}~.js => lazy-chunk-DTdxIUo0.js
- user-lib-!~{001}~.js => user-lib-ChI9HcxC.js

# tests/rolldown/function/experimental/strict_execution_order/esbuild_issue_399/non_strict

- entry1-!~{000}~.js => entry1-DhfRq58z.js
- entry2-!~{001}~.js => entry2-C628H7T9.js
- run-dep-!~{002}~.js => run-dep-DVx0fyHp.js

# tests/rolldown/function/experimental/strict_execution_order/esbuild_issue_399/strict

- entry1-!~{000}~.js => entry1-H1c-mdpy.js
- entry2-!~{001}~.js => entry2-B5XU3PE7.js
- run-dep-!~{002}~.js => run-dep-NL2vqItl.js

# tests/rolldown/function/export_mode/cjs/auto/default

- main-!~{000}~.js => main-BV29ae5y.js

# tests/rolldown/function/export_mode/cjs/auto/named

- main-!~{000}~.js => main-B3qDk9fp.js

# tests/rolldown/function/export_mode/cjs/auto/none

- main-!~{000}~.js => main-D47C6zra.js

# tests/rolldown/function/export_mode/cjs/default

- main-!~{000}~.js => main-D3aZvmrR.js

# tests/rolldown/function/export_mode/cjs/named

- main-!~{000}~.js => main-BwzQ9T-O.js

# tests/rolldown/function/export_mode/iife/auto/none

- main-!~{000}~.js => main-aRPCP9J8.js

# tests/rolldown/function/export_mode/iife/default

- main-!~{000}~.js => main-Bths0V1b.js

# tests/rolldown/function/export_mode/iife/named

- main-!~{000}~.js => main-BjBMIvpR.js

# tests/rolldown/function/export_mode/umd/auto/none

- main-!~{000}~.js => main-IeMgdfZs.js

# tests/rolldown/function/export_mode/umd/complex_name_default

- main-!~{000}~.js => main-AP-cwANq.js

# tests/rolldown/function/export_mode/umd/complex_name_named

- main-!~{000}~.js => main-BkCc2oZg.js

# tests/rolldown/function/export_mode/umd/default

- main-!~{000}~.js => main-DLd86RR5.js

# tests/rolldown/function/export_mode/umd/named

- main-!~{000}~.js => main-CN1hXJdB.js

# tests/rolldown/function/extend/entry-wrapped-cjs-default

- main-!~{000}~.js => main-CGXrhtLR.js

# tests/rolldown/function/extend/entry-wrapped-cjs-named

- main-!~{000}~.js => main-CGXrhtLR.js

# tests/rolldown/function/extend/iife/namespace_default

- main-!~{000}~.js => main-CYfxmU26.js

# tests/rolldown/function/extend/iife/namespace_named

- main-!~{000}~.js => main-CeO4itS9.js

# tests/rolldown/function/extend/iife/no_name_default

- main-!~{000}~.js => main-b4ogVWl_.js

# tests/rolldown/function/extend/iife/no_name_named

- main-!~{000}~.js => main-DYKAR-zx.js

# tests/rolldown/function/extend/iife/non_namespace_default

- main-!~{000}~.js => main-B69SoaQz.js

# tests/rolldown/function/extend/iife/non_namespace_named

- main-!~{000}~.js => main-Bmh3XxUJ.js

# tests/rolldown/function/extend/umd/complex_name_default

- main-!~{000}~.js => main-AP-cwANq.js

# tests/rolldown/function/extend/umd/complex_name_named

- main-!~{000}~.js => main-X_NhzZZT.js

# tests/rolldown/function/extend/umd/default

- main-!~{000}~.js => main-DLd86RR5.js

# tests/rolldown/function/extend/umd/named

- main-!~{000}~.js => main-D34li3Gg.js

# tests/rolldown/function/external/commonjs_reexport_external

- main-!~{000}~.js => main-BYLt1poo.js

# tests/rolldown/function/external/double-namespace-reexport

- main-!~{000}~.js => main-Bqb9AAeG.js

# tests/rolldown/function/external/export_external

- main-!~{000}~.js => main-bboG_iKl.js

# tests/rolldown/function/external/implicit_import_external

- main-!~{000}~.js => main-zfk5dV3A.js

# tests/rolldown/function/external/import_external

- main-!~{000}~.js => main-B3SOe15B.js

# tests/rolldown/function/external/keep_import_external_order

- main-!~{000}~.js => main-DOm1fgFc.js

# tests/rolldown/function/external/splitting_indirect_external_symbol

- main-!~{002}~.js => main-DN6hqTye.js
- indirect-!~{003}~.js => indirect-C8E1UGaS.js
- indirect-!~{000}~.js => indirect-DRby1-0L.js

# tests/rolldown/function/external/splitting_with_external_module

- entry-!~{001}~.js => entry-Dno7E63w.js
- main-!~{000}~.js => main-Cut1NJ34.js
- share-!~{002}~.js => share-C8ZKtD2w.js

# tests/rolldown/function/external_live_bindings

- main-!~{000}~.js => main-Dvh-f5Tk.js

# tests/rolldown/function/file/css

- out.css => out.css
- dist/out.css

# tests/rolldown/function/file/js

- out.js => out.js

# tests/rolldown/function/file/js_css

- out.css => out.css
- dist/out.css

# tests/rolldown/function/format/app/export-all

- main-!~{000}~.js => main-BenBRQ1b.js

# tests/rolldown/function/format/app/export-default-class

- main-!~{000}~.js => main-CNkpo7vf.js

# tests/rolldown/function/format/app/export-default-expr

- main-!~{000}~.js => main-DC-yHsYt.js

# tests/rolldown/function/format/app/export-default-fn

- main-!~{000}~.js => main-nrhIQNbd.js

# tests/rolldown/function/format/app/export-named

- main-!~{000}~.js => main-DcZCyNxw.js

# tests/rolldown/function/format/app/export-named-from

- main-!~{000}~.js => main-CHq85Xe4.js

# tests/rolldown/function/format/app/import

- main-!~{000}~.js => main-BO8f5rV_.js

# tests/rolldown/function/format/app/multiple_entry_modules

- main-!~{000}~.js => main-CAxK59xw.js
- other-entry-!~{001}~.js => other-entry-D-bzsOix.js
- cube-!~{002}~.js => cube-BXEpZm-D.js

# tests/rolldown/function/format/app/require

- main-!~{000}~.js => main-zshMOLla.js

# tests/rolldown/function/format/cjs/conflict_exports_key

- main-!~{000}~.js => main-BJs_Uc9B.js

# tests/rolldown/function/format/cjs/import_export_unicode

- main-!~{000}~.js => main-Cbsme3BI.js

# tests/rolldown/function/format/cjs/plain_import_should_not_introduce_to_esm

- main-!~{000}~.js => main-fYGzYGiR.js

# tests/rolldown/function/format/cjs/share_chunk_without_symbol

- entry1-!~{000}~.js => entry1-Bf2XwgoE.js
- entry2-!~{001}~.js => entry2-1vShj1WI.js
- main-!~{002}~.js => main-e6AWdJbi.js

# tests/rolldown/function/format/cjs/shared_entry_modules

- entry1-!~{000}~.js => entry1-BAekiC4O.js
- entry2-!~{001}~.js => entry2-BOI4dDJZ.js
- main-!~{002}~.js => main-3rVF2glE.js

# tests/rolldown/function/format/esm/import_export_unicode

- main-!~{000}~.js => main-Exy3bpt6.js

# tests/rolldown/function/format/iife/conflict_exports_key

- main-!~{000}~.js => main-ChYjcAG7.js

# tests/rolldown/function/format/iife/conflict_exports_key_loop

- main-!~{000}~.js => main-DBWmxLN9.js

# tests/rolldown/function/format/iife/external_modules

- main-!~{000}~.js => main-8Xo41FT3.js

# tests/rolldown/function/format/iife/external_modules_with_globals

- main-!~{000}~.js => main-BTN8bsK_.js

# tests/rolldown/function/format/iife/iife_with_name

- main-!~{000}~.js => main-6SuR_DrM.js

# tests/rolldown/function/format/iife/namespaced_name

- main-!~{000}~.js => main-vvFOKudq.js

# tests/rolldown/function/format/iife/namespaced_name_reserved

- main-!~{000}~.js => main-owwR1M7-.js

# tests/rolldown/function/format/umd/conflict_exports_key

- main-!~{000}~.js => main-BEbDV2PD.js

# tests/rolldown/function/format/umd/conflict_exports_key_loop

- main-!~{000}~.js => main-Bx8Ewikv.js

# tests/rolldown/function/format/umd/external_modules

- main-!~{000}~.js => main-CLSBRZMg.js

# tests/rolldown/function/format/umd/external_modules_with_complex_globals

- main-!~{000}~.js => main-m9TGuhMD.js

# tests/rolldown/function/format/umd/external_modules_with_globals

- main-!~{000}~.js => main-CnXQSwM9.js

# tests/rolldown/function/format/umd/namespaced_name_reserved

- main-!~{000}~.js => main-BKeSTii8.js

# tests/rolldown/function/inject

- main-!~{000}~.js => main-Bz6bTHfJ.js

# tests/rolldown/function/inline_dynamic_imports/cjs

- main-!~{000}~.js => main-gx9gCwGt.js

# tests/rolldown/function/inline_dynamic_imports/esm

- main-!~{000}~.js => main-CzwcW2xP.js

# tests/rolldown/function/inline_dynamic_imports/iife

- main-!~{000}~.js => main-CmCweJ2y.js

# tests/rolldown/function/intro/cjs

- main-!~{000}~.js => main-CaOP-zaL.js

# tests/rolldown/function/intro/esm

- main-!~{000}~.js => main-CKIxgbHR.js

# tests/rolldown/function/intro/iife

- main-!~{000}~.js => main-C0FRRr_E.js

# tests/rolldown/function/minify/basic

- main-!~{000}~.js => main-iuKz2ghl.js
- main-iuKz2ghl.js.map

# tests/rolldown/function/minify/inject_node_env

- main-!~{000}~.js => main-CihG9yyg.js

# tests/rolldown/function/module_types/asset

- main-!~{000}~.js => main-DOQUAn8i.js
- assets/foo-D91Zmg_q.txt
- main-DOQUAn8i.js.map

# tests/rolldown/function/module_types/base64/binary

- main-!~{000}~.js => main-4P-0Q0K4.js

# tests/rolldown/function/module_types/base64/empty

- main-!~{000}~.js => main-CkgXQoIS.js

# tests/rolldown/function/module_types/base64/text

- main-!~{000}~.js => main-4lUhS0ge.js

# tests/rolldown/function/module_types/binary/binary

- main-!~{000}~.js => main-CmDmY90m.js

# tests/rolldown/function/module_types/binary/empty

- main-!~{000}~.js => main-BgsDU5VN.js

# tests/rolldown/function/module_types/binary/node

- main-!~{000}~.js => main-D7ClqlDG.js

# tests/rolldown/function/module_types/binary/text

- main-!~{000}~.js => main-CIxS1K5q.js

# tests/rolldown/function/module_types/dataurl/binary

- main-!~{000}~.js => main-umvyerzh.js

# tests/rolldown/function/module_types/dataurl/empty

- main-!~{000}~.js => main-i105pbQC.js

# tests/rolldown/function/module_types/dataurl/text

- main-!~{000}~.js => main-CzFw5hAP.js

# tests/rolldown/function/module_types/empty

- main-!~{000}~.js => main-BDckZN5J.js

# tests/rolldown/function/module_types/json/array

- main-!~{000}~.js => main-BEb5GYM2.js

# tests/rolldown/function/module_types/json/correct_semantic_of_import_and_require

- main-!~{000}~.js => main-BxQJ7qir.js

# tests/rolldown/function/module_types/json/customize

- main-!~{000}~.js => main-C-jsYKwd.js

# tests/rolldown/function/module_types/json/object

- main-!~{000}~.js => main-DnxIU-Hs.js

# tests/rolldown/function/module_types/json/object_with_invalid_key

- main-!~{000}~.js => main-CiXafVp1.js

# tests/rolldown/function/module_types/json/object_with_reserved_key

- main-!~{000}~.js => main-JgGfdFZ1.js

# tests/rolldown/function/module_types/jsx

- main_jsx-!~{000}~.js => main_jsx-Dk29UMBH.js

# tests/rolldown/function/module_types/ts/basic

- main_ts-!~{000}~.js => main_ts-DK34olFz.js

# tests/rolldown/function/module_types/ts/enum_reference_id_not_exist_after_transform

- main_ts-!~{000}~.js => main_ts-BZkdMVC0.js

# tests/rolldown/function/module_types/tsx

- main_tsx-!~{000}~.js => main_tsx-D6Uqxoyv.js

# tests/rolldown/function/module_types/txt/empty

- main-!~{000}~.js => main-BThT86jY.js

# tests/rolldown/function/module_types/txt/escape_quote

- main-!~{000}~.js => main-DH9x5-FS.js

# tests/rolldown/function/outro/cjs

- main-!~{000}~.js => main-JHV8uJlc.js

# tests/rolldown/function/outro/esm

- main-!~{000}~.js => main-Cg27OA-S.js

# tests/rolldown/function/outro/iife

- main-!~{000}~.js => main-CBUkyruO.js

# tests/rolldown/function/platform/node/should_not_throw_warnings_for_import_builtin_modules/basic

- main-!~{000}~.js => main-C19_NGhs.js

# tests/rolldown/function/resolve/alias_to_node_builtin_module

- main-!~{000}~.js => main-B0DHcS_I.js

# tests/rolldown/function/resolve/browser_filed_false

- package-!~{000}~.js => package-JvvE2Xed.js

# tests/rolldown/function/resolve/extension_alias

- main-!~{000}~.js => main-Cc2zTDgG.js

# tests/rolldown/function/resolve/node_modules_as_entries

- is-plain-obj-!~{000}~.js => is-plain-obj-mJSS9RGp.js

# tests/rolldown/function/resolve/resolve_node_modules_by_default

- main-!~{000}~.js => main-B-GhWnO-.js

# tests/rolldown/function/resolve/should_resolve_to_different_target_for_import_and_require

- main-!~{000}~.js => main-DsFg9wqK.js

# tests/rolldown/function/shim_missing_exports/basic

- main-!~{000}~.js => main-CZ70B880.js

# tests/rolldown/function/shim_missing_exports/basic_wrapped_esm

- main-!~{000}~.js => main-D-UNFlsn.js

# tests/rolldown/function/shim_missing_exports/shake_unused_shimmed_exports

- main-!~{000}~.js => main-CZ70B880.js

# tests/rolldown/hash/content_include_placeholder

- main-!~{000}~.js => main-BotZ12KW.js

# tests/rolldown/issues/122/a

- entry1-!~{000}~.js => entry1-7LhFuExZ.js
- entry2-!~{001}~.js => entry2-sRTP5M6a.js
- entry3-!~{002}~.js => entry3-DoG4NTC7.js
- b-!~{005}~.js => b-D3qa_rYF.js
- c-!~{003}~.js => c-B5jLbUMv.js

# tests/rolldown/issues/122/b

- a-!~{000}~.js => a-B2GAXTYa.js
- b-!~{001}~.js => b-kx5WHO8c.js
- c-!~{002}~.js => c-BbD44Mqp.js
- 1-!~{003}~.js => 1-ByzxCQYs.js
- 2-!~{005}~.js => 2-BGzSqg6y.js

# tests/rolldown/issues/1443

- main-!~{000}~.js => main-ajr17aug.js

# tests/rolldown/issues/1722/1

- foo-!~{001}~.js => foo-Bon4tKIm.js
- main-!~{000}~.js => main-BzNfi2WM.js
- main-!~{002}~.js => main-C6YwJAqy.js

# tests/rolldown/issues/1722/2

- entry1-!~{000}~.js => entry1-CvZQBGr2.js
- entry2-!~{001}~.js => entry2-6dVWOsMg.js
- main-!~{002}~.js => main-DEtAVZ3I.js

# tests/rolldown/issues/1769

- main-!~{000}~.js => main-a0ODYvJC.js

# tests/rolldown/issues/2038/a

- main-!~{000}~.js => main-CIYN_h8l.js
- a-!~{005}~.js => a-CyIxLojH.js
- b-!~{001}~.js => b-BvfSK1o_.js
- b-!~{003}~.js => b-D4JBj5UV.js

# tests/rolldown/issues/2038/b

- main-!~{000}~.js => main-S6czJoF-.js
- a-!~{005}~.js => a-B8Py3ia_.js
- b-!~{003}~.js => b-C-qVn9bJ.js
- b-!~{001}~.js => b-D-QK_KAT.js

# tests/rolldown/issues/2085

- main-!~{000}~.js => main-C6bCTg0H.js
- a-!~{001}~.js => a-C8Wl0yqT.js
- a-!~{003}~.js => a-DiZf_biC.js
- c-!~{005}~.js => c-rqT14Lm8.js

# tests/rolldown/issues/2300

- main-!~{000}~.js => main-DbPGOHsA.js

# tests/rolldown/issues/2669

- main-!~{000}~.js => main-DfNBBl1O.js

# tests/rolldown/issues/2685

- main-!~{000}~.js => main-DVonihTt.js

# tests/rolldown/issues/2833

- main-!~{000}~.js => main-Dr53fwGV.js

# tests/rolldown/issues/2859/1

- main-!~{000}~.js => main-CPwtM2LG.js
- lib-!~{001}~.js => lib-vndzaBoN.js

# tests/rolldown/issues/2859/2

- main-!~{000}~.js => main-BsGtt3NE.js

# tests/rolldown/issues/2903

- main-!~{000}~.js => main-Be69oBDG.js
- main2-!~{001}~.js => main2-EKxH9I8y.js
- chunk-!~{002}~.js => chunk-CrpGerW8.js

# tests/rolldown/issues/2903_2

- main-!~{000}~.js => main-BcrDU5fs.js

# tests/rolldown/issues/2903_3

- main-!~{000}~.js => main-BcrDU5fs.js

# tests/rolldown/issues/2903_4

- main-!~{000}~.js => main-CFIqMfxf.js
- main2-!~{001}~.js => main2-D_QQV5U8.js
- chunk-!~{002}~.js => chunk-CiU4nd6f.js

# tests/rolldown/issues/3367

- main-!~{000}~.js => main-CmNHUIHc.js

# tests/rolldown/issues/3395

- main-!~{000}~.js => main-BIyVlF5M.js

<<<<<<< HEAD
# tests/rolldown/issues/3456

- main-!~{000}~.js => main-B6ElbDiT.js
=======
# tests/rolldown/issues/3438

- main-!~{006}~.js => main-wJYlTcNT.js
- repro1-!~{007}~.js => repro1-BKdSHZG0.js
- repro1-!~{000}~.js => repro1-BMOe3HZY.js
- repro2-!~{002}~.js => repro2-BSAS-PUl.js
- repro2-!~{009}~.js => repro2-Bnzlnm9X.js
- repro3-!~{00b}~.js => repro3-BQ08GX7m.js
- repro3-!~{004}~.js => repro3-qSe7JEtT.js
>>>>>>> 92d10c32

# tests/rolldown/issues/376

- main-!~{000}~.js => main-CfuHZZW7.js

# tests/rolldown/misc/ambiguous_star_export

- main-!~{000}~.js => main-C89Dg8dD.js

# tests/rolldown/misc/assign_chunk_name_order

- file-!~{001}~.js => file-BABv0Biq.js
- main-!~{000}~.js => main-B8uaiB5V.js
- file-!~{004}~.js => file-BnKCpr9P.js
- file-!~{00a}~.js => file-BxJ9uWda.js
- file-!~{00e}~.js => file-CA_EEob0.js
- file-!~{00g}~.js => file-CDJmIIyb.js
- file-!~{008}~.js => file-D-oyxfHw.js
- file-!~{00c}~.js => file-DPm2A3Hu.js
- file-!~{006}~.js => file-O45tjku7.js
- file-!~{002}~.js => file-UBH-o6ex.js

# tests/rolldown/misc/banner/cjs

- main-!~{000}~.js => main-CiBBL7CG.js

# tests/rolldown/misc/banner/iife

- main-!~{000}~.js => main-CZ1bnFgW.js

# tests/rolldown/misc/basic

- main-!~{000}~.js => main-iuKz2ghl.js
- main-iuKz2ghl.js.map

# tests/rolldown/misc/basic_re_export

- main-!~{000}~.js => main-CpnSvEoA.js

# tests/rolldown/misc/cjs_entry_as_dependency

- main-!~{000}~.js => main-CGV2aLXt.js
- main2-!~{001}~.js => main2-3SQedwOZ.js
- main2-!~{002}~.js => main2-DhTZvxRf.js

# tests/rolldown/misc/common_js_min

- main-!~{000}~.js => main-CotB_Knd.js

# tests/rolldown/misc/duplicate_entries

- main-!~{000}~.js => main-CRV3-AEX.js
- main2-!~{001}~.js => main2-PPttf03-.js
- main-!~{002}~.js => main-BPFjsudI.js

# tests/rolldown/misc/footer/cjs

- main-!~{000}~.js => main-Q_rBWE_e.js

# tests/rolldown/misc/footer/iife

- main-!~{000}~.js => main-IQneJOQY.js

# tests/rolldown/misc/generate_valid_name_for_kebab_case_files

- main-!~{000}~.js => main-CRqqdP3t.js

# tests/rolldown/misc/invalid_ident_repr

- main-!~{000}~.js => main-BlImAHc4.js

# tests/rolldown/misc/merge_external_import

- main-!~{000}~.js => main-BNMySP49.js

# tests/rolldown/misc/object_shorthand_property

- main-!~{000}~.js => main-BhhiXn0Z.js
- main-BhhiXn0Z.js.map

# tests/rolldown/misc/polyfill-require-disabled

- main-!~{000}~.js => main-YukbUm0A.js

# tests/rolldown/misc/reexport_star

- entry-!~{001}~.js => entry-D4C-xCYO.js
- main-!~{000}~.js => main-CpKN3iJF.js
- a-!~{002}~.js => a-BwezEc7i.js

# tests/rolldown/misc/reexport_star_from_local_named_export

- main-!~{000}~.js => main-_c385Qlb.js

# tests/rolldown/misc/require_deconflict

- main-!~{000}~.js => main-jIhBklo0.js

# tests/rolldown/misc/use_strict/allow_parse_non_strict_code_in_cjs_format

- main-!~{000}~.js => main-Dcb_TlVd.js

# tests/rolldown/misc/use_strict/emit_use_strict_with_strict_cjs_in_cjs_format

- main-!~{000}~.js => main-ClIfe20R.js

# tests/rolldown/misc/use_strict/empty_file

- main-!~{000}~.js => main-Fv4vYntb.js

# tests/rolldown/misc/use_strict/ignore_treeshaked_modules

- main-!~{000}~.js => main-9PNMQzt-.js

# tests/rolldown/misc/use_strict/no_use_strict_with_non_strict_cjs_in_cjs_format

- main-!~{000}~.js => main-DVRRSa_A.js

# tests/rolldown/misc/wrapped_esm

- main-!~{000}~.js => main-Ca55r_38.js
- main-Ca55r_38.js.map

# tests/rolldown/resolve/hash_tag_as_dir_name

- main-!~{000}~.js => main-tpAxLMZ5.js

# tests/rolldown/semantic/export_star_from_external_as_shared_entries

- entry-!~{000}~.js => entry-BwonpDjl.js
- entry2-!~{001}~.js => entry2-BcOrPL42.js
- main-!~{002}~.js => main-DjORokmf.js

# tests/rolldown/semantic/export_star_from_external_as_shared_entries_cjs

- entry-!~{000}~.js => entry-LF56xhXL.js
- entry2-!~{001}~.js => entry2-BT2gMT21.js
- main-!~{002}~.js => main-DjORokmf.js

# tests/rolldown/semantic/export_star_from_external_as_wrapped_entry

- entry-!~{000}~.js => entry-C5Af_H5C.js

# tests/rolldown/semantic/export_star_from_external_as_wrapped_entry_cjs

- entry-!~{000}~.js => entry-CPodRrWV.js

# tests/rolldown/sourcemap/debug_ids

- assets/main.js => assets/main.js
- assets/main.js.map

# tests/rolldown/sourcemap/inline_url_relative_to_file

- assets/main.js => assets/main.js
- assets/main.js.map

# tests/rolldown/sourcemap/live_binding

- main1-!~{000}~.js => main1-CB35tRtv.js
- main2-!~{001}~.js => main2-B-fR7tRn.js
- shared-!~{002}~.js => shared-BuIUQBnE.js
- main1-CB35tRtv.js.map
- shared-BuIUQBnE.js.map

# tests/rolldown/topics/bundler_esm_cjs_tests/0

- entry-!~{000}~.js => entry-BHE7Uujs.js

# tests/rolldown/topics/bundler_esm_cjs_tests/1

- entry-!~{000}~.js => entry-DF-EJVBy.js

# tests/rolldown/topics/bundler_esm_cjs_tests/10

- entry-!~{000}~.js => entry-BFmRAghu.js

# tests/rolldown/topics/bundler_esm_cjs_tests/11

- entry-!~{000}~.js => entry-CAAQ6pFF.js

# tests/rolldown/topics/bundler_esm_cjs_tests/12

- entry-!~{002}~.js => entry-D3-eG8OI.js
- foo-!~{003}~.js => foo-B28NeLgd.js
- foo-!~{000}~.js => foo-DjaVM35p.js

# tests/rolldown/topics/bundler_esm_cjs_tests/13

- entry-!~{002}~.js => entry-DNmU8hjP.js
- foo-!~{003}~.js => foo-B28NeLgd.js
- foo-!~{000}~.js => foo-DjaVM35p.js

# tests/rolldown/topics/bundler_esm_cjs_tests/14

- entry-!~{000}~.js => entry-DPIBQ7AP.js

# tests/rolldown/topics/bundler_esm_cjs_tests/15

- entry-!~{000}~.js => entry-_n8vEn09.js

# tests/rolldown/topics/bundler_esm_cjs_tests/16

- entry-!~{000}~.js => entry-BGpah9js.js

# tests/rolldown/topics/bundler_esm_cjs_tests/17

- entry-!~{000}~.js => entry-DnuC57pj.js

# tests/rolldown/topics/bundler_esm_cjs_tests/18

- entry-!~{000}~.js => entry-DE6LZCbB.js

# tests/rolldown/topics/bundler_esm_cjs_tests/19

- entry-!~{000}~.js => entry-D6WPp7gs.js

# tests/rolldown/topics/bundler_esm_cjs_tests/2

- entry-!~{000}~.js => entry-DJ01yqNB.js

# tests/rolldown/topics/bundler_esm_cjs_tests/20

- entry-!~{000}~.js => entry-hs0wycSz.js

# tests/rolldown/topics/bundler_esm_cjs_tests/21

- entry-!~{000}~.js => entry-CKH3PBQB.js

# tests/rolldown/topics/bundler_esm_cjs_tests/22

- entry-!~{000}~.js => entry-Dz-MX9IK.js

# tests/rolldown/topics/bundler_esm_cjs_tests/23

- entry-!~{000}~.js => entry-CplbL4L_.js

# tests/rolldown/topics/bundler_esm_cjs_tests/24

- entry-!~{000}~.js => entry-D7xQmYeJ.js

# tests/rolldown/topics/bundler_esm_cjs_tests/25

- entry-!~{000}~.js => entry-HOjpr-iR.js

# tests/rolldown/topics/bundler_esm_cjs_tests/26

- entry-!~{000}~.js => entry-CuKLiroA.js

# tests/rolldown/topics/bundler_esm_cjs_tests/27

- entry-!~{000}~.js => entry-CTMKEK9M.js

# tests/rolldown/topics/bundler_esm_cjs_tests/28

- entry-!~{000}~.js => entry-CiKbJEtG.js

# tests/rolldown/topics/bundler_esm_cjs_tests/29

- entry-!~{000}~.js => entry-CScdmBHV.js

# tests/rolldown/topics/bundler_esm_cjs_tests/3

- entry-!~{000}~.js => entry-DoDSOtg6.js

# tests/rolldown/topics/bundler_esm_cjs_tests/30

- entry-!~{000}~.js => entry-DWgkWln7.js

# tests/rolldown/topics/bundler_esm_cjs_tests/31

- entry-!~{000}~.js => entry-D_tjxqFa.js

# tests/rolldown/topics/bundler_esm_cjs_tests/32

- entry-!~{000}~.js => entry-mIywnXtE.js
- foo-!~{001}~.js => foo-BCDGKvll.js

# tests/rolldown/topics/bundler_esm_cjs_tests/33

- entry-!~{000}~.js => entry-MzEpz5aq.js
- foo-!~{001}~.js => foo-BCDGKvll.js

# tests/rolldown/topics/bundler_esm_cjs_tests/34

- entry-!~{000}~.js => entry-CP1sVv9P.js

# tests/rolldown/topics/bundler_esm_cjs_tests/35

- entry-!~{000}~.js => entry-CxmvXy4M.js

# tests/rolldown/topics/bundler_esm_cjs_tests/36

- entry-!~{000}~.js => entry-JvsWK6X2.js

# tests/rolldown/topics/bundler_esm_cjs_tests/37

- entry-!~{000}~.js => entry-CGPtaIes.js

# tests/rolldown/topics/bundler_esm_cjs_tests/38

- entry-!~{000}~.js => entry-kuTsPDeQ.js

# tests/rolldown/topics/bundler_esm_cjs_tests/39

- entry-!~{000}~.js => entry-B9FwYuBC.js

# tests/rolldown/topics/bundler_esm_cjs_tests/4

- entry-!~{000}~.js => entry-XhW1B99g.js

# tests/rolldown/topics/bundler_esm_cjs_tests/40

- entry-!~{000}~.js => entry-CUcANFp-.js

# tests/rolldown/topics/bundler_esm_cjs_tests/41

- entry-!~{000}~.js => entry-R8ZcggYt.js

# tests/rolldown/topics/bundler_esm_cjs_tests/42

- entry-!~{000}~.js => entry-DSEN_1oD.js

# tests/rolldown/topics/bundler_esm_cjs_tests/43

- entry-!~{000}~.js => entry-N7sqlT7J.js

# tests/rolldown/topics/bundler_esm_cjs_tests/44

- entry-!~{000}~.js => entry-DSEN_1oD.js

# tests/rolldown/topics/bundler_esm_cjs_tests/45

- entry-!~{000}~.js => entry-Y_q56w8D.js

# tests/rolldown/topics/bundler_esm_cjs_tests/46

- entry-!~{000}~.js => entry-CLOdiYHz.js

# tests/rolldown/topics/bundler_esm_cjs_tests/47

- entry-!~{000}~.js => entry-D-M_PF7L.js

# tests/rolldown/topics/bundler_esm_cjs_tests/48

- entry-!~{000}~.js => entry-PKugdVAZ.js

# tests/rolldown/topics/bundler_esm_cjs_tests/49

- entry-!~{000}~.js => entry-zLtwS9dw.js

# tests/rolldown/topics/bundler_esm_cjs_tests/5

- entry-!~{000}~.js => entry-D1E9fMaS.js

# tests/rolldown/topics/bundler_esm_cjs_tests/50

- entry-!~{000}~.js => entry-BHbg_DLH.js

# tests/rolldown/topics/bundler_esm_cjs_tests/51

- entry-!~{000}~.js => entry-BJ0XB_PO.js

# tests/rolldown/topics/bundler_esm_cjs_tests/52

- entry-!~{000}~.js => entry-Db_x2GIj.js

# tests/rolldown/topics/bundler_esm_cjs_tests/53

- entry-!~{000}~.js => entry-jsl7rAib.js

# tests/rolldown/topics/bundler_esm_cjs_tests/54

- entry-!~{000}~.js => entry-D0vsvdaK.js

# tests/rolldown/topics/bundler_esm_cjs_tests/55

- entry-!~{000}~.js => entry-CoqzHVlP.js

# tests/rolldown/topics/bundler_esm_cjs_tests/56

- entry-!~{000}~.js => entry-BiMo3Xag.js

# tests/rolldown/topics/bundler_esm_cjs_tests/57

- entry-!~{000}~.js => entry-BEXkvLCn.js

# tests/rolldown/topics/bundler_esm_cjs_tests/58

- entry-!~{000}~.js => entry-BaU4VatG.js

# tests/rolldown/topics/bundler_esm_cjs_tests/59

- entry-!~{000}~.js => entry-GE1h43rX.js

# tests/rolldown/topics/bundler_esm_cjs_tests/6

- entry-!~{000}~.js => entry-Bz8-9WVx.js

# tests/rolldown/topics/bundler_esm_cjs_tests/60

- entry-!~{000}~.js => entry-DU186Pu8.js

# tests/rolldown/topics/bundler_esm_cjs_tests/61

- entry-!~{000}~.js => entry-DrvXV8Vy.js

# tests/rolldown/topics/bundler_esm_cjs_tests/62

- entry-!~{000}~.js => entry-CaqYlZb5.js

# tests/rolldown/topics/bundler_esm_cjs_tests/63

- entry-!~{000}~.js => entry-rIR4343X.js

# tests/rolldown/topics/bundler_esm_cjs_tests/7

- entry-!~{000}~.js => entry-B2XrAS5H.js

# tests/rolldown/topics/bundler_esm_cjs_tests/8

- entry-!~{000}~.js => entry-B2tOTMOi.js

# tests/rolldown/topics/bundler_esm_cjs_tests/9

- entry-!~{000}~.js => entry-qAWlTxKm.js

# tests/rolldown/topics/cjs_module_lexer_compat/export_star_from_external

- main-!~{000}~.js => main-mcqoN11I.js

# tests/rolldown/topics/cjs_module_lexer_compat/exports

- main-!~{000}~.js => main-ncpt5xmU.js

# tests/rolldown/topics/css/align_vite

- main-!~{000}~.js => main-B2R3unQl.js
- common-imported-by-js-!~{001}~.js => common-imported-by-js-DsZiLHqL.js
- entry-a-!~{003}~.js => entry-a-Dbwzc532.js
- entry-b-!~{005}~.js => entry-b-Des6Dhm7.js
- common-imported-by-js-3UMIoWax.css
- entry-a-8OKRPxLR.css
- entry-b-Cew00OlC.css

# tests/rolldown/topics/css/basic

- main-!~{000}~.js => main-C_VXBEjG.js
- assets/test-DE53Xtiu.png
- main.css

# tests/rolldown/topics/css/css_entries

- main-!~{000}~.js => main-Fv4vYntb.js
- main.css

# tests/rolldown/topics/deconflict/basic

- main-!~{000}~.js => main-BDoDIaEP.js

# tests/rolldown/topics/deconflict/basic_scoped

- main-!~{000}~.js => main-DSjWo8hf.js
- main-DSjWo8hf.js.map

# tests/rolldown/topics/deconflict/complex_params_patterns

- main-!~{000}~.js => main-pQQ-E1tK.js
- main-pQQ-E1tK.js.map

# tests/rolldown/topics/deconflict/conflict_between_global_and_local_binding

- main-!~{000}~.js => main-BJyU90by.js

# tests/rolldown/topics/deconflict/conflict_between_imported_and_local_binding

- main-!~{000}~.js => main-BEJoPJor.js

# tests/rolldown/topics/deconflict/decl_complex_patterns

- main-!~{000}~.js => main-CX0hToWk.js
- main-CX0hToWk.js.map

# tests/rolldown/topics/deconflict/decl_nested_assign_pattern

- main-!~{000}~.js => main-Q8N__znj.js
- main-Q8N__znj.js.map

# tests/rolldown/topics/deconflict/default_function

- main-!~{000}~.js => main-BjkOl-Ya.js
- main-BjkOl-Ya.js.map

# tests/rolldown/topics/deconflict/issue_364

- main-!~{000}~.js => main-Dhg00Vwi.js
- main-Dhg00Vwi.js.map

# tests/rolldown/topics/deconflict/wrapped_esm_default_function

- main-!~{000}~.js => main-HsBPAVFs.js
- main-HsBPAVFs.js.map

# tests/rolldown/topics/deconflict/wrapped_esm_export_named_function

- main-!~{000}~.js => main-BPZcaBgY.js
- main-BPZcaBgY.js.map

# tests/rolldown/topics/import_meta_url_dirname_filename_polyfill/node_cjs

- main-!~{000}~.js => main-BsHwzpVr.js
- main-BsHwzpVr.js.map

# tests/rolldown/topics/keep_names/declaration

- main-!~{000}~.js => main-D-HGS_0P.js

# tests/rolldown/topics/keep_names/expression

- main-!~{000}~.js => main-32o5VT06.js

# tests/rolldown/topics/live_bindings/default_export_binding

- main-!~{000}~.js => main-D8Iw7_K1.js

# tests/rolldown/topics/live_bindings/default_export_binding_cjs

- main-!~{000}~.js => main-eBcjvlIh.js

# tests/rolldown/topics/live_bindings/default_export_binding_in_common_chunks

- main-!~{000}~.js => main-zzWk2K1d.js
- async-entry-!~{001}~.js => async-entry-C7lz3GZ_.js

# tests/rolldown/topics/live_bindings/default_export_binding_in_common_chunks_cjs

- main-!~{000}~.js => main-Bgp745YR.js
- async-entry-!~{001}~.js => async-entry-C3udqLaX.js

# tests/rolldown/topics/live_bindings/default_export_decl

- foo-!~{001}~.js => foo-CwbvmM48.js
- main-!~{000}~.js => main-86hi34DA.js

# tests/rolldown/topics/live_bindings/default_export_expr

- main-!~{000}~.js => main-DgPIUb8W.js

# tests/rolldown/topics/live_bindings/default_export_expr_cjs

- main-!~{000}~.js => main-B_iLbtpg.js

# tests/rolldown/topics/live_bindings/default_export_expr_in_common_chunks

- main-!~{000}~.js => main-DlFOphjK.js
- async-entry-!~{001}~.js => async-entry-C8I1SSwG.js

# tests/rolldown/topics/live_bindings/default_export_expr_in_common_chunks_cjs

- main-!~{000}~.js => main-ykrUhC6W.js
- async-entry-!~{001}~.js => async-entry-BSDgWi21.js

# tests/rolldown/topics/live_bindings/named_exports

- main-!~{000}~.js => main-gK9T6quQ.js

# tests/rolldown/topics/live_bindings/named_exports_cjs

- main-!~{000}~.js => main-qCywoITH.js

# tests/rolldown/topics/live_bindings/named_exports_in_common_chunks

- main-!~{000}~.js => main-CJTGdMUl.js
- async-entry-!~{003}~.js => async-entry-tvhFbjtQ.js
- shared-!~{001}~.js => shared-CVDYJWGP.js

# tests/rolldown/topics/live_bindings/named_exports_in_common_chunks_cjs

- main-!~{000}~.js => main-BjIYVEi3.js
- async-entry-!~{003}~.js => async-entry-BnjgiQak.js
- shared-!~{001}~.js => shared-DTDWOKER.js

# tests/rolldown/topics/live_bindings/on_demand_shorthand_pattern_cjs

- main-!~{000}~.js => main-JMmY_R4v.js

# tests/rolldown/topics/new_url/dataurl

- main-!~{000}~.js => main-DNNvtmmD.js

# tests/rolldown/topics/new_url/nested_dirs

- main-!~{000}~.js => main-V9HRhN27.js
- chunks/dep-!~{004}~.js => chunks/dep-BPl4tiUH.js
- chunks/foo-!~{001}~.js => chunks/foo-8lWEkhwL.js
- assets/foo-BEmL3U_T.txt

# tests/rolldown/topics/new_url/opt-out

- main-!~{000}~.js => main-CPsayYKk.js

# tests/rolldown/topics/new_url/opt_out_vite_mode

- main-!~{000}~.js => main-DbBlnAAU.js

# tests/rolldown/topics/new_url/should_prefer_relative

- main-!~{000}~.js => main-DaLi9F1d.js
- assets/index-D25jITRo.txt

# tests/rolldown/topics/new_url/template_literal_with_expression

- main-!~{000}~.js => main-CpMmxUDI.js

# tests/rolldown/topics/npm_packages/util_deprecate

- main-!~{000}~.js => main-CGUvyXC5.js

# tests/rolldown/topics/preserve_semantic_of_entries_exports/named_export

- main-!~{000}~.js => main-v4jmKX1H.js

# tests/rolldown/topics/preserve_semantic_of_entries_exports/named_export_cjs

- main-!~{000}~.js => main-SgusirFn.js

# tests/rolldown/topics/preserve_semantic_of_entries_exports/named_export_in_shared_entries

- entry-!~{000}~.js => entry-BbF4MsOU.js
- entry2-!~{001}~.js => entry2-B2cNDVYW.js
- main-!~{002}~.js => main-yTxYxR0s.js

# tests/rolldown/topics/preserve_semantic_of_entries_exports/named_export_in_shared_entries_cjs

- entry-!~{000}~.js => entry-DJvGRvVg.js
- entry2-!~{001}~.js => entry2-D8lGxmt4.js
- main-!~{002}~.js => main-Dw023PYF.js

# tests/rolldown/topics/preserve_semantic_of_entries_exports/named_export_in_wrapped

- main-!~{000}~.js => main--K2sptIe.js

# tests/rolldown/topics/preserve_semantic_of_entries_exports/named_export_in_wrapped_and_shared_entries

- entry-!~{000}~.js => entry-BIdQzcZM.js
- entry2-!~{001}~.js => entry2-Br5WwZpW.js
- main-!~{002}~.js => main-Ban4Etps.js

# tests/rolldown/topics/preserve_semantic_of_entries_exports/named_export_in_wrapped_cjs

- main-!~{000}~.js => main-BfW_etaZ.js

# tests/rolldown/tree_shaking/advanced_barrel_exports

- main-!~{000}~.js => main-BdBlLzB5.js

# tests/rolldown/tree_shaking/advanced_barrel_exports2

- main-!~{000}~.js => main-CbTgDnBZ.js

# tests/rolldown/tree_shaking/advanced_barrel_exports_bailout_dynamic_key

- main-!~{000}~.js => main-CYJiKP4y.js

# tests/rolldown/tree_shaking/derived_side_effects_should_have_high_priority

- main-!~{000}~.js => main-DiUzpIWs.js

# tests/rolldown/tree_shaking/dynamic_import_await

- main-!~{000}~.js => main-CLLf2XCK.js
- lib-!~{001}~.js => lib-BkCtmXqy.js

# tests/rolldown/tree_shaking/dynamic_import_await_destruct

- main-!~{000}~.js => main-bpwkiJWp.js
- lib-!~{001}~.js => lib-azPbQopu.js

# tests/rolldown/tree_shaking/dynamic_import_bailout

- main-!~{000}~.js => main-CD6yVfjQ.js
- lib-!~{001}~.js => lib-Bb_UTIhh.js

# tests/rolldown/tree_shaking/dynamic_import_eval

- main-!~{000}~.js => main-C6arPjYg.js
- lib-!~{001}~.js => lib-ppoa65lg.js
- lib2-!~{003}~.js => lib2-ol3_aPb8.js

# tests/rolldown/tree_shaking/dynamic_import_then

- main-!~{000}~.js => main-Cqdz9-NE.js
- lib-!~{001}~.js => lib-DstV67NW.js

# tests/rolldown/tree_shaking/dynamic_import_then_destructur

- main-!~{000}~.js => main-Hhp444RJ.js
- lib-!~{001}~.js => lib-DGw6d5Pw.js

# tests/rolldown/tree_shaking/dynamic_import_then_destructur_unused

- main-!~{000}~.js => main-Doi277_p.js
- lib-!~{001}~.js => lib-BDaXVMdd.js

# tests/rolldown/tree_shaking/dynamic_require_unused_by_function

- main-!~{000}~.js => main-DlLhFYAd.js

# tests/rolldown/tree_shaking/export_default

- main-!~{000}~.js => main-BG86bJeA.js

# tests/rolldown/tree_shaking/export_star

- main-!~{000}~.js => main-C8Q-3hlu.js

# tests/rolldown/tree_shaking/export_star2

- main-!~{000}~.js => main-BaWfq4Ys.js

# tests/rolldown/tree_shaking/external-export-star1

- main-!~{000}~.js => main-CCeoCx_B.js

# tests/rolldown/tree_shaking/indirect_module_side_effect

- main-!~{000}~.js => main-Dhs1OmSB.js

# tests/rolldown/tree_shaking/json_module_def_format

- main-!~{000}~.js => main-DmuJ66xe.js

# tests/rolldown/tree_shaking/json_object

- main-!~{000}~.js => main-DmP_iUaI.js

# tests/rolldown/tree_shaking/multi-declarator

- main-!~{000}~.js => main-BnY28741.js
- main-BnY28741.js.map

# tests/rolldown/tree_shaking/pure_annotation

- main-!~{000}~.js => main-DyDMaN-V.js

# tests/rolldown/tree_shaking/unused_import_cjs

- main-!~{000}~.js => main-Fv4vYntb.js

# tests/rolldown/tree_shaking/unused_import_external

- main-!~{000}~.js => main-CXpwTvag.js

# tests/rolldown/tree_shaking/unused_import_named

- main-!~{000}~.js => main-Fv4vYntb.js

# tests/rolldown/warnings/commonjs_variable_in_esm/1

- main-!~{000}~.js => main-Crene4q8.js

# tests/rolldown/warnings/commonjs_variable_in_esm/2

- main-!~{000}~.js => main-B6XUK6l8.js

# tests/rolldown/warnings/eval

- main-!~{000}~.js => main-C19YJ4Pg.js

# tests/rolldown/warnings/invalid_option/invalid_output_dir_option

- main.js => main.js

# tests/rolldown/warnings/invalid_option/unsupported_code_splitting_format

- main-!~{000}~.js => main-Bo8v6kU9.js

# tests/rolldown/warnings/missing_global_name

- main-!~{000}~.js => main-DpALC9fS.js

# tests/rolldown/warnings/missing_name_option_for_iife_export

- main-!~{000}~.js => main-BanO5adJ.js

# tests/rolldown/warnings/mixed_export

- main-!~{000}~.js => main-BMoXN5sO.js

# tests/rolldown/warnings/none-ascii-content

- main-!~{000}~.js => main-XLJUXXzv.js

# tests/rolldown/warnings/unresolved_import_treated_as_external

- main-!~{000}~.js => main-CbomYEvm.js

# tests/rollup/assignment-patterns

- main-!~{000}~.js => main-Btjptrmn.js

# tests/rollup/catch-block-scope

- main-!~{000}~.js => main-BFRCzM6S.js

# tests/rollup/catch-scope-shadowing

- main-!~{000}~.js => main-DxFsUwA8.js

# tests/rollup/mutations-in-imports

- main-!~{000}~.js => main-BpHDMLpO.js

# tests/rollup/object-spread-side-effect

- main-!~{000}~.js => main-Btm3UsnH.js

# tests/rollup/preserve-for-of-iterable

- main-!~{000}~.js => main-DzMT1Xdl.js

# tests/rollup/same-binding

- main-!~{000}~.js => main-Cd-eqQum.js

# tests/rollup/simplify-with-destructuring

- main-!~{000}~.js => main-3MCZbPq8.js

```<|MERGE_RESOLUTION|>--- conflicted
+++ resolved
@@ -4578,11 +4578,6 @@
 
 - main-!~{000}~.js => main-BIyVlF5M.js
 
-<<<<<<< HEAD
-# tests/rolldown/issues/3456
-
-- main-!~{000}~.js => main-B6ElbDiT.js
-=======
 # tests/rolldown/issues/3438
 
 - main-!~{006}~.js => main-wJYlTcNT.js
@@ -4592,7 +4587,10 @@
 - repro2-!~{009}~.js => repro2-Bnzlnm9X.js
 - repro3-!~{00b}~.js => repro3-BQ08GX7m.js
 - repro3-!~{004}~.js => repro3-qSe7JEtT.js
->>>>>>> 92d10c32
+
+# tests/rolldown/issues/3456
+
+- main-!~{000}~.js => main-B6ElbDiT.js
 
 # tests/rolldown/issues/376
 
