---
source: crates/rolldown/tests/integration_test262.rs
expression: snapshot
---
<<<<<<< HEAD
Summary: 538 passed, 54 failed, 592 total
=======
Summary: 540 passed, 52 failed, 592 total
>>>>>>> 080fb17a

---

# language/module-code/ambiguous-export-bindings/error-export-from-named-as.js
Result: PASS
Expected: error (type: SyntaxError, phase: resolution)
Actual:
"error-export-from-named_FIXTURE.js" re-exports "x" from one of the modules "error-export-from-named-1_FIXTURE.js" and "error-export-from-named-2_FIXTURE.js" (will be ignored).
---

# language/module-code/ambiguous-export-bindings/error-export-from-named.js
Result: PASS
Expected: error (type: SyntaxError, phase: resolution)
Actual:
"error-export-from-named_FIXTURE.js" re-exports "x" from one of the modules "error-export-from-named-1_FIXTURE.js" and "error-export-from-named-2_FIXTURE.js" (will be ignored).
---

# language/module-code/ambiguous-export-bindings/error-import-named-as.js
Result: PASS
Expected: error (type: SyntaxError, phase: resolution)
Actual:
"error-import-named_FIXTURE.js" re-exports "x" from one of the modules "error-import-named-1_FIXTURE.js" and "error-import-named-2_FIXTURE.js" (will be ignored).
---

# language/module-code/ambiguous-export-bindings/error-import-named.js
Result: PASS
Expected: error (type: SyntaxError, phase: resolution)
Actual:
"error-import-named_FIXTURE.js" re-exports "x" from one of the modules "error-import-named-1_FIXTURE.js" and "error-import-named-2_FIXTURE.js" (will be ignored).
---

# language/module-code/ambiguous-export-bindings/import-and-export-propagates-binding.js
Result: PASS
Expected: success
Actual: Runtime execution succeeded
---

# language/module-code/ambiguous-export-bindings/namespace-unambiguous-if-export-star-as-from-and-import-star-as-and-export.js
Result: PASS
Expected: success
Actual: Runtime execution succeeded
---

# language/module-code/ambiguous-export-bindings/namespace-unambiguous-if-export-star-as-from.js
Result: PASS
Expected: success
Actual: Runtime execution succeeded
---

# language/module-code/ambiguous-export-bindings/namespace-unambiguous-if-import-star-as-and-export.js
Result: PASS
Expected: success
Actual: Runtime execution succeeded
---

# language/module-code/ambiguous-export-bindings/omitted-from-namespace.js
Result: PASS
Expected: success
Actual: Runtime execution succeeded
---

# language/module-code/comment-multi-line-html-close.js
Result: PASS
Expected: error (type: SyntaxError, phase: parse)
Actual:
Parse failed, got: "Unexpected token"
---

# language/module-code/comment-single-line-html-close.js
Result: PASS
Expected: error (type: SyntaxError, phase: parse)
Actual:
Parse failed, got: "Unexpected token"
---

# language/module-code/comment-single-line-html-open.js
Result: PASS
Expected: error (type: SyntaxError, phase: parse)
Actual:
Parse failed, got: "Unexpected token"
---

# language/module-code/early-dup-export-as-star-as.js
Result: PASS
Expected: error (type: SyntaxError, phase: parse)
Actual:
Parse failed, got: "Duplicated export 'z'"
---

# language/module-code/early-dup-export-decl.js
Result: PASS
Expected: error (type: SyntaxError, phase: parse)
Actual:
Parse failed, got: "Duplicated export 'f'"
---

# language/module-code/early-dup-export-dflt-id.js
Result: PASS
Expected: error (type: SyntaxError, phase: parse)
Actual:
Parse failed, got: "Duplicated default export"
---

# language/module-code/early-dup-export-dflt.js
Result: PASS
Expected: error (type: SyntaxError, phase: parse)
Actual:
Parse failed, got: "Unexpected token"
---

# language/module-code/early-dup-export-id-as.js
Result: PASS
Expected: error (type: SyntaxError, phase: parse)
Actual:
Parse failed, got: "Duplicated export 'z'"
---

# language/module-code/early-dup-export-id.js
Result: PASS
Expected: error (type: SyntaxError, phase: parse)
Actual:
Parse failed, got: "Duplicated export 'x'"
---

# language/module-code/early-dup-export-star-as-dflt.js
Result: PASS
Expected: error (type: SyntaxError, phase: parse)
Actual:
Parse failed, got: "Duplicated default export"
---

# language/module-code/early-dup-lables.js
Result: PASS
Expected: error (type: SyntaxError, phase: parse)
Actual:
Parse failed, got: "Label `label` has already been declared"
---

# language/module-code/early-dup-lex.js
Result: PASS
Expected: error (type: SyntaxError, phase: parse)
Actual:
Parse failed, got: "Identifier `x` has already been declared"
---

# language/module-code/early-dup-top-function-async-generator.js
Result: PASS
Expected: error (type: SyntaxError, phase: parse)
Actual:
Parse failed, got: "Identifier `x` has already been declared"
---

# language/module-code/early-dup-top-function-async.js
Result: PASS
Expected: error (type: SyntaxError, phase: parse)
Actual:
Parse failed, got: "Identifier `x` has already been declared"
---

# language/module-code/early-dup-top-function-generator.js
Result: PASS
Expected: error (type: SyntaxError, phase: parse)
Actual:
Parse failed, got: "Identifier `x` has already been declared"
---

# language/module-code/early-dup-top-function.js
Result: PASS
Expected: error (type: SyntaxError, phase: parse)
Actual:
Parse failed, got: "Identifier `x` has already been declared"
---

# language/module-code/early-export-global.js
Result: PASS
Expected: error (type: SyntaxError, phase: parse)
Actual:
Parse failed, got: "Export 'Number' is not defined"
---

# language/module-code/early-export-ill-formed-string.js
Result: PASS
Expected: error (type: SyntaxError, phase: parse)
Actual:
Parse failed, got: "An export name cannot include a unicode lone surrogate"
Parse failed, got: "An export name cannot include a unicode lone surrogate"
Parse failed, got: "An export name cannot include a unicode lone surrogate"
Parse failed, got: "Duplicated export '�d83c'"
---

# language/module-code/early-export-unresolvable.js
Result: PASS
Expected: error (type: SyntaxError, phase: parse)
Actual:
Parse failed, got: "Export 'unresolvable' is not defined"
---

# language/module-code/early-import-arguments.js
Result: PASS
Expected: error (type: SyntaxError, phase: parse)
Actual:
Parse failed, got: "Cannot assign to 'arguments' in strict mode"
---

# language/module-code/early-import-as-arguments.js
Result: PASS
Expected: error (type: SyntaxError, phase: parse)
Actual:
Parse failed, got: "Cannot assign to 'arguments' in strict mode"
---

# language/module-code/early-import-as-eval.js
Result: PASS
Expected: error (type: SyntaxError, phase: parse)
Actual:
Parse failed, got: "Cannot assign to 'eval' in strict mode"
---

# language/module-code/early-import-eval.js
Result: PASS
Expected: error (type: SyntaxError, phase: parse)
Actual:
Parse failed, got: "Cannot assign to 'eval' in strict mode"
---

# language/module-code/early-lex-and-var.js
Result: PASS
Expected: error (type: SyntaxError, phase: parse)
Actual:
Parse failed, got: "Identifier `x` has already been declared"
---

# language/module-code/early-new-target.js
Result: PASS
Expected: error (type: SyntaxError, phase: parse)
Actual:
Parse failed, got: "Unexpected new.target expression"
---

# language/module-code/early-strict-mode.js
Result: PASS
Expected: error (type: SyntaxError, phase: parse)
Actual:
Parse failed, got: "The keyword 'public' is reserved"
---

# language/module-code/early-super.js
Result: PASS
Expected: error (type: SyntaxError, phase: parse)
Actual:
Parse failed, got: "'super' can only be used with function calls or in property accesses"
---

# language/module-code/early-undef-break.js
Result: PASS
Expected: error (type: SyntaxError, phase: parse)
Actual:
Parse failed, got: "Use of undefined label"
---

# language/module-code/early-undef-continue.js
Result: PASS
Expected: error (type: SyntaxError, phase: parse)
Actual:
Parse failed, got: "Use of undefined label"
---

# language/module-code/eval-export-cls-semi.js
Result: PASS
Expected: success
Actual: Runtime execution succeeded
---

# language/module-code/eval-export-dflt-cls-anon-semi.js
Result: PASS
Expected: success
Actual: Runtime execution succeeded
---

# language/module-code/eval-export-dflt-cls-anon.js
Result: PASS
Expected: success
Actual: Runtime execution succeeded
---

# language/module-code/eval-export-dflt-cls-name-meth.js
Result: PASS
Expected: success
Actual: Runtime execution succeeded
---

# language/module-code/eval-export-dflt-cls-named-semi.js
Result: PASS
Expected: success
Actual: Runtime execution succeeded
---

# language/module-code/eval-export-dflt-cls-named.js
Result: PASS
Expected: success
Actual: Runtime execution succeeded
---

# language/module-code/eval-export-dflt-expr-cls-anon.js
Result: PASS
Expected: success
Actual: Runtime execution succeeded
---

# language/module-code/eval-export-dflt-expr-cls-name-meth.js
Result: PASS
Expected: success
Actual: Runtime execution succeeded
---

# language/module-code/eval-export-dflt-expr-cls-named.js
Result: PASS
Expected: success
Actual: Runtime execution succeeded
---

# language/module-code/eval-export-dflt-expr-err-eval.js
Result: PASS
Expected: error (type: Test262Error, phase: runtime)
Actual:
Runtime error: Failed to import test module: Test262Error { message: '' }
---

# language/module-code/eval-export-dflt-expr-err-get-value.js
Result: PASS
Expected: error (type: ReferenceError, phase: runtime)
Actual:
Runtime error: Failed to import test module: ReferenceError: unresolvable is not defined
---

# language/module-code/eval-export-dflt-expr-fn-anon.js
Result: PASS
Expected: success
Actual: Runtime execution succeeded
---

# language/module-code/eval-export-dflt-expr-fn-named.js
Result: PASS
Expected: success
Actual: Runtime execution succeeded
---

# language/module-code/eval-export-dflt-expr-gen-anon.js
Result: PASS
Expected: success
Actual: Runtime execution succeeded
---

# language/module-code/eval-export-dflt-expr-gen-named.js
Result: PASS
Expected: success
Actual: Runtime execution succeeded
---

# language/module-code/eval-export-dflt-expr-in.js
Result: PASS
Expected: success
Actual: Runtime execution succeeded
---

# language/module-code/eval-export-dflt-fun-anon-semi.js
Result: PASS
Expected: success
Actual: Runtime execution succeeded
---

# language/module-code/eval-export-dflt-fun-named-semi.js
Result: PASS
Expected: success
Actual: Runtime execution succeeded
---

# language/module-code/eval-export-dflt-gen-anon-semi.js
Result: PASS
Expected: success
Actual: Runtime execution succeeded
---

# language/module-code/eval-export-dflt-gen-named-semi.js
Result: PASS
Expected: success
Actual: Runtime execution succeeded
---

# language/module-code/eval-export-fun-semi.js
Result: PASS
Expected: success
Actual: Runtime execution succeeded
---

# language/module-code/eval-export-gen-semi.js
Result: PASS
Expected: success
Actual: Runtime execution succeeded
---

# language/module-code/eval-gtbndng-indirect-trlng-comma.js
Result: PASS
Expected: success
Actual: Runtime execution succeeded
---

# language/module-code/eval-gtbndng-indirect-update-as.js
Result: PASS
Expected: success
Actual: Runtime execution succeeded
---

# language/module-code/eval-gtbndng-indirect-update-dflt.js
Result: PASS
Expected: success
Actual: Runtime execution succeeded
---

# language/module-code/eval-gtbndng-indirect-update.js
Result: PASS
Expected: success
Actual: Runtime execution succeeded
---

# language/module-code/eval-gtbndng-local-bndng-cls.js
Result: PASS
Expected: success
Actual: Runtime execution succeeded
---

# language/module-code/eval-gtbndng-local-bndng-const.js
Result: PASS
Expected: success
Actual: Runtime execution succeeded
---

# language/module-code/eval-gtbndng-local-bndng-let.js
Result: PASS
Expected: success
Actual: Runtime execution succeeded
---

# language/module-code/eval-gtbndng-local-bndng-var.js
Result: PASS
Expected: success
Actual: Runtime execution succeeded
---

# language/module-code/eval-rqstd-abrupt.js
Result: PASS
Expected: error (type: TypeError, phase: runtime)
Actual:
Runtime error: Failed to import test module: TypeError
---

# language/module-code/eval-rqstd-once.js
Result: PASS
Expected: success
Actual: Runtime execution succeeded
---

# language/module-code/eval-rqstd-order.js
Result: PASS
Expected: success
Actual: Runtime execution succeeded
---

# language/module-code/eval-self-abrupt.js
Result: PASS
Expected: error (type: Test262Error, phase: runtime)
Actual:
Runtime error: Failed to import test module: Test262Error { message: '' }
---

# language/module-code/eval-self-once.js
Result: PASS
Expected: success
Actual: Runtime execution succeeded
---

# language/module-code/eval-this.js
Result: PASS
Expected: success
Actual: Runtime execution succeeded
---

# language/module-code/export-default-asyncfunction-declaration-binding-exists.js
Result: PASS
Expected: error (type: SyntaxError, phase: parse)
Actual:
Parse failed, got: "Identifier `A` has already been declared"
---

# language/module-code/export-default-asyncfunction-declaration-binding.js
Result: PASS
Expected: success
Actual: Runtime execution succeeded
---

# language/module-code/export-default-asyncgenerator-declaration-binding-exists.js
Result: PASS
Expected: error (type: SyntaxError, phase: parse)
Actual:
Parse failed, got: "Identifier `AG` has already been declared"
---

# language/module-code/export-default-asyncgenerator-declaration-binding.js
Result: PASS
Expected: success
Actual: Runtime execution succeeded
---

# language/module-code/export-default-function-declaration-binding-exists.js
Result: PASS
Expected: error (type: SyntaxError, phase: parse)
Actual:
Parse failed, got: "Identifier `F` has already been declared"
---

# language/module-code/export-default-function-declaration-binding.js
Result: PASS
Expected: success
Actual: Runtime execution succeeded
---

# language/module-code/export-default-generator-declaration-binding-exists.js
Result: PASS
Expected: error (type: SyntaxError, phase: parse)
Actual:
Parse failed, got: "Identifier `G` has already been declared"
---

# language/module-code/export-default-generator-declaration-binding.js
Result: PASS
Expected: success
Actual: Runtime execution succeeded
---

# language/module-code/export-expname-binding-index.js
Result: FAIL
Reason: Rolldown makes exported bindings non-writable, but does not throw on assignment
Expected: success
Actual:
Runtime error: Failed to import test module: Test262Error {
  message: 'Expected a TypeError to be thrown but no exception was thrown at all'
}
---

# language/module-code/export-expname-binding-string.js
Result: PASS
Expected: success
Actual: Runtime execution succeeded
---

# language/module-code/export-expname-from-as-unpaired-surrogate.js
Result: PASS
Expected: error (type: SyntaxError, phase: parse)
Actual:
Parse failed, got: "An export name cannot include a unicode lone surrogate"
---

# language/module-code/export-expname-from-binding-string.js
Result: PASS
Expected: success
Actual: Runtime execution succeeded
---

# language/module-code/export-expname-from-star-string.js
Result: PASS
Expected: success
Actual: Runtime execution succeeded
---

# language/module-code/export-expname-from-star-unpaired-surrogate.js
Result: PASS
Expected: error (type: SyntaxError, phase: parse)
Actual:
Parse failed, got: "Unexpected token"
---

# language/module-code/export-expname-from-star.js
Result: PASS
Expected: success
Actual: Runtime execution succeeded
---

# language/module-code/export-expname-from-string-binding.js
Result: PASS
Expected: success
Actual: Runtime execution succeeded
---

# language/module-code/export-expname-from-string-string.js
Result: PASS
Expected: success
Actual: Runtime execution succeeded
---

# language/module-code/export-expname-from-string.js
Result: PASS
Expected: success
Actual: Runtime execution succeeded
---

# language/module-code/export-expname-from-unpaired-surrogate.js
Result: PASS
Expected: error (type: SyntaxError, phase: parse)
Actual:
Parse failed, got: "An export name cannot include a unicode lone surrogate"
---

# language/module-code/export-expname-import-string-binding.js
Result: PASS
Expected: success
Actual: Runtime execution succeeded
---

# language/module-code/export-expname-import-unpaired-surrogate.js
Result: PASS
Expected: error (type: SyntaxError, phase: parse)
Actual:
Parse failed, got: "An export name cannot include a unicode lone surrogate"
---

# language/module-code/export-expname-string-binding.js
Result: PASS
Expected: error (type: SyntaxError, phase: parse)
Actual:
Parse failed, got: "A string literal cannot be used as an exported binding without `from`"
---

# language/module-code/export-expname-unpaired-surrogate.js
Result: PASS
Expected: error (type: SyntaxError, phase: parse)
Actual:
Parse failed, got: "An export name cannot include a unicode lone surrogate"
---

# language/module-code/export-star-as-dflt.js
Result: PASS
Expected: success
Actual: Runtime execution succeeded
---

# language/module-code/import-attributes/allow-nlt-before-with.js
Result: PASS
Expected: error (type: SyntaxError, phase: resolution)
Actual:
"nonExistent" is not exported by "ensure-linking-error_FIXTURE.js", imported by "ensure-linking-error_FIXTURE.js".
---

# language/module-code/import-attributes/early-dup-attribute-key-export.js
Result: PASS
Expected: error (type: SyntaxError, phase: parse)
Actual:
Parse failed, got: "Identifier `type` has already been declared"
---

# language/module-code/import-attributes/early-dup-attribute-key-import-nobinding.js
Result: PASS
Expected: error (type: SyntaxError, phase: parse)
Actual:
Parse failed, got: "Identifier `type` has already been declared"
---

# language/module-code/import-attributes/early-dup-attribute-key-import-withbinding.js
Result: PASS
Expected: error (type: SyntaxError, phase: parse)
Actual:
Parse failed, got: "Identifier `type` has already been declared"
---

# language/module-code/import-attributes/import-attribute-empty.js
Result: PASS
Expected: success
Actual: Runtime execution succeeded
---

# language/module-code/import-attributes/import-attribute-key-identifiername.js
Result: PASS
Expected: error (type: SyntaxError, phase: resolution)
Actual:
"nonExistent" is not exported by "ensure-linking-error_FIXTURE.js", imported by "ensure-linking-error_FIXTURE.js".
---

# language/module-code/import-attributes/import-attribute-key-string-double.js
Result: PASS
Expected: error (type: SyntaxError, phase: resolution)
Actual:
"nonExistent" is not exported by "ensure-linking-error_FIXTURE.js", imported by "ensure-linking-error_FIXTURE.js".
---

# language/module-code/import-attributes/import-attribute-key-string-single.js
Result: PASS
Expected: error (type: SyntaxError, phase: resolution)
Actual:
"nonExistent" is not exported by "ensure-linking-error_FIXTURE.js", imported by "ensure-linking-error_FIXTURE.js".
---

# language/module-code/import-attributes/import-attribute-many.js
Result: PASS
Expected: error (type: SyntaxError, phase: resolution)
Actual:
"nonExistent" is not exported by "ensure-linking-error_FIXTURE.js", imported by "ensure-linking-error_FIXTURE.js".
---

# language/module-code/import-attributes/import-attribute-newlines.js
Result: PASS
Expected: error (type: SyntaxError, phase: resolution)
Actual:
"nonExistent" is not exported by "ensure-linking-error_FIXTURE.js", imported by "ensure-linking-error_FIXTURE.js".
---

# language/module-code/import-attributes/import-attribute-trlng-comma.js
Result: PASS
Expected: error (type: SyntaxError, phase: resolution)
Actual:
"nonExistent" is not exported by "ensure-linking-error_FIXTURE.js", imported by "ensure-linking-error_FIXTURE.js".
---

# language/module-code/import-attributes/import-attribute-value-string-double.js
Result: PASS
Expected: error (type: SyntaxError, phase: resolution)
Actual:
"nonExistent" is not exported by "ensure-linking-error_FIXTURE.js", imported by "ensure-linking-error_FIXTURE.js".
---

# language/module-code/import-attributes/import-attribute-value-string-single.js
Result: PASS
Expected: error (type: SyntaxError, phase: resolution)
Actual:
"nonExistent" is not exported by "ensure-linking-error_FIXTURE.js", imported by "ensure-linking-error_FIXTURE.js".
---

# language/module-code/instn-iee-bndng-cls.js
Result: FAIL
Reason: Rolldown does not preserve TDZ semantics
Expected: success
Actual:
Runtime error: Failed to import test module: Test262Error {
  message: 'binding is created but not initialized Expected a ReferenceError to be thrown but no exception was thrown at all'
}
---

# language/module-code/instn-iee-bndng-const.js
Result: FAIL
Reason: Rolldown does not preserve TDZ semantics
Expected: success
Actual:
Runtime error: Failed to import test module: Test262Error {
  message: 'binding is created but not initialized Expected a ReferenceError to be thrown but no exception was thrown at all'
}
---

# language/module-code/instn-iee-bndng-fun.js
Result: FAIL
Reason: Rolldown treats assignments to const as bundle errors instead of runtime errors
Expected: success
Actual:
Cannot assign to import 'B'
---

# language/module-code/instn-iee-bndng-gen.js
Result: FAIL
Reason: Rolldown treats assignments to const as bundle errors instead of runtime errors
Expected: success
Actual:
Cannot assign to import 'B'
---

# language/module-code/instn-iee-bndng-let.js
Result: FAIL
Reason: Rolldown does not preserve TDZ semantics
Expected: success
Actual:
Runtime error: Failed to import test module: Test262Error {
  message: 'binding is created but not initialized Expected a ReferenceError to be thrown but no exception was thrown at all'
}
---

# language/module-code/instn-iee-bndng-var.js
Result: FAIL
Reason: Rolldown treats assignments to const as bundle errors instead of runtime errors
Expected: success
Actual:
Cannot assign to import 'B'
---

# language/module-code/instn-iee-err-circular-as.js
Result: PASS
Expected: error (type: SyntaxError, phase: resolution)
Actual:
'x' cannot be exported from 'instn-iee-err-circular.js' as it is a reexport that references itself.
'x' cannot be exported from 'instn-iee-err-circular_FIXTURE.js' as it is a reexport that references itself.
'x' cannot be exported from 'instn-iee-err-circular_FIXTURE.js' as it is a reexport that references itself.
---

# language/module-code/instn-iee-err-circular.js
Result: PASS
Expected: error (type: SyntaxError, phase: resolution)
Actual:
'x' cannot be exported from 'instn-iee-err-circular.js' as it is a reexport that references itself.
'x' cannot be exported from 'instn-iee-err-circular_FIXTURE.js' as it is a reexport that references itself.
---

# language/module-code/instn-iee-err-dflt-thru-star-as.js
Result: PASS
Expected: error (type: SyntaxError, phase: resolution)
Actual:
"default" is not exported by "instn-iee-err-dflt-thru-star-int_FIXTURE.js", imported by "instn-iee-err-dflt-thru-star-as.js".
---

# language/module-code/instn-iee-err-dflt-thru-star.js
Result: PASS
Expected: error (type: SyntaxError, phase: resolution)
Actual:
"default" is not exported by "instn-iee-err-dflt-thru-star-int_FIXTURE.js", imported by "instn-iee-err-dflt-thru-star.js".
---

# language/module-code/instn-iee-err-not-found-as.js
Result: PASS
Expected: error (type: SyntaxError, phase: resolution)
Actual:
"x" is not exported by "instn-iee-err-not-found-empty_FIXTURE.js", imported by "instn-iee-err-not-found-as.js".
---

# language/module-code/instn-iee-err-not-found.js
Result: PASS
Expected: error (type: SyntaxError, phase: resolution)
Actual:
"x" is not exported by "instn-iee-err-not-found-empty_FIXTURE.js", imported by "instn-iee-err-not-found.js".
---

# language/module-code/instn-iee-iee-cycle.js
Result: PASS
Expected: success
Actual: Runtime execution succeeded
---

# language/module-code/instn-iee-star-cycle.js
Result: PASS
Expected: success
Actual: Runtime execution succeeded
---

# language/module-code/instn-iee-trlng-comma.js
Result: PASS
Expected: success
Actual: Runtime execution succeeded
---

# language/module-code/instn-local-bndng-cls.js
Result: FAIL
Reason: Rolldown does not preserve TDZ semantics
Expected: success
Actual:
Runtime error: Failed to import test module: Test262Error {
  message: 'Binding is created but not initialized. Expected a ReferenceError to be thrown but no exception was thrown at all'
}
---

# language/module-code/instn-local-bndng-const.js
Result: FAIL
Reason: Rolldown treats assignments to const as bundle errors instead of runtime errors
Expected: success
Actual:
Unexpected re-assignment of const variable `test262` at <test262>/test/language/module-code/instn-local-bndng-const.js
---

# language/module-code/instn-local-bndng-export-cls.js
Result: FAIL
Reason: Rolldown does not preserve TDZ semantics
Expected: success
Actual:
Runtime error: Failed to import test module: Test262Error {
  message: 'Binding is created but not initialized. Expected a ReferenceError to be thrown but no exception was thrown at all'
}
---

# language/module-code/instn-local-bndng-export-const.js
Result: FAIL
Reason: Rolldown does not preserve TDZ semantics
Expected: success
Actual:
Runtime error: Failed to import test module: Test262Error {
  message: 'Binding is created but not initialized. Expected a ReferenceError to be thrown but no exception was thrown at all'
}
---

# language/module-code/instn-local-bndng-export-fun.js
Result: PASS
Expected: success
Actual: Runtime execution succeeded
---

# language/module-code/instn-local-bndng-export-gen.js
Result: PASS
Expected: success
Actual: Runtime execution succeeded
---

# language/module-code/instn-local-bndng-export-let.js
Result: FAIL
Reason: Rolldown does not preserve TDZ semantics
Expected: success
Actual:
Runtime error: Failed to import test module: Test262Error {
  message: 'Binding is created but not initialized. Expected a ReferenceError to be thrown but no exception was thrown at all'
}
---

# language/module-code/instn-local-bndng-export-var.js
Result: PASS
Expected: success
Actual: Runtime execution succeeded
---

# language/module-code/instn-local-bndng-for-dup.js
Result: PASS
Expected: success
Actual: Runtime execution succeeded
---

# language/module-code/instn-local-bndng-for.js
Result: PASS
Expected: success
Actual: Runtime execution succeeded
---

# language/module-code/instn-local-bndng-fun.js
Result: PASS
Expected: success
Actual: Runtime execution succeeded
---

# language/module-code/instn-local-bndng-gen.js
Result: PASS
Expected: success
Actual: Runtime execution succeeded
---

# language/module-code/instn-local-bndng-let.js
Result: FAIL
Reason: Rolldown does not preserve TDZ semantics
Expected: success
Actual:
Runtime error: Failed to import test module: Test262Error {
  message: 'Binding is created but not initialized. Expected a ReferenceError to be thrown but no exception was thrown at all'
}
---

# language/module-code/instn-local-bndng-var-dup.js
Result: PASS
Expected: success
Actual: Runtime execution succeeded
---

# language/module-code/instn-local-bndng-var.js
Result: PASS
Expected: success
Actual: Runtime execution succeeded
---

# language/module-code/instn-named-bndng-cls.js
Result: FAIL
Reason: Rolldown does not preserve TDZ semantics
Expected: success
Actual:
Runtime error: Failed to import test module: Test262Error {
  message: 'binding is created but not initialized Expected a ReferenceError to be thrown but no exception was thrown at all'
}
---

# language/module-code/instn-named-bndng-const.js
Result: FAIL
Reason: Rolldown does not preserve TDZ semantics
Expected: success
Actual:
Runtime error: Failed to import test module: Test262Error {
  message: 'binding is created but not initialized Expected a ReferenceError to be thrown but no exception was thrown at all'
}
---

# language/module-code/instn-named-bndng-dflt-cls.js
Result: FAIL
Reason: Rolldown does not preserve TDZ semantics
Expected: success
Actual:
Runtime error: Failed to import test module: Test262Error {
  message: 'Binding is created but not initialized. Expected a ReferenceError to be thrown but no exception was thrown at all'
}
---

# language/module-code/instn-named-bndng-dflt-expr.js
Result: FAIL
Reason: Rolldown does not preserve TDZ semantics
Expected: success
Actual:
Runtime error: Failed to import test module: Test262Error {
  message: 'binding is created but not initialized Expected a ReferenceError to be thrown but no exception was thrown at all'
}
---

# language/module-code/instn-named-bndng-dflt-fun-anon.js
Result: FAIL
Expected: success
Actual:
Runtime error: Failed to import test module: Test262Error {
  message: 'correct name is assigned Expected SameValue(«"instn_named_bndng_dflt_fun_anon_default"», «"default"») to be true'
}
---

# language/module-code/instn-named-bndng-dflt-fun-named.js
Result: PASS
Expected: success
Actual: Runtime execution succeeded
---

# language/module-code/instn-named-bndng-dflt-gen-anon.js
Result: FAIL
Expected: success
Actual:
Runtime error: Failed to import test module: Test262Error {
  message: 'correct name is assigned Expected SameValue(«"instn_named_bndng_dflt_gen_anon_default"», «"default"») to be true'
}
---

# language/module-code/instn-named-bndng-dflt-gen-named.js
Result: PASS
Expected: success
Actual: Runtime execution succeeded
---

# language/module-code/instn-named-bndng-dflt-named.js
Result: FAIL
Reason: Rolldown does not preserve TDZ semantics
Expected: success
Actual:
Runtime error: Failed to import test module: Test262Error {
  message: 'Expected a ReferenceError to be thrown but no exception was thrown at all'
}
---

# language/module-code/instn-named-bndng-dflt-star.js
Result: FAIL
Reason: Rolldown does not preserve TDZ semantics
Expected: success
Actual:
Runtime error: Failed to import test module: Test262Error {
  message: 'Expected a ReferenceError to be thrown but no exception was thrown at all'
}
---

# language/module-code/instn-named-bndng-fun.js
Result: FAIL
Reason: Rolldown treats assignments to const as bundle errors instead of runtime errors
Expected: success
Actual:
Cannot assign to import 'f2'
---

# language/module-code/instn-named-bndng-gen.js
Result: FAIL
Reason: Rolldown treats assignments to const as bundle errors instead of runtime errors
Expected: success
Actual:
Cannot assign to import 'g2'
---

# language/module-code/instn-named-bndng-let.js
Result: FAIL
Reason: Rolldown does not preserve TDZ semantics
Expected: success
Actual:
Runtime error: Failed to import test module: Test262Error {
  message: 'binding is created but not initialized Expected a ReferenceError to be thrown but no exception was thrown at all'
}
---

# language/module-code/instn-named-bndng-trlng-comma.js
Result: FAIL
Reason: Rolldown treats assignments to const as bundle errors instead of runtime errors
Expected: success
Actual:
Cannot assign to import 'y'
---

# language/module-code/instn-named-bndng-var.js
Result: FAIL
Reason: Rolldown treats assignments to const as bundle errors instead of runtime errors
Expected: success
Actual:
Cannot assign to import 'y'
---

# language/module-code/instn-named-err-dflt-thru-star-as.js
Result: PASS
Expected: error (type: SyntaxError, phase: resolution)
Actual:
"default" is not exported by "instn-named-err-dflt-thru-star-int_FIXTURE.js", imported by "instn-named-err-dflt-thru-star-as.js".
---

# language/module-code/instn-named-err-dflt-thru-star-dflt.js
Result: PASS
Expected: error (type: SyntaxError, phase: resolution)
Actual:
"default" is not exported by "instn-named-err-dflt-thru-star-int_FIXTURE.js", imported by "instn-named-err-dflt-thru-star-dflt.js".
---

# language/module-code/instn-named-err-not-found-as.js
Result: PASS
Expected: error (type: SyntaxError, phase: resolution)
Actual:
"x" is not exported by "instn-named-err-not-found-empty_FIXTURE.js", imported by "instn-named-err-not-found-as.js".
---

# language/module-code/instn-named-err-not-found-dflt.js
Result: PASS
Expected: error (type: SyntaxError, phase: resolution)
Actual:
"default" is not exported by "instn-named-err-not-found-empty_FIXTURE.js", imported by "instn-named-err-not-found-dflt.js".
---

# language/module-code/instn-named-err-not-found.js
Result: PASS
Expected: error (type: SyntaxError, phase: resolution)
Actual:
"x" is not exported by "instn-named-err-not-found-empty_FIXTURE.js", imported by "instn-named-err-not-found.js".
---

# language/module-code/instn-named-id-name.js
Result: PASS
Expected: success
Actual: Runtime execution succeeded
---

# language/module-code/instn-named-iee-cycle.js
Result: PASS
Expected: success
Actual: Runtime execution succeeded
---

# language/module-code/instn-named-star-cycle.js
Result: PASS
Expected: success
Actual: Runtime execution succeeded
---

# language/module-code/instn-once.js
Result: PASS
Expected: success
Actual: Runtime execution succeeded
---

# language/module-code/instn-resolve-empty-export.js
Result: PASS
Expected: error (type: SyntaxError, phase: resolution)
Actual:
Parse failed, got: "Cannot assign to this expression"
---

# language/module-code/instn-resolve-empty-import.js
Result: PASS
Expected: error (type: SyntaxError, phase: resolution)
Actual:
Parse failed, got: "Cannot assign to this expression"
---

# language/module-code/instn-resolve-err-syntax-1.js
Result: PASS
Expected: error (type: SyntaxError, phase: resolution)
Actual:
Parse failed, got: "Illegal break statement"
---

# language/module-code/instn-resolve-err-syntax-2.js
Result: PASS
Expected: error (type: SyntaxError, phase: resolution)
Actual:
Parse failed, got: "Cannot assign to this expression"
---

# language/module-code/instn-resolve-order-depth.js
Result: PASS
Expected: error (type: SyntaxError, phase: resolution)
Actual:
Parse failed, got: "Cannot assign to this expression"
Parse failed, got: "Illegal break statement"
---

# language/module-code/instn-resolve-order-src.js
Result: PASS
Expected: error (type: SyntaxError, phase: resolution)
Actual:
Parse failed, got: "Cannot assign to this expression"
Parse failed, got: "Illegal break statement"
---

# language/module-code/instn-same-global.js
Result: PASS
Expected: success
Actual: Runtime execution succeeded
---

# language/module-code/instn-star-as-props-dflt-skip.js
Result: PASS
Expected: success
Actual: Runtime execution succeeded
---

# language/module-code/instn-star-binding.js
Result: FAIL
Reason: Rolldown treats assignments to const as bundle errors instead of runtime errors
Expected: success
Actual:
Cannot assign to import 'ns'
---

# language/module-code/instn-star-equality.js
Result: PASS
Expected: success
Actual: Runtime execution succeeded
---

# language/module-code/instn-star-err-not-found.js
Result: PASS
Expected: error (type: SyntaxError, phase: resolution)
Actual:
"x" is not exported by "instn-star-err-not-found-empty_FIXTURE.js", imported by "instn-star-err-not-found-faulty_FIXTURE.js".
---

# language/module-code/instn-star-id-name.js
Result: PASS
Expected: success
Actual: Runtime execution succeeded
---

# language/module-code/instn-star-iee-cycle.js
Result: PASS
Expected: success
Actual: Runtime execution succeeded
---

# language/module-code/instn-star-props-circular.js
Result: PASS
Expected: success
Actual: Runtime execution succeeded
---

# language/module-code/instn-star-props-dflt-keep-indirect.js
Result: PASS
Expected: success
Actual: Runtime execution succeeded
---

# language/module-code/instn-star-props-dflt-keep-local.js
Result: PASS
Expected: success
Actual: Runtime execution succeeded
---

# language/module-code/instn-star-props-dflt-skip.js
Result: PASS
Expected: success
Actual: Runtime execution succeeded
---

# language/module-code/instn-star-props-nrml.js
Result: PASS
Expected: success
Actual: Runtime execution succeeded
---

# language/module-code/instn-star-star-cycle.js
Result: PASS
Expected: success
Actual: Runtime execution succeeded
---

# language/module-code/instn-uniq-env-rec.js
Result: PASS
Expected: success
Actual: Runtime execution succeeded
---

# language/module-code/invalid-private-names-call-expression-bad-reference.js
Result: PASS
Expected: error (type: SyntaxError, phase: parse)
Actual:
Parse failed, got: "Private identifier '#x' is not allowed outside class bodies"
---

# language/module-code/invalid-private-names-call-expression-this.js
Result: PASS
Expected: error (type: SyntaxError, phase: parse)
Actual:
Parse failed, got: "Private identifier '#x' is not allowed outside class bodies"
---

# language/module-code/invalid-private-names-member-expression-bad-reference.js
Result: PASS
Expected: error (type: SyntaxError, phase: parse)
Actual:
Parse failed, got: "Private identifier '#x' is not allowed outside class bodies"
---

# language/module-code/invalid-private-names-member-expression-this.js
Result: PASS
Expected: error (type: SyntaxError, phase: parse)
Actual:
Parse failed, got: "Private identifier '#x' is not allowed outside class bodies"
---

# language/module-code/namespace/Symbol.iterator.js
Result: PASS
Expected: success
Actual: Runtime execution succeeded
---

# language/module-code/namespace/Symbol.toStringTag.js
Result: PASS
Expected: success
Actual: Runtime execution succeeded
---

# language/module-code/namespace/internals/define-own-property.js
Result: FAIL
Reason: Rolldown allows defining properties on module namespace objects
Expected: success
Actual:
Runtime error: Failed to import test module: Test262Error {
  message: 'Reflect.defineProperty: local2 Expected SameValue(«true», «false») to be true'
}
---

# language/module-code/namespace/internals/delete-exported-init.js
Result: FAIL
Reason: Rolldown treats deletions of export bindings as bundle errors instead of runtime errors
Expected: success
Actual:
Cannot assign to import 'indirect'
Cannot assign to import 'local1'
Cannot assign to import 'renamed'
---

# language/module-code/namespace/internals/delete-exported-uninit.js
Result: FAIL
Reason: Rolldown treats deletions of export bindings as bundle errors instead of runtime errors
Expected: success
Actual:
Cannot assign to import 'default'
Cannot assign to import 'indirect'
Cannot assign to import 'local1'
Cannot assign to import 'renamed'
---

# language/module-code/namespace/internals/delete-non-exported.js
Result: FAIL
Reason: Rolldown treats deletions of export bindings as bundle errors instead of runtime errors
Expected: success
Actual:
Cannot assign to import 'default'
Cannot assign to import 'undef'
---

# language/module-code/namespace/internals/enumerate-binding-uninit.js
Result: FAIL
Reason: Rolldown does not preserve TDZ semantics
Expected: success
Actual:
Runtime error: Failed to import test module: Test262Error {
  message: 'Expected a ReferenceError but got a Test262Error'
}
---

# language/module-code/namespace/internals/get-nested-namespace-dflt-skip.js
Result: PASS
Expected: success
Actual: Runtime execution succeeded
---

# language/module-code/namespace/internals/get-nested-namespace-props-nrml.js
Result: PASS
Expected: success
Actual: Runtime execution succeeded
---

# language/module-code/namespace/internals/get-own-property-str-found-init.js
Result: FAIL
Reason: Rolldown uses a getter instead of a data property to support live bindings
Expected: success
Actual:
Runtime error: Failed to import test module: Test262Error {
  message: 'Expected SameValue(«undefined», «201») to be true'
}
---

# language/module-code/namespace/internals/get-own-property-str-found-uninit.js
Result: FAIL
Reason: Rolldown does not preserve TDZ semantics
Expected: success
Actual:
Runtime error: Failed to import test module: Test262Error {
  message: 'hasOwnProperty: local1 Expected a ReferenceError to be thrown but no exception was thrown at all'
}
---

# language/module-code/namespace/internals/get-own-property-str-not-found.js
Result: PASS
Expected: success
Actual: Runtime execution succeeded
---

# language/module-code/namespace/internals/get-own-property-sym.js
Result: PASS
Expected: success
Actual: Runtime execution succeeded
---

# language/module-code/namespace/internals/get-prototype-of.js
Result: FAIL
Reason: Rolldown does not use null as the prototype of module namespace objects
Expected: success
Actual:
Runtime error: Failed to import test module: Test262Error {
  message: 'Expected SameValue(«true», «false») to be true'
}
---

# language/module-code/namespace/internals/get-str-found-init.js
Result: PASS
Expected: success
Actual: Runtime execution succeeded
---

# language/module-code/namespace/internals/get-str-found-uninit.js
Result: FAIL
Reason: Rolldown does not preserve TDZ semantics
Expected: success
Actual:
Runtime error: Failed to import test module: Test262Error {
  message: 'Expected a ReferenceError to be thrown but no exception was thrown at all'
}
---

# language/module-code/namespace/internals/get-str-initialize.js
Result: PASS
Expected: success
Actual: Runtime execution succeeded
---

# language/module-code/namespace/internals/get-str-not-found.js
Result: PASS
Expected: success
Actual: Runtime execution succeeded
---

# language/module-code/namespace/internals/get-str-update.js
Result: PASS
Expected: success
Actual: Runtime execution succeeded
---

# language/module-code/namespace/internals/get-sym-found.js
Result: PASS
Expected: success
Actual: Runtime execution succeeded
---

# language/module-code/namespace/internals/get-sym-not-found.js
Result: PASS
Expected: success
Actual: Runtime execution succeeded
---

# language/module-code/namespace/internals/has-property-str-found-init.js
Result: PASS
Expected: success
Actual: Runtime execution succeeded
---

# language/module-code/namespace/internals/has-property-str-found-uninit.js
Result: PASS
Expected: success
Actual: Runtime execution succeeded
---

# language/module-code/namespace/internals/has-property-str-not-found.js
Result: FAIL
Reason: Rolldown does not use null as the prototype of module namespace objects
Expected: success
Actual:
Runtime error: Failed to import test module: Test262Error {
  message: 'in: __proto__ Expected SameValue(«true», «false») to be true'
}
---

# language/module-code/namespace/internals/has-property-sym-found.js
Result: PASS
Expected: success
Actual: Runtime execution succeeded
---

# language/module-code/namespace/internals/has-property-sym-not-found.js
Result: PASS
Expected: success
Actual: Runtime execution succeeded
---

# language/module-code/namespace/internals/is-extensible.js
Result: FAIL
Reason: Rolldown does not freeze module namespace objects
Expected: success
Actual:
Runtime error: Failed to import test module: Test262Error {
  message: 'Expected SameValue(«true», «false») to be true'
}
---

# language/module-code/namespace/internals/object-hasOwnProperty-binding-uninit.js
Result: FAIL
Reason: Rolldown does not preserve TDZ semantics
Expected: success
Actual:
Runtime error: Failed to import test module: Test262Error {
  message: 'Expected a ReferenceError to be thrown but no exception was thrown at all'
}
---

# language/module-code/namespace/internals/object-keys-binding-uninit.js
Result: FAIL
Reason: Rolldown does not preserve TDZ semantics
Expected: success
Actual:
Runtime error: Failed to import test module: Test262Error {
  message: 'Expected a ReferenceError to be thrown but no exception was thrown at all'
}
---

# language/module-code/namespace/internals/object-propertyIsEnumerable-binding-uninit.js
Result: FAIL
Reason: Rolldown does not preserve TDZ semantics
Expected: success
Actual:
Runtime error: Failed to import test module: Test262Error {
  message: 'Expected a ReferenceError to be thrown but no exception was thrown at all'
}
---

# language/module-code/namespace/internals/own-property-keys-binding-types.js
Result: PASS
Expected: success
Actual: Runtime execution succeeded
---

# language/module-code/namespace/internals/own-property-keys-sort.js
Result: PASS
Expected: success
Actual: Runtime execution succeeded
---

# language/module-code/namespace/internals/prevent-extensions.js
Result: PASS
Expected: success
Actual: Runtime execution succeeded
---

# language/module-code/namespace/internals/set-prototype-of-null.js
Result: PASS
Expected: success
Actual: Runtime execution succeeded
---

# language/module-code/namespace/internals/set-prototype-of.js
Result: FAIL
Reason: Rolldown allows setting the prototype of module namespace objects
Expected: success
Actual:
Runtime error: Failed to import test module: Test262Error {
  message: 'Expected a TypeError to be thrown but no exception was thrown at all'
}
---

# language/module-code/namespace/internals/set.js
Result: FAIL
Reason: Rolldown treats assignments to const as bundle errors instead of runtime errors
Expected: success
Actual:
Cannot assign to import 'default'
Cannot assign to import 'indirect'
Cannot assign to import 'local1'
Cannot assign to import 'local2'
Cannot assign to import 'renamed'
---

# language/module-code/parse-err-decl-pos-export-arrow-function.js
Result: PASS
Expected: error (type: SyntaxError, phase: parse)
Actual:
Parse failed, got: "'export statement' declaration can only be used at the top level of a module"
---

# language/module-code/parse-err-decl-pos-export-block-stmt-list.js
Result: PASS
Expected: error (type: SyntaxError, phase: parse)
Actual:
Parse failed, got: "'export statement' declaration can only be used at the top level of a module"
---

# language/module-code/parse-err-decl-pos-export-block-stmt.js
Result: PASS
Expected: error (type: SyntaxError, phase: parse)
Actual:
Parse failed, got: "'export statement' declaration can only be used at the top level of a module"
---

# language/module-code/parse-err-decl-pos-export-class-decl-meth-static.js
Result: PASS
Expected: error (type: SyntaxError, phase: parse)
Actual:
Parse failed, got: "'export statement' declaration can only be used at the top level of a module"
---

# language/module-code/parse-err-decl-pos-export-class-decl-meth.js
Result: PASS
Expected: error (type: SyntaxError, phase: parse)
Actual:
Parse failed, got: "'export statement' declaration can only be used at the top level of a module"
---

# language/module-code/parse-err-decl-pos-export-class-decl-method-gen-static.js
Result: PASS
Expected: error (type: SyntaxError, phase: parse)
Actual:
Parse failed, got: "'export statement' declaration can only be used at the top level of a module"
---

# language/module-code/parse-err-decl-pos-export-class-decl-method-gen.js
Result: PASS
Expected: error (type: SyntaxError, phase: parse)
Actual:
Parse failed, got: "'export statement' declaration can only be used at the top level of a module"
---

# language/module-code/parse-err-decl-pos-export-class-expr-meth-gen-static.js
Result: PASS
Expected: error (type: SyntaxError, phase: parse)
Actual:
Parse failed, got: "'export statement' declaration can only be used at the top level of a module"
---

# language/module-code/parse-err-decl-pos-export-class-expr-meth-gen.js
Result: PASS
Expected: error (type: SyntaxError, phase: parse)
Actual:
Parse failed, got: "'export statement' declaration can only be used at the top level of a module"
---

# language/module-code/parse-err-decl-pos-export-class-expr-meth-static.js
Result: PASS
Expected: error (type: SyntaxError, phase: parse)
Actual:
Parse failed, got: "'export statement' declaration can only be used at the top level of a module"
---

# language/module-code/parse-err-decl-pos-export-class-expr-meth.js
Result: PASS
Expected: error (type: SyntaxError, phase: parse)
Actual:
Parse failed, got: "'export statement' declaration can only be used at the top level of a module"
---

# language/module-code/parse-err-decl-pos-export-do-while.js
Result: PASS
Expected: error (type: SyntaxError, phase: parse)
Actual:
Parse failed, got: "'export statement' declaration can only be used at the top level of a module"
---

# language/module-code/parse-err-decl-pos-export-for-const.js
Result: PASS
Expected: error (type: SyntaxError, phase: parse)
Actual:
Parse failed, got: "'export statement' declaration can only be used at the top level of a module"
---

# language/module-code/parse-err-decl-pos-export-for-in-const.js
Result: PASS
Expected: error (type: SyntaxError, phase: parse)
Actual:
Parse failed, got: "'export statement' declaration can only be used at the top level of a module"
---

# language/module-code/parse-err-decl-pos-export-for-in-let.js
Result: PASS
Expected: error (type: SyntaxError, phase: parse)
Actual:
Parse failed, got: "'export statement' declaration can only be used at the top level of a module"
---

# language/module-code/parse-err-decl-pos-export-for-in-lhs.js
Result: PASS
Expected: error (type: SyntaxError, phase: parse)
Actual:
Parse failed, got: "'export statement' declaration can only be used at the top level of a module"
---

# language/module-code/parse-err-decl-pos-export-for-in-var.js
Result: PASS
Expected: error (type: SyntaxError, phase: parse)
Actual:
Parse failed, got: "'export statement' declaration can only be used at the top level of a module"
---

# language/module-code/parse-err-decl-pos-export-for-let.js
Result: PASS
Expected: error (type: SyntaxError, phase: parse)
Actual:
Parse failed, got: "'export statement' declaration can only be used at the top level of a module"
---

# language/module-code/parse-err-decl-pos-export-for-lhs.js
Result: PASS
Expected: error (type: SyntaxError, phase: parse)
Actual:
Parse failed, got: "'export statement' declaration can only be used at the top level of a module"
---

# language/module-code/parse-err-decl-pos-export-for-of-const.js
Result: PASS
Expected: error (type: SyntaxError, phase: parse)
Actual:
Parse failed, got: "'export statement' declaration can only be used at the top level of a module"
---

# language/module-code/parse-err-decl-pos-export-for-of-let.js
Result: PASS
Expected: error (type: SyntaxError, phase: parse)
Actual:
Parse failed, got: "'export statement' declaration can only be used at the top level of a module"
---

# language/module-code/parse-err-decl-pos-export-for-of-lhs.js
Result: PASS
Expected: error (type: SyntaxError, phase: parse)
Actual:
Parse failed, got: "'export statement' declaration can only be used at the top level of a module"
---

# language/module-code/parse-err-decl-pos-export-for-of-var.js
Result: PASS
Expected: error (type: SyntaxError, phase: parse)
Actual:
Parse failed, got: "'export statement' declaration can only be used at the top level of a module"
---

# language/module-code/parse-err-decl-pos-export-for-var.js
Result: PASS
Expected: error (type: SyntaxError, phase: parse)
Actual:
Parse failed, got: "'export statement' declaration can only be used at the top level of a module"
---

# language/module-code/parse-err-decl-pos-export-function-decl.js
Result: PASS
Expected: error (type: SyntaxError, phase: parse)
Actual:
Parse failed, got: "'export statement' declaration can only be used at the top level of a module"
---

# language/module-code/parse-err-decl-pos-export-function-expr.js
Result: PASS
Expected: error (type: SyntaxError, phase: parse)
Actual:
Parse failed, got: "'export statement' declaration can only be used at the top level of a module"
---

# language/module-code/parse-err-decl-pos-export-generator-decl.js
Result: PASS
Expected: error (type: SyntaxError, phase: parse)
Actual:
Parse failed, got: "'export statement' declaration can only be used at the top level of a module"
---

# language/module-code/parse-err-decl-pos-export-generator-expr.js
Result: PASS
Expected: error (type: SyntaxError, phase: parse)
Actual:
Parse failed, got: "'export statement' declaration can only be used at the top level of a module"
---

# language/module-code/parse-err-decl-pos-export-if-else.js
Result: PASS
Expected: error (type: SyntaxError, phase: parse)
Actual:
Parse failed, got: "'export statement' declaration can only be used at the top level of a module"
---

# language/module-code/parse-err-decl-pos-export-if-if.js
Result: PASS
Expected: error (type: SyntaxError, phase: parse)
Actual:
Parse failed, got: "'export statement' declaration can only be used at the top level of a module"
---

# language/module-code/parse-err-decl-pos-export-labeled.js
Result: PASS
Expected: error (type: SyntaxError, phase: parse)
Actual:
Parse failed, got: "'export statement' declaration can only be used at the top level of a module"
---

# language/module-code/parse-err-decl-pos-export-object-gen-method.js
Result: PASS
Expected: error (type: SyntaxError, phase: parse)
Actual:
Parse failed, got: "'export statement' declaration can only be used at the top level of a module"
---

# language/module-code/parse-err-decl-pos-export-object-getter.js
Result: PASS
Expected: error (type: SyntaxError, phase: parse)
Actual:
Parse failed, got: "'export statement' declaration can only be used at the top level of a module"
---

# language/module-code/parse-err-decl-pos-export-object-method.js
Result: PASS
Expected: error (type: SyntaxError, phase: parse)
Actual:
Parse failed, got: "'export statement' declaration can only be used at the top level of a module"
---

# language/module-code/parse-err-decl-pos-export-object-setter.js
Result: PASS
Expected: error (type: SyntaxError, phase: parse)
Actual:
Parse failed, got: "'export statement' declaration can only be used at the top level of a module"
---

# language/module-code/parse-err-decl-pos-export-switch-case-dflt.js
Result: PASS
Expected: error (type: SyntaxError, phase: parse)
Actual:
Parse failed, got: "'export statement' declaration can only be used at the top level of a module"
---

# language/module-code/parse-err-decl-pos-export-switch-case.js
Result: PASS
Expected: error (type: SyntaxError, phase: parse)
Actual:
Parse failed, got: "'export statement' declaration can only be used at the top level of a module"
---

# language/module-code/parse-err-decl-pos-export-switch-dftl.js
Result: PASS
Expected: error (type: SyntaxError, phase: parse)
Actual:
Parse failed, got: "'export statement' declaration can only be used at the top level of a module"
---

# language/module-code/parse-err-decl-pos-export-try-catch-finally.js
Result: PASS
Expected: error (type: SyntaxError, phase: parse)
Actual:
Parse failed, got: "'export statement' declaration can only be used at the top level of a module"
---

# language/module-code/parse-err-decl-pos-export-try-catch.js
Result: PASS
Expected: error (type: SyntaxError, phase: parse)
Actual:
Parse failed, got: "'export statement' declaration can only be used at the top level of a module"
---

# language/module-code/parse-err-decl-pos-export-try-finally.js
Result: PASS
Expected: error (type: SyntaxError, phase: parse)
Actual:
Parse failed, got: "'export statement' declaration can only be used at the top level of a module"
---

# language/module-code/parse-err-decl-pos-export-try-try.js
Result: PASS
Expected: error (type: SyntaxError, phase: parse)
Actual:
Parse failed, got: "'export statement' declaration can only be used at the top level of a module"
---

# language/module-code/parse-err-decl-pos-export-while.js
Result: PASS
Expected: error (type: SyntaxError, phase: parse)
Actual:
Parse failed, got: "'export statement' declaration can only be used at the top level of a module"
---

# language/module-code/parse-err-decl-pos-import-arrow-function.js
Result: PASS
Expected: error (type: SyntaxError, phase: parse)
Actual:
Parse failed, got: "'import statement' declaration can only be used at the top level of a module"
---

# language/module-code/parse-err-decl-pos-import-block-stmt-list.js
Result: PASS
Expected: error (type: SyntaxError, phase: parse)
Actual:
Parse failed, got: "'import statement' declaration can only be used at the top level of a module"
---

# language/module-code/parse-err-decl-pos-import-block-stmt.js
Result: PASS
Expected: error (type: SyntaxError, phase: parse)
Actual:
Parse failed, got: "'import statement' declaration can only be used at the top level of a module"
---

# language/module-code/parse-err-decl-pos-import-class-decl-meth-static.js
Result: PASS
Expected: error (type: SyntaxError, phase: parse)
Actual:
Parse failed, got: "'import statement' declaration can only be used at the top level of a module"
---

# language/module-code/parse-err-decl-pos-import-class-decl-meth.js
Result: PASS
Expected: error (type: SyntaxError, phase: parse)
Actual:
Parse failed, got: "'import statement' declaration can only be used at the top level of a module"
---

# language/module-code/parse-err-decl-pos-import-class-decl-method-gen-static.js
Result: PASS
Expected: error (type: SyntaxError, phase: parse)
Actual:
Parse failed, got: "'import statement' declaration can only be used at the top level of a module"
---

# language/module-code/parse-err-decl-pos-import-class-decl-method-gen.js
Result: PASS
Expected: error (type: SyntaxError, phase: parse)
Actual:
Parse failed, got: "'import statement' declaration can only be used at the top level of a module"
---

# language/module-code/parse-err-decl-pos-import-class-expr-meth-gen-static.js
Result: PASS
Expected: error (type: SyntaxError, phase: parse)
Actual:
Parse failed, got: "'import statement' declaration can only be used at the top level of a module"
---

# language/module-code/parse-err-decl-pos-import-class-expr-meth-gen.js
Result: PASS
Expected: error (type: SyntaxError, phase: parse)
Actual:
Parse failed, got: "'import statement' declaration can only be used at the top level of a module"
---

# language/module-code/parse-err-decl-pos-import-class-expr-meth-static.js
Result: PASS
Expected: error (type: SyntaxError, phase: parse)
Actual:
Parse failed, got: "'import statement' declaration can only be used at the top level of a module"
---

# language/module-code/parse-err-decl-pos-import-class-expr-meth.js
Result: PASS
Expected: error (type: SyntaxError, phase: parse)
Actual:
Parse failed, got: "'import statement' declaration can only be used at the top level of a module"
---

# language/module-code/parse-err-decl-pos-import-do-while.js
Result: PASS
Expected: error (type: SyntaxError, phase: parse)
Actual:
Parse failed, got: "'import statement' declaration can only be used at the top level of a module"
---

# language/module-code/parse-err-decl-pos-import-for-const.js
Result: PASS
Expected: error (type: SyntaxError, phase: parse)
Actual:
Parse failed, got: "'import statement' declaration can only be used at the top level of a module"
---

# language/module-code/parse-err-decl-pos-import-for-in-const.js
Result: PASS
Expected: error (type: SyntaxError, phase: parse)
Actual:
Parse failed, got: "'import statement' declaration can only be used at the top level of a module"
---

# language/module-code/parse-err-decl-pos-import-for-in-let.js
Result: PASS
Expected: error (type: SyntaxError, phase: parse)
Actual:
Parse failed, got: "'import statement' declaration can only be used at the top level of a module"
---

# language/module-code/parse-err-decl-pos-import-for-in-lhs.js
Result: PASS
Expected: error (type: SyntaxError, phase: parse)
Actual:
Parse failed, got: "'import statement' declaration can only be used at the top level of a module"
---

# language/module-code/parse-err-decl-pos-import-for-in-var.js
Result: PASS
Expected: error (type: SyntaxError, phase: parse)
Actual:
Parse failed, got: "'import statement' declaration can only be used at the top level of a module"
---

# language/module-code/parse-err-decl-pos-import-for-let.js
Result: PASS
Expected: error (type: SyntaxError, phase: parse)
Actual:
Parse failed, got: "'import statement' declaration can only be used at the top level of a module"
---

# language/module-code/parse-err-decl-pos-import-for-lhs.js
Result: PASS
Expected: error (type: SyntaxError, phase: parse)
Actual:
Parse failed, got: "'import statement' declaration can only be used at the top level of a module"
---

# language/module-code/parse-err-decl-pos-import-for-of-const.js
Result: PASS
Expected: error (type: SyntaxError, phase: parse)
Actual:
Parse failed, got: "'import statement' declaration can only be used at the top level of a module"
---

# language/module-code/parse-err-decl-pos-import-for-of-let.js
Result: PASS
Expected: error (type: SyntaxError, phase: parse)
Actual:
Parse failed, got: "'import statement' declaration can only be used at the top level of a module"
---

# language/module-code/parse-err-decl-pos-import-for-of-lhs.js
Result: PASS
Expected: error (type: SyntaxError, phase: parse)
Actual:
Parse failed, got: "'import statement' declaration can only be used at the top level of a module"
---

# language/module-code/parse-err-decl-pos-import-for-of-var.js
Result: PASS
Expected: error (type: SyntaxError, phase: parse)
Actual:
Parse failed, got: "'import statement' declaration can only be used at the top level of a module"
---

# language/module-code/parse-err-decl-pos-import-for-var.js
Result: PASS
Expected: error (type: SyntaxError, phase: parse)
Actual:
Parse failed, got: "'import statement' declaration can only be used at the top level of a module"
---

# language/module-code/parse-err-decl-pos-import-function-decl.js
Result: PASS
Expected: error (type: SyntaxError, phase: parse)
Actual:
Parse failed, got: "'import statement' declaration can only be used at the top level of a module"
---

# language/module-code/parse-err-decl-pos-import-function-expr.js
Result: PASS
Expected: error (type: SyntaxError, phase: parse)
Actual:
Parse failed, got: "'import statement' declaration can only be used at the top level of a module"
---

# language/module-code/parse-err-decl-pos-import-generator-decl.js
Result: PASS
Expected: error (type: SyntaxError, phase: parse)
Actual:
Parse failed, got: "'import statement' declaration can only be used at the top level of a module"
---

# language/module-code/parse-err-decl-pos-import-generator-expr.js
Result: PASS
Expected: error (type: SyntaxError, phase: parse)
Actual:
Parse failed, got: "'import statement' declaration can only be used at the top level of a module"
---

# language/module-code/parse-err-decl-pos-import-if-else.js
Result: PASS
Expected: error (type: SyntaxError, phase: parse)
Actual:
Parse failed, got: "'import statement' declaration can only be used at the top level of a module"
---

# language/module-code/parse-err-decl-pos-import-if-if.js
Result: PASS
Expected: error (type: SyntaxError, phase: parse)
Actual:
Parse failed, got: "'import statement' declaration can only be used at the top level of a module"
---

# language/module-code/parse-err-decl-pos-import-labeled.js
Result: PASS
Expected: error (type: SyntaxError, phase: parse)
Actual:
Parse failed, got: "'import statement' declaration can only be used at the top level of a module"
---

# language/module-code/parse-err-decl-pos-import-object-gen-method.js
Result: PASS
Expected: error (type: SyntaxError, phase: parse)
Actual:
Parse failed, got: "'import statement' declaration can only be used at the top level of a module"
---

# language/module-code/parse-err-decl-pos-import-object-getter.js
Result: PASS
Expected: error (type: SyntaxError, phase: parse)
Actual:
Parse failed, got: "'import statement' declaration can only be used at the top level of a module"
---

# language/module-code/parse-err-decl-pos-import-object-method.js
Result: PASS
Expected: error (type: SyntaxError, phase: parse)
Actual:
Parse failed, got: "'import statement' declaration can only be used at the top level of a module"
---

# language/module-code/parse-err-decl-pos-import-object-setter.js
Result: PASS
Expected: error (type: SyntaxError, phase: parse)
Actual:
Parse failed, got: "'import statement' declaration can only be used at the top level of a module"
---

# language/module-code/parse-err-decl-pos-import-switch-case-dflt.js
Result: PASS
Expected: error (type: SyntaxError, phase: parse)
Actual:
Parse failed, got: "'import statement' declaration can only be used at the top level of a module"
---

# language/module-code/parse-err-decl-pos-import-switch-case.js
Result: PASS
Expected: error (type: SyntaxError, phase: parse)
Actual:
Parse failed, got: "'import statement' declaration can only be used at the top level of a module"
---

# language/module-code/parse-err-decl-pos-import-switch-dftl.js
Result: PASS
Expected: error (type: SyntaxError, phase: parse)
Actual:
Parse failed, got: "'import statement' declaration can only be used at the top level of a module"
---

# language/module-code/parse-err-decl-pos-import-try-catch-finally.js
Result: PASS
Expected: error (type: SyntaxError, phase: parse)
Actual:
Parse failed, got: "'import statement' declaration can only be used at the top level of a module"
---

# language/module-code/parse-err-decl-pos-import-try-catch.js
Result: PASS
Expected: error (type: SyntaxError, phase: parse)
Actual:
Parse failed, got: "'import statement' declaration can only be used at the top level of a module"
---

# language/module-code/parse-err-decl-pos-import-try-finally.js
Result: PASS
Expected: error (type: SyntaxError, phase: parse)
Actual:
Parse failed, got: "'import statement' declaration can only be used at the top level of a module"
---

# language/module-code/parse-err-decl-pos-import-try-try.js
Result: PASS
Expected: error (type: SyntaxError, phase: parse)
Actual:
Parse failed, got: "'import statement' declaration can only be used at the top level of a module"
---

# language/module-code/parse-err-decl-pos-import-while.js
Result: PASS
Expected: error (type: SyntaxError, phase: parse)
Actual:
Parse failed, got: "'import statement' declaration can only be used at the top level of a module"
---

# language/module-code/parse-err-export-dflt-const.js
Result: PASS
Expected: error (type: SyntaxError, phase: parse)
Actual:
Parse failed, got: "Unexpected token"
---

# language/module-code/parse-err-export-dflt-expr.js
Result: PASS
Expected: error (type: SyntaxError, phase: parse)
Actual:
Parse failed, got: "Expected a semicolon or an implicit semicolon after a statement, but found none"
---

# language/module-code/parse-err-export-dflt-let.js
Result: PASS
Expected: error (type: SyntaxError, phase: parse)
Actual:
Parse failed, got: "Expected a semicolon or an implicit semicolon after a statement, but found none"
---

# language/module-code/parse-err-export-dflt-var.js
Result: PASS
Expected: error (type: SyntaxError, phase: parse)
Actual:
Parse failed, got: "Unexpected token"
---

# language/module-code/parse-err-hoist-lex-fun.js
Result: PASS
Expected: error (type: SyntaxError, phase: parse)
Actual:
Parse failed, got: "Identifier `f` has already been declared"
---

# language/module-code/parse-err-hoist-lex-gen.js
Result: PASS
Expected: error (type: SyntaxError, phase: parse)
Actual:
Parse failed, got: "Identifier `g` has already been declared"
---

# language/module-code/parse-err-invoke-anon-fun-decl.js
Result: PASS
Expected: error (type: SyntaxError, phase: parse)
Actual:
Parse failed, got: "Empty parenthesized expression"
---

# language/module-code/parse-err-invoke-anon-gen-decl.js
Result: PASS
Expected: error (type: SyntaxError, phase: parse)
Actual:
Parse failed, got: "Empty parenthesized expression"
---

# language/module-code/parse-err-return.js
Result: FAIL
Reason: Rolldown treats files with top level return as CommonJS modules
Expected: error (type: SyntaxError, phase: parse)
Actual: 1 chunk(s) generated
---

# language/module-code/parse-err-semi-dflt-expr.js
Result: PASS
Expected: error (type: SyntaxError, phase: parse)
Actual:
Parse failed, got: "Expected a semicolon or an implicit semicolon after a statement, but found none"
---

# language/module-code/parse-err-semi-export-star.js
Result: PASS
Expected: error (type: SyntaxError, phase: parse)
Actual:
Parse failed, got: "Expected a semicolon or an implicit semicolon after a statement, but found none"
---

# language/module-code/parse-err-semi-name-space-export.js
Result: PASS
Expected: error (type: SyntaxError, phase: parse)
Actual:
Parse failed, got: "Expected a semicolon or an implicit semicolon after a statement, but found none"
---

# language/module-code/parse-err-semi-named-export-from.js
Result: PASS
Expected: error (type: SyntaxError, phase: parse)
Actual:
Parse failed, got: "Expected a semicolon or an implicit semicolon after a statement, but found none"
---

# language/module-code/parse-err-semi-named-export.js
Result: PASS
Expected: error (type: SyntaxError, phase: parse)
Actual:
Parse failed, got: "Expected a semicolon or an implicit semicolon after a statement, but found none"
---

# language/module-code/parse-err-syntax-1.js
Result: PASS
Expected: error (type: SyntaxError, phase: parse)
Actual:
Parse failed, got: "Unexpected token"
---

# language/module-code/parse-err-syntax-2.js
Result: PASS
Expected: error (type: SyntaxError, phase: parse)
Actual:
Parse failed, got: "Cannot assign to this expression"
---

# language/module-code/parse-err-yield.js
Result: PASS
Expected: error (type: SyntaxError, phase: parse)
Actual:
Parse failed, got: "The keyword 'yield' is reserved"
---

# language/module-code/parse-export-empty.js
Result: PASS
Expected: success
Actual: Runtime execution succeeded
---

# language/module-code/private-identifiers-not-empty.js
Result: PASS
Expected: error (type: SyntaxError, phase: parse)
Actual:
Parse failed, got: "Private identifier '#f' is not allowed outside class bodies"
---

# language/module-code/privatename-not-valid-earlyerr-module-1.js
Result: PASS
Expected: error (type: SyntaxError, phase: parse)
Actual:
Parse failed, got: "Private field 'x' must be declared in an enclosing class"
---

# language/module-code/privatename-not-valid-earlyerr-module-2.js
Result: PASS
Expected: error (type: SyntaxError, phase: parse)
Actual:
Parse failed, got: "Private field 'x' must be declared in an enclosing class"
---

# language/module-code/privatename-not-valid-earlyerr-module-3.js
Result: PASS
Expected: error (type: SyntaxError, phase: parse)
Actual:
Parse failed, got: "Private field 'x' must be declared in an enclosing class"
---

# language/module-code/privatename-not-valid-earlyerr-module-4.js
Result: PASS
Expected: error (type: SyntaxError, phase: parse)
Actual:
Parse failed, got: "Private field 'x' must be declared in an enclosing class"
---

# language/module-code/privatename-not-valid-earlyerr-module-5.js
Result: PASS
Expected: error (type: SyntaxError, phase: parse)
Actual:
Parse failed, got: "Private identifier '#x' is not allowed outside class bodies"
---

# language/module-code/privatename-not-valid-earlyerr-module-6.js
Result: PASS
Expected: error (type: SyntaxError, phase: parse)
Actual:
Parse failed, got: "Private identifier '#x' is not allowed outside class bodies"
---

# language/module-code/privatename-not-valid-earlyerr-module-7.js
Result: PASS
Expected: error (type: SyntaxError, phase: parse)
Actual:
Parse failed, got: "Private identifier '#x' is not allowed outside class bodies"
---

# language/module-code/privatename-not-valid-earlyerr-module-8.js
Result: PASS
Expected: error (type: SyntaxError, phase: parse)
Actual:
Parse failed, got: "Private identifier '#x' is not allowed outside class bodies"
---

# language/module-code/privatename-valid-no-earlyerr.js
Result: PASS
Expected: success
Actual: Runtime execution succeeded
---

# language/module-code/source-phase-import/import-source.js
Result: PASS
Expected: success
Actual: Async test completed successfully
---

# language/module-code/top-level-await/async-module-does-not-block-sibling-modules.js
Result: FAIL
Reason: Rolldown does not support preserving TLA semantics perfectly
Expected: success
Actual:
Runtime error: Failed to import test module: Test262Error {
  message: 'Expected SameValue(«true», «false») to be true'
}
---

# language/module-code/top-level-await/await-awaits-thenable-not-callable.js
Result: PASS
Expected: success
Actual: Async test completed successfully
---

# language/module-code/top-level-await/await-awaits-thenables-that-throw.js
Result: PASS
Expected: success
Actual: Async test completed successfully
---

# language/module-code/top-level-await/await-awaits-thenables.js
Result: PASS
Expected: success
Actual: Async test completed successfully
---

# language/module-code/top-level-await/await-dynamic-import-rejection.js
Result: PASS
Expected: error (type: TypeError, phase: runtime)
Actual:
Runtime error: Failed to import test module: TypeError: I reject this!
---

# language/module-code/top-level-await/await-dynamic-import-resolution.js
Result: PASS
Expected: success
Actual: Async test completed successfully
---

# language/module-code/top-level-await/await-expr-func-expression.js
Result: PASS
Expected: success
Actual: Async test completed successfully
---

# language/module-code/top-level-await/await-expr-new-expr-reject.js
Result: PASS
Expected: success
Actual: Async test completed successfully
---

# language/module-code/top-level-await/await-expr-new-expr.js
Result: PASS
Expected: success
Actual: Async test completed successfully
---

# language/module-code/top-level-await/await-expr-regexp.js
Result: PASS
Expected: success
Actual: Async test completed successfully
---

# language/module-code/top-level-await/await-expr-reject-throws.js
Result: PASS
Expected: success
Actual: Async test completed successfully
---

# language/module-code/top-level-await/await-expr-resolution.js
Result: PASS
Expected: success
Actual: Async test completed successfully
---

# language/module-code/top-level-await/await-void-expr.js
Result: PASS
Expected: success
Actual: Async test completed successfully
---

# language/module-code/top-level-await/dfs-invariant.js
Result: PASS
Expected: success
Actual: Runtime execution succeeded
---

# language/module-code/top-level-await/dynamic-import-of-waiting-module.js
Result: PASS
Expected: success
Actual: Async test completed successfully
---

# language/module-code/top-level-await/dynamic-import-rejection.js
Result: PASS
Expected: success
Actual: Async test completed successfully
---

# language/module-code/top-level-await/dynamic-import-resolution.js
Result: PASS
Expected: success
Actual: Async test completed successfully
---

# language/module-code/top-level-await/early-errors-await-not-simple-assignment-target.js
Result: PASS
Expected: error (type: SyntaxError, phase: parse)
Actual:
Parse failed, got: "Cannot assign to this expression"
---

# language/module-code/top-level-await/fulfillment-order.js
Result: FAIL
Reason: Rolldown does not support preserving TLA semantics perfectly
Expected: success
Actual:
Async test failed: Test262Error: $DONE was not called
---

# language/module-code/top-level-await/if-await-expr.js
Result: PASS
Expected: success
Actual: Async test completed successfully
---

# language/module-code/top-level-await/module-async-import-async-resolution-ticks.js
Result: PASS
Expected: success
Actual: Async test completed successfully
---

# language/module-code/top-level-await/module-graphs-does-not-hang.js
Result: PASS
Expected: success
Actual: Async test completed successfully
---

# language/module-code/top-level-await/module-import-rejection-body.js
Result: PASS
Expected: error (type: TypeError, phase: runtime)
Actual:
Runtime error: Failed to import test module: TypeError: I reject this!
---

# language/module-code/top-level-await/module-import-rejection-tick.js
Result: PASS
Expected: error (type: RangeError, phase: runtime)
Actual:
Runtime error: Failed to import test module: RangeError
---

# language/module-code/top-level-await/module-import-rejection.js
Result: PASS
Expected: error (type: TypeError, phase: runtime)
Actual:
Runtime error: Failed to import test module: TypeError: error in the default export line
---

# language/module-code/top-level-await/module-import-resolution.js
Result: PASS
Expected: success
Actual: Async test completed successfully
---

# language/module-code/top-level-await/module-import-unwrapped.js
Result: PASS
Expected: success
Actual: Async test completed successfully
---

# language/module-code/top-level-await/module-self-import-async-resolution-ticks.js
Result: FAIL
Reason: Rolldown does not support preserving TLA semantics perfectly
Expected: success
Actual:
Runtime error: Failed to import test module: Test262Error {
  message: 'self is not initialized yet Expected a ReferenceError to be thrown but no exception was thrown at all'
}
---

# language/module-code/top-level-await/module-sync-import-async-resolution-ticks.js
Result: PASS
Expected: success
Actual: Async test completed successfully
---

# language/module-code/top-level-await/new-await-parens.js
Result: PASS
Expected: success
Actual: Async test completed successfully
---

# language/module-code/top-level-await/new-await-script-code.js
Result: FAIL
Reason: Rolldown treats files as ESM by default
Expected: success
Actual:
Parse failed, got: "Cannot use `await` as an identifier in an async context"
Parse failed, got: "Cannot use `await` as an identifier in an async context"
Parse failed, got: "Unexpected token"
---

# language/module-code/top-level-await/new-await.js
Result: PASS
Expected: error (type: SyntaxError, phase: parse)
Actual:
Parse failed, got: "Cannot use `await` as an identifier in an async context"
---

# language/module-code/top-level-await/no-operand.js
Result: PASS
Expected: error (type: SyntaxError, phase: parse)
Actual:
Parse failed, got: "Unexpected token"
---

# language/module-code/top-level-await/pending-async-dep-from-cycle.js
Result: PASS
Expected: success
Actual: Async test completed successfully
---

# language/module-code/top-level-await/rejection-order.js
Result: FAIL
Reason: Rolldown does not support preserving TLA semantics perfectly
Expected: success
Actual:
Async test failed: Test262Error: $DONE was not called
---

# language/module-code/top-level-await/syntax/await-expr-dyn-import.js
Result: PASS
Expected: success
Actual: Runtime execution succeeded
---

# language/module-code/top-level-await/syntax/block-await-expr-array-literal.js
Result: PASS
Expected: success
Actual: Runtime execution succeeded
---

# language/module-code/top-level-await/syntax/block-await-expr-func-expression.js
Result: PASS
Expected: success
Actual: Runtime execution succeeded
---

# language/module-code/top-level-await/syntax/block-await-expr-identifier.js
Result: PASS
Expected: success
Actual: Runtime execution succeeded
---

# language/module-code/top-level-await/syntax/block-await-expr-literal-number.js
Result: PASS
Expected: success
Actual: Runtime execution succeeded
---

# language/module-code/top-level-await/syntax/block-await-expr-literal-string.js
Result: PASS
Expected: success
Actual: Runtime execution succeeded
---

# language/module-code/top-level-await/syntax/block-await-expr-nested.js
Result: PASS
Expected: success
Actual: Runtime execution succeeded
---

# language/module-code/top-level-await/syntax/block-await-expr-new-expr.js
Result: PASS
Expected: success
Actual: Runtime execution succeeded
---

# language/module-code/top-level-await/syntax/block-await-expr-null.js
Result: PASS
Expected: success
Actual: Runtime execution succeeded
---

# language/module-code/top-level-await/syntax/block-await-expr-obj-literal.js
Result: PASS
Expected: success
Actual: Runtime execution succeeded
---

# language/module-code/top-level-await/syntax/block-await-expr-regexp.js
Result: PASS
Expected: success
Actual: Runtime execution succeeded
---

# language/module-code/top-level-await/syntax/block-await-expr-template-literal.js
Result: PASS
Expected: success
Actual: Runtime execution succeeded
---

# language/module-code/top-level-await/syntax/block-await-expr-this.js
Result: PASS
Expected: success
Actual: Runtime execution succeeded
---

# language/module-code/top-level-await/syntax/catch-parameter.js
Result: PASS
Expected: success
Actual: Runtime execution succeeded
---

# language/module-code/top-level-await/syntax/early-does-not-propagate-to-fn-declaration-body.js
Result: PASS
Expected: error (type: SyntaxError, phase: parse)
Actual:
Parse failed, got: "`await` is only allowed within async functions and at the top levels of modules"
---

# language/module-code/top-level-await/syntax/early-does-not-propagate-to-fn-declaration-params.js
Result: PASS
Expected: error (type: SyntaxError, phase: parse)
Actual:
Parse failed, got: "`await` is only allowed within async functions and at the top levels of modules"
---

# language/module-code/top-level-await/syntax/early-does-not-propagate-to-fn-expr-body.js
Result: PASS
Expected: error (type: SyntaxError, phase: parse)
Actual:
Parse failed, got: "`await` is only allowed within async functions and at the top levels of modules"
---

# language/module-code/top-level-await/syntax/early-does-not-propagate-to-fn-expr-params.js
Result: PASS
Expected: error (type: SyntaxError, phase: parse)
Actual:
Parse failed, got: "`await` is only allowed within async functions and at the top levels of modules"
---

# language/module-code/top-level-await/syntax/early-no-escaped-await.js
Result: PASS
Expected: error (type: SyntaxError, phase: parse)
Actual:
Parse failed, got: "Keywords cannot contain escape characters"
---

# language/module-code/top-level-await/syntax/export-class-decl-await-expr-array-literal.js
Result: PASS
Expected: success
Actual: Runtime execution succeeded
---

# language/module-code/top-level-await/syntax/export-class-decl-await-expr-func-expression.js
Result: PASS
Expected: success
Actual: Runtime execution succeeded
---

# language/module-code/top-level-await/syntax/export-class-decl-await-expr-identifier.js
Result: PASS
Expected: success
Actual: Runtime execution succeeded
---

# language/module-code/top-level-await/syntax/export-class-decl-await-expr-literal-number.js
Result: PASS
Expected: success
Actual: Runtime execution succeeded
---

# language/module-code/top-level-await/syntax/export-class-decl-await-expr-literal-string.js
Result: PASS
Expected: success
Actual: Runtime execution succeeded
---

# language/module-code/top-level-await/syntax/export-class-decl-await-expr-nested.js
Result: PASS
Expected: success
Actual: Runtime execution succeeded
---

# language/module-code/top-level-await/syntax/export-class-decl-await-expr-new-expr.js
Result: PASS
Expected: success
Actual: Runtime execution succeeded
---

# language/module-code/top-level-await/syntax/export-class-decl-await-expr-null.js
Result: PASS
Expected: success
Actual: Runtime execution succeeded
---

# language/module-code/top-level-await/syntax/export-class-decl-await-expr-obj-literal.js
Result: PASS
Expected: success
Actual: Runtime execution succeeded
---

# language/module-code/top-level-await/syntax/export-class-decl-await-expr-regexp.js
Result: PASS
Expected: success
Actual: Runtime execution succeeded
---

# language/module-code/top-level-await/syntax/export-class-decl-await-expr-template-literal.js
Result: PASS
Expected: success
Actual: Runtime execution succeeded
---

# language/module-code/top-level-await/syntax/export-class-decl-await-expr-this.js
Result: PASS
Expected: success
Actual: Runtime execution succeeded
---

# language/module-code/top-level-await/syntax/export-dflt-assign-expr-await-expr-array-literal.js
Result: PASS
Expected: success
Actual: Runtime execution succeeded
---

# language/module-code/top-level-await/syntax/export-dflt-assign-expr-await-expr-func-expression.js
Result: PASS
Expected: success
Actual: Runtime execution succeeded
---

# language/module-code/top-level-await/syntax/export-dflt-assign-expr-await-expr-identifier.js
Result: PASS
Expected: success
Actual: Runtime execution succeeded
---

# language/module-code/top-level-await/syntax/export-dflt-assign-expr-await-expr-literal-number.js
Result: PASS
Expected: success
Actual: Runtime execution succeeded
---

# language/module-code/top-level-await/syntax/export-dflt-assign-expr-await-expr-literal-string.js
Result: PASS
Expected: success
Actual: Runtime execution succeeded
---

# language/module-code/top-level-await/syntax/export-dflt-assign-expr-await-expr-nested.js
Result: PASS
Expected: success
Actual: Runtime execution succeeded
---

# language/module-code/top-level-await/syntax/export-dflt-assign-expr-await-expr-new-expr.js
Result: PASS
Expected: success
Actual: Runtime execution succeeded
---

# language/module-code/top-level-await/syntax/export-dflt-assign-expr-await-expr-null.js
Result: PASS
Expected: success
Actual: Runtime execution succeeded
---

# language/module-code/top-level-await/syntax/export-dflt-assign-expr-await-expr-obj-literal.js
Result: PASS
Expected: success
Actual: Runtime execution succeeded
---

# language/module-code/top-level-await/syntax/export-dflt-assign-expr-await-expr-regexp.js
Result: PASS
Expected: success
Actual: Runtime execution succeeded
---

# language/module-code/top-level-await/syntax/export-dflt-assign-expr-await-expr-template-literal.js
Result: PASS
Expected: success
Actual: Runtime execution succeeded
---

# language/module-code/top-level-await/syntax/export-dflt-assign-expr-await-expr-this.js
Result: PASS
Expected: success
Actual: Runtime execution succeeded
---

# language/module-code/top-level-await/syntax/export-dft-class-decl-await-expr-array-literal.js
Result: PASS
Expected: success
Actual: Runtime execution succeeded
---

# language/module-code/top-level-await/syntax/export-dft-class-decl-await-expr-func-expression.js
Result: PASS
Expected: success
Actual: Runtime execution succeeded
---

# language/module-code/top-level-await/syntax/export-dft-class-decl-await-expr-identifier.js
Result: PASS
Expected: success
Actual: Runtime execution succeeded
---

# language/module-code/top-level-await/syntax/export-dft-class-decl-await-expr-literal-number.js
Result: PASS
Expected: success
Actual: Runtime execution succeeded
---

# language/module-code/top-level-await/syntax/export-dft-class-decl-await-expr-literal-string.js
Result: PASS
Expected: success
Actual: Runtime execution succeeded
---

# language/module-code/top-level-await/syntax/export-dft-class-decl-await-expr-nested.js
Result: PASS
Expected: success
Actual: Runtime execution succeeded
---

# language/module-code/top-level-await/syntax/export-dft-class-decl-await-expr-new-expr.js
Result: PASS
Expected: success
Actual: Runtime execution succeeded
---

# language/module-code/top-level-await/syntax/export-dft-class-decl-await-expr-null.js
Result: PASS
Expected: success
Actual: Runtime execution succeeded
---

# language/module-code/top-level-await/syntax/export-dft-class-decl-await-expr-obj-literal.js
Result: PASS
Expected: success
Actual: Runtime execution succeeded
---

# language/module-code/top-level-await/syntax/export-dft-class-decl-await-expr-regexp.js
Result: PASS
Expected: success
Actual: Runtime execution succeeded
---

# language/module-code/top-level-await/syntax/export-dft-class-decl-await-expr-template-literal.js
Result: PASS
Expected: success
Actual: Runtime execution succeeded
---

# language/module-code/top-level-await/syntax/export-dft-class-decl-await-expr-this.js
Result: PASS
Expected: success
Actual: Runtime execution succeeded
---

# language/module-code/top-level-await/syntax/export-lex-decl-await-expr-array-literal.js
Result: PASS
Expected: success
Actual: Runtime execution succeeded
---

# language/module-code/top-level-await/syntax/export-lex-decl-await-expr-func-expression.js
Result: PASS
Expected: success
Actual: Runtime execution succeeded
---

# language/module-code/top-level-await/syntax/export-lex-decl-await-expr-identifier.js
Result: PASS
Expected: success
Actual: Runtime execution succeeded
---

# language/module-code/top-level-await/syntax/export-lex-decl-await-expr-literal-number.js
Result: PASS
Expected: success
Actual: Runtime execution succeeded
---

# language/module-code/top-level-await/syntax/export-lex-decl-await-expr-literal-string.js
Result: PASS
Expected: success
Actual: Runtime execution succeeded
---

# language/module-code/top-level-await/syntax/export-lex-decl-await-expr-nested.js
Result: PASS
Expected: success
Actual: Runtime execution succeeded
---

# language/module-code/top-level-await/syntax/export-lex-decl-await-expr-new-expr.js
Result: PASS
Expected: success
Actual: Runtime execution succeeded
---

# language/module-code/top-level-await/syntax/export-lex-decl-await-expr-null.js
Result: PASS
Expected: success
Actual: Runtime execution succeeded
---

# language/module-code/top-level-await/syntax/export-lex-decl-await-expr-obj-literal.js
Result: PASS
Expected: success
Actual: Runtime execution succeeded
---

# language/module-code/top-level-await/syntax/export-lex-decl-await-expr-regexp.js
Result: PASS
Expected: success
Actual: Runtime execution succeeded
---

# language/module-code/top-level-await/syntax/export-lex-decl-await-expr-template-literal.js
Result: PASS
Expected: success
Actual: Runtime execution succeeded
---

# language/module-code/top-level-await/syntax/export-lex-decl-await-expr-this.js
Result: PASS
Expected: success
Actual: Runtime execution succeeded
---

# language/module-code/top-level-await/syntax/export-var-await-expr-array-literal.js
Result: PASS
Expected: success
Actual: Runtime execution succeeded
---

# language/module-code/top-level-await/syntax/export-var-await-expr-func-expression.js
Result: PASS
Expected: success
Actual: Runtime execution succeeded
---

# language/module-code/top-level-await/syntax/export-var-await-expr-identifier.js
Result: PASS
Expected: success
Actual: Runtime execution succeeded
---

# language/module-code/top-level-await/syntax/export-var-await-expr-literal-number.js
Result: PASS
Expected: success
Actual: Runtime execution succeeded
---

# language/module-code/top-level-await/syntax/export-var-await-expr-literal-string.js
Result: PASS
Expected: success
Actual: Runtime execution succeeded
---

# language/module-code/top-level-await/syntax/export-var-await-expr-nested.js
Result: PASS
Expected: success
Actual: Runtime execution succeeded
---

# language/module-code/top-level-await/syntax/export-var-await-expr-new-expr.js
Result: PASS
Expected: success
Actual: Runtime execution succeeded
---

# language/module-code/top-level-await/syntax/export-var-await-expr-null.js
Result: PASS
Expected: success
Actual: Runtime execution succeeded
---

# language/module-code/top-level-await/syntax/export-var-await-expr-obj-literal.js
Result: PASS
Expected: success
Actual: Runtime execution succeeded
---

# language/module-code/top-level-await/syntax/export-var-await-expr-regexp.js
Result: PASS
Expected: success
Actual: Runtime execution succeeded
---

# language/module-code/top-level-await/syntax/export-var-await-expr-template-literal.js
Result: PASS
Expected: success
Actual: Runtime execution succeeded
---

# language/module-code/top-level-await/syntax/export-var-await-expr-this.js
Result: PASS
Expected: success
Actual: Runtime execution succeeded
---

# language/module-code/top-level-await/syntax/for-await-await-expr-array-literal.js
Result: PASS
Expected: success
Actual: Runtime execution succeeded
---

# language/module-code/top-level-await/syntax/for-await-await-expr-func-expression.js
Result: PASS
Expected: success
Actual: Runtime execution succeeded
---

# language/module-code/top-level-await/syntax/for-await-await-expr-identifier.js
Result: PASS
Expected: success
Actual: Runtime execution succeeded
---

# language/module-code/top-level-await/syntax/for-await-await-expr-literal-number.js
Result: PASS
Expected: success
Actual: Runtime execution succeeded
---

# language/module-code/top-level-await/syntax/for-await-await-expr-literal-string.js
Result: PASS
Expected: success
Actual: Runtime execution succeeded
---

# language/module-code/top-level-await/syntax/for-await-await-expr-nested.js
Result: PASS
Expected: success
Actual: Runtime execution succeeded
---

# language/module-code/top-level-await/syntax/for-await-await-expr-new-expr.js
Result: PASS
Expected: success
Actual: Runtime execution succeeded
---

# language/module-code/top-level-await/syntax/for-await-await-expr-null.js
Result: PASS
Expected: success
Actual: Runtime execution succeeded
---

# language/module-code/top-level-await/syntax/for-await-await-expr-obj-literal.js
Result: PASS
Expected: success
Actual: Runtime execution succeeded
---

# language/module-code/top-level-await/syntax/for-await-await-expr-regexp.js
Result: PASS
Expected: success
Actual: Runtime execution succeeded
---

# language/module-code/top-level-await/syntax/for-await-await-expr-template-literal.js
Result: PASS
Expected: success
Actual: Runtime execution succeeded
---

# language/module-code/top-level-await/syntax/for-await-await-expr-this.js
Result: PASS
Expected: success
Actual: Runtime execution succeeded
---

# language/module-code/top-level-await/syntax/for-await-expr-array-literal.js
Result: PASS
Expected: success
Actual: Runtime execution succeeded
---

# language/module-code/top-level-await/syntax/for-await-expr-func-expression.js
Result: PASS
Expected: success
Actual: Runtime execution succeeded
---

# language/module-code/top-level-await/syntax/for-await-expr-identifier.js
Result: PASS
Expected: success
Actual: Runtime execution succeeded
---

# language/module-code/top-level-await/syntax/for-await-expr-literal-number.js
Result: PASS
Expected: success
Actual: Runtime execution succeeded
---

# language/module-code/top-level-await/syntax/for-await-expr-literal-string.js
Result: PASS
Expected: success
Actual: Runtime execution succeeded
---

# language/module-code/top-level-await/syntax/for-await-expr-nested.js
Result: PASS
Expected: success
Actual: Runtime execution succeeded
---

# language/module-code/top-level-await/syntax/for-await-expr-new-expr.js
Result: PASS
Expected: success
Actual: Runtime execution succeeded
---

# language/module-code/top-level-await/syntax/for-await-expr-null.js
Result: PASS
Expected: success
Actual: Runtime execution succeeded
---

# language/module-code/top-level-await/syntax/for-await-expr-obj-literal.js
Result: PASS
Expected: success
Actual: Runtime execution succeeded
---

# language/module-code/top-level-await/syntax/for-await-expr-regexp.js
Result: PASS
Expected: success
Actual: Runtime execution succeeded
---

# language/module-code/top-level-await/syntax/for-await-expr-template-literal.js
Result: PASS
Expected: success
Actual: Runtime execution succeeded
---

# language/module-code/top-level-await/syntax/for-await-expr-this.js
Result: PASS
Expected: success
Actual: Runtime execution succeeded
---

# language/module-code/top-level-await/syntax/for-in-await-expr-array-literal.js
Result: PASS
Expected: success
Actual: Runtime execution succeeded
---

# language/module-code/top-level-await/syntax/for-in-await-expr-func-expression.js
Result: PASS
Expected: success
Actual: Runtime execution succeeded
---

# language/module-code/top-level-await/syntax/for-in-await-expr-identifier.js
Result: PASS
Expected: success
Actual: Runtime execution succeeded
---

# language/module-code/top-level-await/syntax/for-in-await-expr-literal-number.js
Result: PASS
Expected: success
Actual: Runtime execution succeeded
---

# language/module-code/top-level-await/syntax/for-in-await-expr-literal-string.js
Result: PASS
Expected: success
Actual: Runtime execution succeeded
---

# language/module-code/top-level-await/syntax/for-in-await-expr-nested.js
Result: PASS
Expected: success
Actual: Runtime execution succeeded
---

# language/module-code/top-level-await/syntax/for-in-await-expr-new-expr.js
Result: PASS
Expected: success
Actual: Runtime execution succeeded
---

# language/module-code/top-level-await/syntax/for-in-await-expr-null.js
Result: PASS
Expected: success
Actual: Runtime execution succeeded
---

# language/module-code/top-level-await/syntax/for-in-await-expr-obj-literal.js
Result: PASS
Expected: success
Actual: Runtime execution succeeded
---

# language/module-code/top-level-await/syntax/for-in-await-expr-regexp.js
Result: PASS
Expected: success
Actual: Runtime execution succeeded
---

# language/module-code/top-level-await/syntax/for-in-await-expr-template-literal.js
Result: PASS
Expected: success
Actual: Runtime execution succeeded
---

# language/module-code/top-level-await/syntax/for-in-await-expr-this.js
Result: PASS
Expected: success
Actual: Runtime execution succeeded
---

# language/module-code/top-level-await/syntax/for-of-await-expr-array-literal.js
Result: PASS
Expected: success
Actual: Runtime execution succeeded
---

# language/module-code/top-level-await/syntax/for-of-await-expr-func-expression.js
Result: PASS
Expected: success
Actual: Runtime execution succeeded
---

# language/module-code/top-level-await/syntax/for-of-await-expr-identifier.js
Result: PASS
Expected: success
Actual: Runtime execution succeeded
---

# language/module-code/top-level-await/syntax/for-of-await-expr-literal-number.js
Result: PASS
Expected: success
Actual: Runtime execution succeeded
---

# language/module-code/top-level-await/syntax/for-of-await-expr-literal-string.js
Result: PASS
Expected: success
Actual: Runtime execution succeeded
---

# language/module-code/top-level-await/syntax/for-of-await-expr-nested.js
Result: PASS
Expected: success
Actual: Runtime execution succeeded
---

# language/module-code/top-level-await/syntax/for-of-await-expr-new-expr.js
Result: PASS
Expected: success
Actual: Runtime execution succeeded
---

# language/module-code/top-level-await/syntax/for-of-await-expr-null.js
Result: PASS
Expected: success
Actual: Runtime execution succeeded
---

# language/module-code/top-level-await/syntax/for-of-await-expr-obj-literal.js
Result: PASS
Expected: success
Actual: Runtime execution succeeded
---

# language/module-code/top-level-await/syntax/for-of-await-expr-regexp.js
Result: PASS
Expected: success
Actual: Runtime execution succeeded
---

# language/module-code/top-level-await/syntax/for-of-await-expr-template-literal.js
Result: PASS
Expected: success
Actual: Runtime execution succeeded
---

# language/module-code/top-level-await/syntax/for-of-await-expr-this.js
Result: PASS
Expected: success
Actual: Runtime execution succeeded
---

# language/module-code/top-level-await/syntax/if-block-await-expr-array-literal.js
Result: PASS
Expected: success
Actual: Runtime execution succeeded
---

# language/module-code/top-level-await/syntax/if-block-await-expr-func-expression.js
Result: PASS
Expected: success
Actual: Runtime execution succeeded
---

# language/module-code/top-level-await/syntax/if-block-await-expr-identifier.js
Result: PASS
Expected: success
Actual: Runtime execution succeeded
---

# language/module-code/top-level-await/syntax/if-block-await-expr-literal-number.js
Result: PASS
Expected: success
Actual: Runtime execution succeeded
---

# language/module-code/top-level-await/syntax/if-block-await-expr-literal-string.js
Result: PASS
Expected: success
Actual: Runtime execution succeeded
---

# language/module-code/top-level-await/syntax/if-block-await-expr-nested.js
Result: PASS
Expected: success
Actual: Runtime execution succeeded
---

# language/module-code/top-level-await/syntax/if-block-await-expr-new-expr.js
Result: PASS
Expected: success
Actual: Runtime execution succeeded
---

# language/module-code/top-level-await/syntax/if-block-await-expr-null.js
Result: PASS
Expected: success
Actual: Runtime execution succeeded
---

# language/module-code/top-level-await/syntax/if-block-await-expr-obj-literal.js
Result: PASS
Expected: success
Actual: Runtime execution succeeded
---

# language/module-code/top-level-await/syntax/if-block-await-expr-regexp.js
Result: PASS
Expected: success
Actual: Runtime execution succeeded
---

# language/module-code/top-level-await/syntax/if-block-await-expr-template-literal.js
Result: PASS
Expected: success
Actual: Runtime execution succeeded
---

# language/module-code/top-level-await/syntax/if-block-await-expr-this.js
Result: PASS
Expected: success
Actual: Runtime execution succeeded
---

# language/module-code/top-level-await/syntax/if-expr-await-expr-array-literal.js
Result: PASS
Expected: success
Actual: Runtime execution succeeded
---

# language/module-code/top-level-await/syntax/if-expr-await-expr-func-expression.js
Result: PASS
Expected: success
Actual: Runtime execution succeeded
---

# language/module-code/top-level-await/syntax/if-expr-await-expr-identifier.js
Result: PASS
Expected: success
Actual: Runtime execution succeeded
---

# language/module-code/top-level-await/syntax/if-expr-await-expr-literal-number.js
Result: PASS
Expected: success
Actual: Runtime execution succeeded
---

# language/module-code/top-level-await/syntax/if-expr-await-expr-literal-string.js
Result: PASS
Expected: success
Actual: Runtime execution succeeded
---

# language/module-code/top-level-await/syntax/if-expr-await-expr-nested.js
Result: PASS
Expected: success
Actual: Runtime execution succeeded
---

# language/module-code/top-level-await/syntax/if-expr-await-expr-new-expr.js
Result: PASS
Expected: success
Actual: Runtime execution succeeded
---

# language/module-code/top-level-await/syntax/if-expr-await-expr-null.js
Result: PASS
Expected: success
Actual: Runtime execution succeeded
---

# language/module-code/top-level-await/syntax/if-expr-await-expr-obj-literal.js
Result: PASS
Expected: success
Actual: Runtime execution succeeded
---

# language/module-code/top-level-await/syntax/if-expr-await-expr-regexp.js
Result: PASS
Expected: success
Actual: Runtime execution succeeded
---

# language/module-code/top-level-await/syntax/if-expr-await-expr-template-literal.js
Result: PASS
Expected: success
Actual: Runtime execution succeeded
---

# language/module-code/top-level-await/syntax/if-expr-await-expr-this.js
Result: PASS
Expected: success
Actual: Runtime execution succeeded
---

# language/module-code/top-level-await/syntax/top-level-await-expr-array-literal.js
Result: PASS
Expected: success
Actual: Runtime execution succeeded
---

# language/module-code/top-level-await/syntax/top-level-await-expr-func-expression.js
Result: PASS
Expected: success
Actual: Runtime execution succeeded
---

# language/module-code/top-level-await/syntax/top-level-await-expr-identifier.js
Result: PASS
Expected: success
Actual: Runtime execution succeeded
---

# language/module-code/top-level-await/syntax/top-level-await-expr-literal-number.js
Result: PASS
Expected: success
Actual: Runtime execution succeeded
---

# language/module-code/top-level-await/syntax/top-level-await-expr-literal-string.js
Result: PASS
Expected: success
Actual: Runtime execution succeeded
---

# language/module-code/top-level-await/syntax/top-level-await-expr-nested.js
Result: PASS
Expected: success
Actual: Runtime execution succeeded
---

# language/module-code/top-level-await/syntax/top-level-await-expr-new-expr.js
Result: PASS
Expected: success
Actual: Runtime execution succeeded
---

# language/module-code/top-level-await/syntax/top-level-await-expr-null.js
Result: PASS
Expected: success
Actual: Runtime execution succeeded
---

# language/module-code/top-level-await/syntax/top-level-await-expr-obj-literal.js
Result: PASS
Expected: success
Actual: Runtime execution succeeded
---

# language/module-code/top-level-await/syntax/top-level-await-expr-regexp.js
Result: PASS
Expected: success
Actual: Runtime execution succeeded
---

# language/module-code/top-level-await/syntax/top-level-await-expr-template-literal.js
Result: PASS
Expected: success
Actual: Runtime execution succeeded
---

# language/module-code/top-level-await/syntax/top-level-await-expr-this.js
Result: PASS
Expected: success
Actual: Runtime execution succeeded
---

# language/module-code/top-level-await/syntax/try-await-expr-array-literal.js
Result: PASS
Expected: success
Actual: Runtime execution succeeded
---

# language/module-code/top-level-await/syntax/try-await-expr-func-expression.js
Result: PASS
Expected: success
Actual: Runtime execution succeeded
---

# language/module-code/top-level-await/syntax/try-await-expr-identifier.js
Result: PASS
Expected: success
Actual: Runtime execution succeeded
---

# language/module-code/top-level-await/syntax/try-await-expr-literal-number.js
Result: PASS
Expected: success
Actual: Runtime execution succeeded
---

# language/module-code/top-level-await/syntax/try-await-expr-literal-string.js
Result: PASS
Expected: success
Actual: Runtime execution succeeded
---

# language/module-code/top-level-await/syntax/try-await-expr-nested.js
Result: PASS
Expected: success
Actual: Runtime execution succeeded
---

# language/module-code/top-level-await/syntax/try-await-expr-new-expr.js
Result: PASS
Expected: success
Actual: Runtime execution succeeded
---

# language/module-code/top-level-await/syntax/try-await-expr-null.js
Result: PASS
Expected: success
Actual: Runtime execution succeeded
---

# language/module-code/top-level-await/syntax/try-await-expr-obj-literal.js
Result: PASS
Expected: success
Actual: Runtime execution succeeded
---

# language/module-code/top-level-await/syntax/try-await-expr-regexp.js
Result: PASS
Expected: success
Actual: Runtime execution succeeded
---

# language/module-code/top-level-await/syntax/try-await-expr-template-literal.js
Result: PASS
Expected: success
Actual: Runtime execution succeeded
---

# language/module-code/top-level-await/syntax/try-await-expr-this.js
Result: PASS
Expected: success
Actual: Runtime execution succeeded
---

# language/module-code/top-level-await/syntax/typeof-await-expr-array-literal.js
Result: PASS
Expected: success
Actual: Runtime execution succeeded
---

# language/module-code/top-level-await/syntax/typeof-await-expr-func-expression.js
Result: PASS
Expected: success
Actual: Runtime execution succeeded
---

# language/module-code/top-level-await/syntax/typeof-await-expr-identifier.js
Result: PASS
Expected: success
Actual: Runtime execution succeeded
---

# language/module-code/top-level-await/syntax/typeof-await-expr-literal-number.js
Result: PASS
Expected: success
Actual: Runtime execution succeeded
---

# language/module-code/top-level-await/syntax/typeof-await-expr-literal-string.js
Result: PASS
Expected: success
Actual: Runtime execution succeeded
---

# language/module-code/top-level-await/syntax/typeof-await-expr-nested.js
Result: PASS
Expected: success
Actual: Runtime execution succeeded
---

# language/module-code/top-level-await/syntax/typeof-await-expr-new-expr.js
Result: PASS
Expected: success
Actual: Runtime execution succeeded
---

# language/module-code/top-level-await/syntax/typeof-await-expr-null.js
Result: PASS
Expected: success
Actual: Runtime execution succeeded
---

# language/module-code/top-level-await/syntax/typeof-await-expr-obj-literal.js
Result: PASS
Expected: success
Actual: Runtime execution succeeded
---

# language/module-code/top-level-await/syntax/typeof-await-expr-regexp.js
Result: PASS
Expected: success
Actual: Runtime execution succeeded
---

# language/module-code/top-level-await/syntax/typeof-await-expr-template-literal.js
Result: PASS
Expected: success
Actual: Runtime execution succeeded
---

# language/module-code/top-level-await/syntax/typeof-await-expr-this.js
Result: PASS
Expected: success
Actual: Runtime execution succeeded
---

# language/module-code/top-level-await/syntax/void-await-expr-array-literal.js
Result: PASS
Expected: success
Actual: Runtime execution succeeded
---

# language/module-code/top-level-await/syntax/void-await-expr-func-expression.js
Result: PASS
Expected: success
Actual: Runtime execution succeeded
---

# language/module-code/top-level-await/syntax/void-await-expr-identifier.js
Result: PASS
Expected: success
Actual: Runtime execution succeeded
---

# language/module-code/top-level-await/syntax/void-await-expr-literal-number.js
Result: PASS
Expected: success
Actual: Runtime execution succeeded
---

# language/module-code/top-level-await/syntax/void-await-expr-literal-string.js
Result: PASS
Expected: success
Actual: Runtime execution succeeded
---

# language/module-code/top-level-await/syntax/void-await-expr-nested.js
Result: PASS
Expected: success
Actual: Runtime execution succeeded
---

# language/module-code/top-level-await/syntax/void-await-expr-new-expr.js
Result: PASS
Expected: success
Actual: Runtime execution succeeded
---

# language/module-code/top-level-await/syntax/void-await-expr-null.js
Result: PASS
Expected: success
Actual: Runtime execution succeeded
---

# language/module-code/top-level-await/syntax/void-await-expr-obj-literal.js
Result: PASS
Expected: success
Actual: Runtime execution succeeded
---

# language/module-code/top-level-await/syntax/void-await-expr-regexp.js
Result: PASS
Expected: success
Actual: Runtime execution succeeded
---

# language/module-code/top-level-await/syntax/void-await-expr-template-literal.js
Result: PASS
Expected: success
Actual: Runtime execution succeeded
---

# language/module-code/top-level-await/syntax/void-await-expr-this.js
Result: PASS
Expected: success
Actual: Runtime execution succeeded
---

# language/module-code/top-level-await/syntax/while-await-expr-array-literal.js
Result: PASS
Expected: success
Actual: Runtime execution succeeded
---

# language/module-code/top-level-await/syntax/while-await-expr-func-expression.js
Result: PASS
Expected: success
Actual: Runtime execution succeeded
---

# language/module-code/top-level-await/syntax/while-await-expr-identifier.js
Result: PASS
Expected: success
Actual: Runtime execution succeeded
---

# language/module-code/top-level-await/syntax/while-await-expr-literal-number.js
Result: PASS
Expected: success
Actual: Runtime execution succeeded
---

# language/module-code/top-level-await/syntax/while-await-expr-literal-string.js
Result: PASS
Expected: success
Actual: Runtime execution succeeded
---

# language/module-code/top-level-await/syntax/while-await-expr-nested.js
Result: PASS
Expected: success
Actual: Runtime execution succeeded
---

# language/module-code/top-level-await/syntax/while-await-expr-new-expr.js
Result: PASS
Expected: success
Actual: Runtime execution succeeded
---

# language/module-code/top-level-await/syntax/while-await-expr-null.js
Result: PASS
Expected: success
Actual: Runtime execution succeeded
---

# language/module-code/top-level-await/syntax/while-await-expr-obj-literal.js
Result: PASS
Expected: success
Actual: Runtime execution succeeded
---

# language/module-code/top-level-await/syntax/while-await-expr-regexp.js
Result: PASS
Expected: success
Actual: Runtime execution succeeded
---

# language/module-code/top-level-await/syntax/while-await-expr-template-literal.js
Result: PASS
Expected: success
Actual: Runtime execution succeeded
---

# language/module-code/top-level-await/syntax/while-await-expr-this.js
Result: PASS
Expected: success
Actual: Runtime execution succeeded
---

# language/module-code/top-level-await/top-level-ticks-2.js
Result: PASS
Expected: success
Actual: Async test completed successfully
---

# language/module-code/top-level-await/top-level-ticks.js
Result: PASS
Expected: success
Actual: Async test completed successfully
---

# language/module-code/top-level-await/unobservable-global-async-evaluation-count-reset.js
Result: FAIL
Reason: Rolldown does not support preserving TLA semantics perfectly
Expected: success
Actual:
Async test failed: Test262Error: $DONE was not called
---

# language/module-code/top-level-await/void-await-expr.js
Result: PASS
Expected: success
Actual: Async test completed successfully
---

# language/module-code/top-level-await/while-dynamic-evaluation.js
Result: PASS
Expected: success
Actual: Async test completed successfully
---

# language/module-code/verify-dfs.js
Result: PASS
Expected: success
Actual: Async test completed successfully
---<|MERGE_RESOLUTION|>--- conflicted
+++ resolved
@@ -2,11 +2,7 @@
 source: crates/rolldown/tests/integration_test262.rs
 expression: snapshot
 ---
-<<<<<<< HEAD
-Summary: 538 passed, 54 failed, 592 total
-=======
-Summary: 540 passed, 52 failed, 592 total
->>>>>>> 080fb17a
+Summary: 542 passed, 50 failed, 592 total
 
 ---
 
