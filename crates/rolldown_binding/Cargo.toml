[package]
name    = "rolldown_binding"
version = "0.0.1"

edition.workspace    = true
homepage.workspace   = true
license.workspace    = true
repository.workspace = true

[lints]
workspace = true

[lib]
crate-type = ["cdylib"]

[dependencies]
<<<<<<< HEAD
anyhow                              = { workspace = true }
async-channel                       = { workspace = true }
async-trait                         = { workspace = true }
dashmap                             = { workspace = true }
derivative                          = { workspace = true }
futures                             = { workspace = true }
napi                                = { workspace = true }
napi-derive                         = { workspace = true }
once_cell                           = { workspace = true }
oxc_transform_napi                  = { workspace = true }
rolldown                            = { workspace = true }
rolldown_common                     = { workspace = true }
rolldown_error                      = { workspace = true, features = ["napi"] }
rolldown_plugin                     = { workspace = true }
rolldown_plugin_dynamic_import_vars = { workspace = true }
rolldown_plugin_glob_import         = { workspace = true }
rolldown_plugin_wasm                = { workspace = true }
rolldown_sourcemap                  = { workspace = true }
rolldown_tracing                    = { workspace = true }
rolldown_utils                      = { workspace = true }
rustc-hash                          = { workspace = true }
serde                               = { workspace = true }
tracing                             = { workspace = true }
=======
anyhow                      = { workspace = true }
async-channel               = { workspace = true }
async-trait                 = { workspace = true }
dashmap                     = { workspace = true }
derivative                  = { workspace = true }
futures                     = { workspace = true }
napi                        = { workspace = true }
napi-derive                 = { workspace = true }
oxc_transform_napi          = { workspace = true }
rolldown                    = { workspace = true }
rolldown_common             = { workspace = true }
rolldown_error              = { workspace = true, features = ["napi"] }
rolldown_plugin             = { workspace = true }
rolldown_plugin_glob_import = { workspace = true }
rolldown_plugin_wasm        = { workspace = true }
rolldown_sourcemap          = { workspace = true }
rolldown_tracing            = { workspace = true }
rolldown_utils              = { workspace = true }
rustc-hash                  = { workspace = true }
serde                       = { workspace = true }
tracing                     = { workspace = true }
>>>>>>> 6dbb1c72

[target.'cfg(all(not(target_os = "linux"), not(target_os = "freebsd"), not(target_family = "wasm")))'.dependencies]
mimalloc = { workspace = true }

[target.'cfg(any(target_os = "linux", target_os = "freebsd"))'.dependencies]
mimalloc = { workspace = true, features = ["local_dynamic_tls"] }

[build-dependencies]
napi-build = { workspace = true }<|MERGE_RESOLUTION|>--- conflicted
+++ resolved
@@ -14,7 +14,6 @@
 crate-type = ["cdylib"]
 
 [dependencies]
-<<<<<<< HEAD
 anyhow                              = { workspace = true }
 async-channel                       = { workspace = true }
 async-trait                         = { workspace = true }
@@ -23,7 +22,6 @@
 futures                             = { workspace = true }
 napi                                = { workspace = true }
 napi-derive                         = { workspace = true }
-once_cell                           = { workspace = true }
 oxc_transform_napi                  = { workspace = true }
 rolldown                            = { workspace = true }
 rolldown_common                     = { workspace = true }
@@ -38,29 +36,6 @@
 rustc-hash                          = { workspace = true }
 serde                               = { workspace = true }
 tracing                             = { workspace = true }
-=======
-anyhow                      = { workspace = true }
-async-channel               = { workspace = true }
-async-trait                 = { workspace = true }
-dashmap                     = { workspace = true }
-derivative                  = { workspace = true }
-futures                     = { workspace = true }
-napi                        = { workspace = true }
-napi-derive                 = { workspace = true }
-oxc_transform_napi          = { workspace = true }
-rolldown                    = { workspace = true }
-rolldown_common             = { workspace = true }
-rolldown_error              = { workspace = true, features = ["napi"] }
-rolldown_plugin             = { workspace = true }
-rolldown_plugin_glob_import = { workspace = true }
-rolldown_plugin_wasm        = { workspace = true }
-rolldown_sourcemap          = { workspace = true }
-rolldown_tracing            = { workspace = true }
-rolldown_utils              = { workspace = true }
-rustc-hash                  = { workspace = true }
-serde                       = { workspace = true }
-tracing                     = { workspace = true }
->>>>>>> 6dbb1c72
 
 [target.'cfg(all(not(target_os = "linux"), not(target_os = "freebsd"), not(target_family = "wasm")))'.dependencies]
 mimalloc = { workspace = true }
