--- conflicted
+++ resolved
@@ -8,16 +8,11 @@
 use napi::bindgen_prelude::FnArgs;
 use rolldown_common::NormalModule;
 use rolldown_plugin::{__inner::SharedPluginable, HookUsage, Plugin, typedmap::TypedMapKey};
-<<<<<<< HEAD
 use rolldown_utils::{
   filter_expression::{FilterExprKind, filter_exprs_interpreter},
   pattern_filter::{self},
 };
 use std::{borrow::Cow, ops::Deref, path::Path, sync::Arc};
-=======
-use rolldown_utils::pattern_filter::{self};
-use std::{borrow::Cow, ops::Deref, sync::Arc};
->>>>>>> 6c73e55c
 use tracing::{Instrument, debug_span};
 
 use super::{
@@ -622,191 +617,4 @@
   fn register_hook_usage(&self) -> HookUsage {
     HookUsage::from_bits(self.inner.hook_usage).expect("Failed to register hook usage")
   }
-<<<<<<< HEAD
-}
-
-/// If the transform hook is filtered out and need to be skipped.
-/// return `false` means it should be skipped.
-/// return `true` means it should not be skipped.
-/// Since transform has three different filter, so we need to check all of them.
-fn filter_transform(
-  transform_filter: Option<&BindingTransformHookFilter>,
-  id: &str,
-  cwd: &Path,
-  module_type: &ModuleType,
-  code: &str,
-) -> bool {
-  let Some(transform_filter) = transform_filter else {
-    return true;
-  };
-
-  if let Some(ref module_type_filter) = transform_filter.module_type {
-    if !module_type_filter.iter().any(|ty| ty.as_ref() == module_type) {
-      return false;
-    }
-  }
-
-  let mut filter_ret = true;
-
-  if let Some(ref id_filter) = transform_filter.id {
-    let id_res = pattern_filter::filter(
-      id_filter.exclude.as_deref(),
-      id_filter.include.as_deref(),
-      id,
-      cwd.to_string_lossy().as_ref(),
-    );
-
-    filter_ret = filter_ret && id_res.inner();
-  }
-
-  if !filter_ret {
-    return false;
-  }
-
-  if let Some(ref code_filter) = transform_filter.code {
-    let code_res = pattern_filter::filter_code(
-      code_filter.exclude.as_deref(),
-      code_filter.include.as_deref(),
-      code,
-    );
-
-    filter_ret = filter_ret && code_res.inner();
-  }
-  filter_ret
-}
-
-#[cfg(test)]
-mod tests {
-  use rolldown_utils::pattern_filter::StringOrRegex;
-
-  use crate::options::plugin::types::{
-    binding_hook_filter::BindingGeneralHookFilter, binding_js_or_regex::BindingStringOrRegex,
-  };
-
-  use super::*;
-
-  #[test]
-  #[allow(clippy::too_many_lines)]
-  fn test_filter() {
-    #[derive(Debug)]
-    struct InputFilter {
-      exclude: Option<Vec<StringOrRegex>>,
-      include: Option<Vec<StringOrRegex>>,
-    }
-    /// id, code, expected
-    type TestCase<'a> = (&'a str, &'a str, bool);
-    struct TestCases<'a> {
-      input_id_filter: Option<InputFilter>,
-      input_code_filter: Option<InputFilter>,
-      cases: Vec<TestCase<'a>>,
-    }
-
-    #[expect(clippy::unnecessary_wraps)]
-    fn string_filter(value: &str) -> Option<Vec<StringOrRegex>> {
-      Some(vec![StringOrRegex::new(value.to_string(), &None).unwrap()])
-    }
-
-    let cases = [
-      TestCases {
-        input_id_filter: Some(InputFilter { exclude: None, include: string_filter("*.js") }),
-        input_code_filter: None,
-        cases: vec![("foo.js", "foo", true), ("foo.ts", "foo", false)],
-      },
-      TestCases {
-        input_id_filter: None,
-        input_code_filter: Some(InputFilter {
-          exclude: None,
-          include: string_filter("import.meta"),
-        }),
-        cases: vec![("foo.js", "import.meta", true), ("foo.js", "import_meta", false)],
-      },
-      TestCases {
-        input_id_filter: Some(InputFilter { exclude: string_filter("*.js"), include: None }),
-        input_code_filter: Some(InputFilter {
-          exclude: None,
-          include: string_filter("import.meta"),
-        }),
-        cases: vec![
-          ("foo.js", "import.meta", false),
-          ("foo.js", "import_meta", false),
-          ("foo.ts", "import.meta", true),
-          ("foo.ts", "import_meta", false),
-        ],
-      },
-      TestCases {
-        input_id_filter: Some(InputFilter {
-          exclude: string_filter("*.js"),
-          include: string_filter("foo.ts"),
-        }),
-        input_code_filter: Some(InputFilter {
-          exclude: None,
-          include: string_filter("import.meta"),
-        }),
-        cases: vec![
-          ("foo.js", "import.meta", false),
-          ("foo.js", "import_meta", false),
-          ("foo.ts", "import.meta", true),
-          ("foo.ts", "import_meta", false),
-        ],
-      },
-      TestCases {
-        input_id_filter: Some(InputFilter {
-          exclude: string_filter("*b"),
-          include: string_filter("a*"),
-        }),
-        input_code_filter: Some(InputFilter {
-          exclude: string_filter("b"),
-          include: string_filter("a"),
-        }),
-        cases: vec![
-          ("ab", "", false),
-          ("a", "b", false),
-          ("a", "", false),
-          ("c", "a", false),
-          ("a", "a", true),
-        ],
-      },
-      TestCases {
-        input_id_filter: Some(InputFilter {
-          exclude: string_filter("*b"),
-          include: string_filter("a*"),
-        }),
-        input_code_filter: Some(InputFilter { exclude: string_filter("b"), include: None }),
-        cases: vec![
-          ("ab", "", false),
-          ("a", "b", false),
-          ("a", "", true),
-          ("c", "a", false),
-          ("a", "a", true),
-        ],
-      },
-    ];
-
-    for (i, test_case) in cases.into_iter().enumerate() {
-      let filter = BindingTransformHookFilter {
-        id: test_case.input_id_filter.map(|f| BindingGeneralHookFilter {
-          include: f.include.map(|f| f.into_iter().map(BindingStringOrRegex::new).collect()),
-          exclude: f.exclude.map(|f| f.into_iter().map(BindingStringOrRegex::new).collect()),
-          custom: None,
-        }),
-        code: test_case.input_code_filter.map(|f| BindingGeneralHookFilter {
-          include: f.include.map(|f| f.into_iter().map(BindingStringOrRegex::new).collect()),
-          exclude: f.exclude.map(|f| f.into_iter().map(BindingStringOrRegex::new).collect()),
-          custom: None,
-        }),
-        module_type: None,
-        custom: None,
-      };
-
-      for (si, (id, code, expected)) in test_case.cases.into_iter().enumerate() {
-        let result = filter_transform(Some(&filter), id, Path::new(""), &ModuleType::Js, code);
-        assert_eq!(
-          result, expected,
-          r"Failed at Case {i}  subcase {si}.\n filter: {filter:?}, id: {id}, code: {code}",
-        );
-      }
-    }
-  }
-=======
->>>>>>> 6c73e55c
 }