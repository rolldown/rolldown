<<<<<<< HEAD
=======
use arcstr::ArcStr;
use napi::{
  bindgen_prelude::ToNapiValue,
  sys::{napi_env, napi_value},
  Env,
};
use rolldown_common::{ModuleId, RenderedModule};
>>>>>>> 5bca7cbd
use rustc_hash::FxHashMap;
use serde::Deserialize;

use super::binding_rendered_module::BindingRenderedModule;

#[napi_derive::napi(object)]
#[derive(Deserialize, Default, Debug)]
#[serde(rename_all = "camelCase")]
pub struct RenderedChunk {
  // PreRenderedChunk
  pub name: String,
  pub is_entry: bool,
  pub is_dynamic_entry: bool,
  pub facade_module_id: Option<String>,
  pub module_ids: Vec<String>,
  pub exports: Vec<String>,
  // RenderedChunk
  pub file_name: String,
  #[serde(skip)]
<<<<<<< HEAD
  #[napi(ts_type = "Record<string, RenderedModule>")]
  pub modules: FxHashMap<String, BindingRenderedModule>,
=======
  #[napi(ts_type = "Record<string, BindingRenderedModule>")]
  pub modules: BindingChunkModules,
>>>>>>> 5bca7cbd
  pub imports: Vec<String>,
  pub dynamic_imports: Vec<String>,
}

impl From<rolldown_common::RollupRenderedChunk> for RenderedChunk {
  fn from(value: rolldown_common::RollupRenderedChunk) -> Self {
    Self {
      name: value.name.to_string(),
      is_entry: value.is_entry,
      is_dynamic_entry: value.is_dynamic_entry,
      facade_module_id: value.facade_module_id.map(|x| x.to_string()),
      module_ids: value.module_ids.into_iter().map(|x| x.to_string()).collect(),
      exports: value.exports,
      file_name: value.filename.to_string(),
      modules: BindingChunkModules::new(value.modules),
      imports: value.imports.iter().map(ArcStr::to_string).collect(),
      dynamic_imports: value.dynamic_imports.iter().map(ArcStr::to_string).collect(),
    }
  }
}

// use own map wrapper to workaround "\0" issue
// https://github.com/napi-rs/napi-rs/blob/f116eaf5e54090db4dca8a00ccdb684543a39e86/crates/napi/src/bindgen_runtime/js_values/map.rs#L26
#[derive(Default, Debug)]
pub struct BindingChunkModules(FxHashMap<ModuleId, RenderedModule>);

impl BindingChunkModules {
  pub fn new(map: FxHashMap<ModuleId, RenderedModule>) -> Self {
    Self(map)
  }
}

impl napi::bindgen_prelude::FromNapiValue for BindingChunkModules {
  unsafe fn from_napi_value(
    _env: napi::sys::napi_env,
    _napi_val: napi::sys::napi_value,
  ) -> napi::Result<Self> {
    unimplemented!()
  }
}

impl ToNapiValue for BindingChunkModules {
  unsafe fn to_napi_value(raw_env: napi_env, val: Self) -> napi::Result<napi_value> {
    let env = Env::from(raw_env);
    let obj = ToNapiValue::to_napi_value(raw_env, env.create_object()?)?;
    for (k, v) in val.0 {
      let status = napi::sys::napi_set_property(
        raw_env,
        obj,
        ToNapiValue::to_napi_value(raw_env, k.to_string())?,
        ToNapiValue::to_napi_value(raw_env, Into::<BindingRenderedModule>::into(v.clone()))?,
      );
      if status != napi::sys::Status::napi_ok {
        return Err(napi::Error::from_status(napi::Status::from(status)));
      }
    }
    Ok(obj)
  }
}<|MERGE_RESOLUTION|>--- conflicted
+++ resolved
@@ -1,5 +1,3 @@
-<<<<<<< HEAD
-=======
 use arcstr::ArcStr;
 use napi::{
   bindgen_prelude::ToNapiValue,
@@ -7,7 +5,6 @@
   Env,
 };
 use rolldown_common::{ModuleId, RenderedModule};
->>>>>>> 5bca7cbd
 use rustc_hash::FxHashMap;
 use serde::Deserialize;
 
@@ -27,13 +24,8 @@
   // RenderedChunk
   pub file_name: String,
   #[serde(skip)]
-<<<<<<< HEAD
-  #[napi(ts_type = "Record<string, RenderedModule>")]
-  pub modules: FxHashMap<String, BindingRenderedModule>,
-=======
   #[napi(ts_type = "Record<string, BindingRenderedModule>")]
   pub modules: BindingChunkModules,
->>>>>>> 5bca7cbd
   pub imports: Vec<String>,
   pub dynamic_imports: Vec<String>,
 }
