--- conflicted
+++ resolved
@@ -146,12 +146,8 @@
     minify: output_options.minify,
     css_entry_filenames: None,
     css_chunk_filenames: None,
-<<<<<<< HEAD
-    define: None,
     extend: output_options.extend,
-=======
     define: input_options.define.map(FxIndexMap::from_iter),
->>>>>>> a7d58b44
   };
 
   #[cfg(not(target_family = "wasm"))]
