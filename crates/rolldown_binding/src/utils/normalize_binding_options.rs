#[cfg_attr(target_family = "wasm", allow(unused))]
use crate::{
  options::plugin::JsPlugin,
  options::plugin::ParallelJsPlugin,
  types::{binding_rendered_chunk::RenderedChunk, js_callback::MaybeAsyncJsCallbackExt},
  worker_manager::WorkerManager,
};
use napi::bindgen_prelude::Either;
use rolldown::{
  AddonOutputOption, BundlerOptions, IsExternal, ModuleType, OutputExports, OutputFormat, Platform,
};
use rolldown_plugin::__inner::SharedPluginable;
use std::collections::HashMap;
use std::path::PathBuf;
#[cfg(not(target_family = "wasm"))]
use std::sync::Arc;

#[cfg_attr(target_family = "wasm", allow(unused))]
pub struct NormalizeBindingOptionsReturn {
  pub bundler_options: BundlerOptions,
  pub plugins: Vec<SharedPluginable>,
}

fn normalize_addon_option(
  addon_option: Option<crate::options::AddonOutputOption>,
) -> Option<AddonOutputOption> {
  addon_option.map(move |value| {
    AddonOutputOption::Fn(Box::new(move |chunk| {
      let fn_js = value.clone();
      let chunk = chunk.clone();
      Box::pin(async move {
        fn_js.await_call(RenderedChunk::from(chunk)).await.map_err(anyhow::Error::from)
      })
    }))
  })
}

#[allow(clippy::too_many_lines)]
pub fn normalize_binding_options(
  input_options: crate::options::BindingInputOptions,
  output_options: crate::options::BindingOutputOptions,
  #[cfg(not(target_family = "wasm"))] mut parallel_plugins_map: Option<
    crate::parallel_js_plugin_registry::PluginValues,
  >,
  #[cfg(not(target_family = "wasm"))] worker_manager: Option<WorkerManager>,
) -> napi::Result<NormalizeBindingOptionsReturn> {
  debug_assert!(PathBuf::from(&input_options.cwd) != PathBuf::from("/"), "{input_options:#?}");
  let cwd = PathBuf::from(input_options.cwd);

  let external = input_options.external.map(|ts_fn| {
    IsExternal::from_closure(move |source, importer, is_resolved| {
      let source = source.to_string();
      let importer = importer.map(ToString::to_string);
      let ts_fn = ts_fn.clone();
      Box::pin(async move {
        ts_fn
          .call_async((source.to_string(), importer.map(|v| v.to_string()), is_resolved))
          .await
          .map_err(anyhow::Error::from)
      })
    })
  });

  let sourcemap_ignore_list = output_options.sourcemap_ignore_list.map(|ts_fn| {
    rolldown::SourceMapIgnoreList::new(Box::new(move |source, sourcemap_path| {
      let ts_fn = ts_fn.clone();
      let source = source.to_string();
      let sourcemap_path = sourcemap_path.to_string();
      Box::pin(async move {
        ts_fn.call_async((source, sourcemap_path)).await.map_err(anyhow::Error::from)
      })
    }))
  });

  let sourcemap_path_transform = output_options.sourcemap_path_transform.map(|ts_fn| {
    rolldown::SourceMapPathTransform::new(Box::new(move |source, sourcemap_path| {
      let ts_fn = ts_fn.clone();
      let source = source.to_string();
      let sourcemap_path = sourcemap_path.to_string();
      Box::pin(async move {
        ts_fn.call_async((source, sourcemap_path)).await.map_err(anyhow::Error::from)
      })
    }))
  });

  let mut module_types = None;
  if let Some(raw) = input_options.module_types {
    let mut tmp = HashMap::with_capacity(raw.len());
    for (k, v) in raw {
      tmp.insert(
        k,
        ModuleType::from_known_str(&v)
          .map_err(|err| napi::Error::new(napi::Status::GenericFailure, err))?,
      );
    }
    module_types = Some(tmp);
  }

  let bundler_options = BundlerOptions {
    input: Some(input_options.input.into_iter().map(Into::into).collect()),
    cwd: cwd.into(),
    external,
    treeshake: match input_options.treeshake {
      Some(v) => v.try_into().map_err(|err| napi::Error::new(napi::Status::GenericFailure, err))?,
      None => rolldown::TreeshakeOptions::Boolean(false),
    },
    resolve: input_options.resolve.map(Into::into),
    platform: input_options
      .platform
      .as_deref()
      .map(Platform::try_from)
      .transpose()
      .map_err(|err| napi::Error::new(napi::Status::GenericFailure, err))?,
    shim_missing_exports: input_options.shim_missing_exports,
    name: output_options.name,
    entry_filenames: output_options.entry_file_names,
    chunk_filenames: output_options.chunk_file_names,
    asset_filenames: output_options.asset_file_names,
    dir: output_options.dir,
    sourcemap: output_options.sourcemap.map(Into::into),
    es_module: output_options.es_module.map(Into::into),
    banner: normalize_addon_option(output_options.banner),
    footer: normalize_addon_option(output_options.footer),
    intro: normalize_addon_option(output_options.intro),
    outro: normalize_addon_option(output_options.outro),
    sourcemap_ignore_list,
    sourcemap_path_transform,
    exports: output_options.exports.map(|format_str| match format_str.as_str() {
      "auto" => OutputExports::Auto,
      "default" => OutputExports::Default,
      "named" => OutputExports::Named,
      "none" => OutputExports::None,
      _ => panic!("Invalid exports: {format_str}"),
    }),
    format: output_options.format.map(|format_str| match format_str.as_str() {
      "es" => OutputFormat::Esm,
      "cjs" => OutputFormat::Cjs,
      "app" => OutputFormat::App,
      "iife" => OutputFormat::Iife,
      _ => panic!("Invalid format: {format_str}"),
    }),
    globals: output_options.globals,
    module_types,
    experimental: None,
    minify: output_options.minify,
    css_entry_filenames: None,
    css_chunk_filenames: None,
<<<<<<< HEAD
    extend: output_options.extend,
=======
    define: None,
>>>>>>> 394a5f31
  };

  #[cfg(not(target_family = "wasm"))]
  // Deal with plugins
  let worker_manager = worker_manager.map(Arc::new);

  #[cfg(not(target_family = "wasm"))]
  let plugins: Vec<SharedPluginable> = input_options
    .plugins
    .into_iter()
    .chain(output_options.plugins)
    .enumerate()
    .map(|(index, plugin)| {
      plugin.map_or_else(
        || {
          let plugins = parallel_plugins_map
            .as_mut()
            .and_then(|plugin| plugin.remove(&index))
            .unwrap_or_default();
          let worker_manager = worker_manager.as_ref().unwrap();
          ParallelJsPlugin::new_shared(plugins, Arc::clone(worker_manager))
        },
        |plugin| match plugin {
          Either::A(plugin_options) => JsPlugin::new_shared(plugin_options),
          Either::B(builtin) => {
            // Needs to save the name, since `try_into` will consume the ownership
            let name = format!("{:?}", builtin.__name);
            builtin
              .try_into()
              .unwrap_or_else(|err| panic!("Should convert to builtin plugin: {name} \n {err}"))
          }
        },
      )
    })
    .collect::<Vec<_>>();

  #[cfg(target_family = "wasm")]
  let plugins: Vec<SharedPluginable> = input_options
    .plugins
    .into_iter()
    .chain(output_options.plugins)
    .filter_map(|plugin| {
      plugin.map(|plugin| match plugin {
        Either::A(plugin_options) => JsPlugin::new_shared(plugin_options),
        Either::B(builtin) => {
          // Needs to save the name, since `try_into` will consume the ownership
          let name = format!("{:?}", builtin.__name);
          builtin
            .try_into()
            .unwrap_or_else(|err| panic!("Should convert to builtin plugin: {name} \n {err}"))
        }
      })
    })
    .collect::<Vec<_>>();

  Ok(NormalizeBindingOptionsReturn { bundler_options, plugins })
}<|MERGE_RESOLUTION|>--- conflicted
+++ resolved
@@ -145,11 +145,8 @@
     minify: output_options.minify,
     css_entry_filenames: None,
     css_chunk_filenames: None,
-<<<<<<< HEAD
+    define: None,
     extend: output_options.extend,
-=======
-    define: None,
->>>>>>> 394a5f31
   };
 
   #[cfg(not(target_family = "wasm"))]
