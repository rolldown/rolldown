--- conflicted
+++ resolved
@@ -14,28 +14,23 @@
 workspace = true
 
 [dependencies]
-anyhow             = { workspace = true }
-<<<<<<< HEAD
-glob-match = "0.2.1"
-index_vec          = { workspace = true }
-once_cell          = { workspace = true }
-oxc                = { workspace = true, features = ["semantic"] }
-oxc_resolver       = { workspace = true }
-=======
-once_cell          = { workspace = true }
-oxc                = { workspace = true, features = ["semantic"] }
-oxc_index          = { workspace = true }
->>>>>>> 73ae76c6
-regex              = { workspace = true }
-rolldown_fs        = { workspace = true }
-rolldown_rstr      = { workspace = true }
-rolldown_sourcemap = { workspace = true }
-rolldown_utils     = { workspace = true }
-rustc-hash         = { workspace = true }
-schemars           = { workspace = true, optional = true }
-serde              = { workspace = true, features = ["derive"], optional = true }
+anyhow               = { workspace = true }
+glob-match           = "0.2.1"
+index_vec            = { workspace = true }
+once_cell            = { workspace = true }
+oxc                  = { workspace = true, features = ["semantic"] }
+oxc_index            = { workspace = true }
+oxc_resolver         = { workspace = true }
+regex                = { workspace = true }
+rolldown_fs          = { workspace = true }
+rolldown_rstr        = { workspace = true }
+rolldown_sourcemap   = { workspace = true }
+rolldown_utils       = { workspace = true }
+rustc-hash           = { workspace = true }
+schemars             = { workspace = true, optional = true }
+serde                = { workspace = true, features = ["derive"], optional = true }
 serde_json.workspace = true
-sugar_path         = { workspace = true }
+sugar_path           = { workspace = true }
 
 [features]
 deserialize_bundler_options = ["dep:schemars", "dep:serde"]