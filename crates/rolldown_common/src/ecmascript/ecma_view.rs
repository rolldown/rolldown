use arcstr::ArcStr;
use bitflags::bitflags;
use oxc::{index::IndexVec, semantic::SymbolId, span::Span};
use rolldown_rstr::Rstr;
use rustc_hash::{FxHashMap, FxHashSet};

use crate::{
  side_effects::DeterminedSideEffects, types::source_mutation::BoxedSourceMutation, AstScopes,
  EcmaAstIdx, ExportsKind, ImportRecordIdx, LocalExport, ModuleDefFormat, ModuleId, NamedImport,
  ResolvedImportRecord, SourceMutation, StmtInfos, SymbolRef,
};

bitflags! {
    #[derive(Debug, Default)]
    pub struct EcmaViewMeta: u8 {
        const EVAL = 1;
        const INCLUDED = 1 << 1;
        const HAS_LAZY_EXPORT = 1 << 2;
        const HAS_STAR_EXPORT = 1 << 3;
    }
}

impl EcmaViewMeta {
  #[inline]
  pub fn has_eval(&self) -> bool {
    self.contains(Self::EVAL)
  }
  #[inline]
  pub fn is_included(&self) -> bool {
    self.contains(Self::INCLUDED)
  }
  #[inline]
  pub fn has_lazy_export(&self) -> bool {
    self.contains(Self::HAS_LAZY_EXPORT)
  }
  #[inline]
  pub fn has_star_export(&self) -> bool {
    self.contains(Self::HAS_STAR_EXPORT)
  }

  #[inline]
  pub fn set_eval(&mut self, value: bool) {
    if value {
      self.insert(Self::EVAL);
    } else {
      self.remove(Self::EVAL);
    }
  }
  #[inline]
  pub fn set_included(&mut self, value: bool) {
    if value {
      self.insert(Self::INCLUDED);
    } else {
      self.remove(Self::INCLUDED);
    }
  }
  #[inline]
  pub fn set_has_lazy_export(&mut self, value: bool) {
    if value {
      self.insert(Self::HAS_LAZY_EXPORT);
    } else {
      self.remove(Self::HAS_LAZY_EXPORT);
    }
  }
  #[inline]
  pub fn set_has_star_exports(&mut self, value: bool) {
    if value {
      self.insert(Self::HAS_STAR_EXPORT);
    } else {
      self.remove(Self::HAS_STAR_EXPORT);
    }
  }
}

#[derive(Debug)]
pub struct EcmaView {
  pub source: ArcStr,
  pub ecma_ast_idx: Option<EcmaAstIdx>,
  pub def_format: ModuleDefFormat,
  /// Represents [Module Namespace Object](https://tc39.es/ecma262/#sec-module-namespace-exotic-objects)
  pub namespace_object_ref: SymbolRef,
  pub named_imports: FxHashMap<SymbolRef, NamedImport>,
  pub named_exports: FxHashMap<Rstr, LocalExport>,
  /// `stmt_infos[0]` represents the namespace binding statement
  pub stmt_infos: StmtInfos,
  pub import_records: IndexVec<ImportRecordIdx, ResolvedImportRecord>,
  /// The key is the `Span` of `ImportDeclaration`, `ImportExpression`, `ExportNamedDeclaration`, `ExportAllDeclaration`
  /// and `CallExpression`(only when the callee is `require`).
  pub imports: FxHashMap<Span, ImportRecordIdx>,
  pub exports_kind: ExportsKind,
  pub scope: AstScopes,
  pub default_export_ref: SymbolRef,
  pub sourcemap_chain: Vec<rolldown_sourcemap::SourceMap>,
  // the ids of all modules that statically import this module
  pub importers: Vec<ModuleId>,
  // the ids of all modules that import this module via dynamic import()
  pub dynamic_importers: Vec<ModuleId>,
  // the module ids statically imported by this module
  pub imported_ids: Vec<ModuleId>,
  // the module ids imported by this module via dynamic import()
  pub dynamically_imported_ids: Vec<ModuleId>,
  pub side_effects: DeterminedSideEffects,
  pub ast_usage: EcmaModuleAstUsage,
  pub self_referenced_class_decl_symbol_ids: FxHashSet<SymbolId>,
<<<<<<< HEAD
  // the range of hashbang in source
  pub hashbang_range: Option<Span>,
=======
  pub meta: EcmaViewMeta,
  pub mutations: Vec<BoxedSourceMutation>,
>>>>>>> 58853fe5
}

bitflags! {
    #[derive(Debug, Clone, Copy)]
    pub struct EcmaModuleAstUsage: u8 {
        const ModuleRef = 1;
        const ExportsRef = 1 << 1;
        const ModuleOrExports = Self::ModuleRef.bits() | Self::ExportsRef.bits();
    }
}

#[derive(Debug, Default)]
pub struct ImportMetaRolldownAssetReplacer {
  pub asset_filename: String,
}

impl SourceMutation for ImportMetaRolldownAssetReplacer {
  fn apply(&self, magic_string: &mut string_wizard::MagicString<'_>) {
    // TODO: should use replace method instead of this
    let code = magic_string.to_string();

    *magic_string = string_wizard::MagicString::new(
      code
        .replace("import.meta.__ROLLDOWN_ASSET_FILENAME", &format!("\"{}\"", self.asset_filename)),
    );
  }
}<|MERGE_RESOLUTION|>--- conflicted
+++ resolved
@@ -102,13 +102,10 @@
   pub side_effects: DeterminedSideEffects,
   pub ast_usage: EcmaModuleAstUsage,
   pub self_referenced_class_decl_symbol_ids: FxHashSet<SymbolId>,
-<<<<<<< HEAD
   // the range of hashbang in source
   pub hashbang_range: Option<Span>,
-=======
   pub meta: EcmaViewMeta,
   pub mutations: Vec<BoxedSourceMutation>,
->>>>>>> 58853fe5
 }
 
 bitflags! {
