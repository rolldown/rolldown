use crate::{
  AddEntryModuleMsg, FileNameRenderOptions, FilenameTemplate, ModuleLoaderMsg,
  NormalizedBundlerOptions, Output, OutputAsset, StrOrBytes,
};
use anyhow::Context;
use arcstr::ArcStr;
use dashmap::{DashMap, DashSet};
<<<<<<< HEAD
use itertools::Itertools;
use rolldown_utils::dashmap::{FxDashMap, FxDashSet};
use rolldown_utils::extract_hash_pattern::extract_hash_patterns;
use rolldown_utils::sanitize_file_name::sanitize_file_name;
use rolldown_utils::xxhash::xxhash_base64_url;
=======
use rolldown_error::BuildDiagnostic;
use rolldown_utils::dashmap::{FxDashMap, FxDashSet};
use rolldown_utils::extract_hash_pattern::extract_hash_pattern;
use rolldown_utils::xxhash::{xxhash_base64_url, xxhash_with_base};
>>>>>>> 011af346
use std::ffi::OsStr;
use std::path::Path;
use std::sync::atomic::{AtomicUsize, Ordering};
use std::sync::Arc;
use tokio::sync::Mutex;

#[derive(Debug)]
pub struct EmittedAsset {
  pub name: Option<String>,
  pub original_file_name: Option<String>,
  pub file_name: Option<ArcStr>,
  pub source: StrOrBytes,
}

impl EmittedAsset {
  pub fn name_for_sanitize(&self) -> &str {
    self.name.as_deref().unwrap_or("asset")
  }
}

#[derive(Debug, Default)]
pub struct EmittedChunk {
  pub name: Option<ArcStr>,
  pub file_name: Option<ArcStr>,
  pub id: String,
  // pub implicitly_loaded_after_one_of: Option<Vec<String>>,
  pub importer: Option<String>,
}

pub struct EmittedChunkInfo {
  pub reference_id: ArcStr,
  pub filename: ArcStr,
}

#[derive(Debug)]
pub struct FileEmitter {
  tx: Arc<Mutex<Option<tokio::sync::mpsc::Sender<ModuleLoaderMsg>>>>,
  source_hash_to_reference_id: FxDashMap<ArcStr, ArcStr>,
  names: FxDashMap<ArcStr, u32>,
  files: FxDashMap<ArcStr, OutputAsset>,
  chunks: FxDashMap<ArcStr, Arc<EmittedChunk>>,
  base_reference_id: AtomicUsize,
  #[allow(dead_code)]
  options: Arc<NormalizedBundlerOptions>,
  /// Mark the files that have been emitted to bundle.
  emitted_files: FxDashSet<ArcStr>,
  emitted_chunks: FxDashMap<ArcStr, ArcStr>,
  emitted_filenames: FxDashSet<ArcStr>,
}

impl FileEmitter {
  pub fn new(options: Arc<NormalizedBundlerOptions>) -> Self {
    Self {
      tx: Arc::new(Mutex::new(None)),
      source_hash_to_reference_id: DashMap::default(),
      names: DashMap::default(),
      files: DashMap::default(),
      chunks: DashMap::default(),
      emitted_chunks: DashMap::default(),
      base_reference_id: AtomicUsize::new(0),
      options,
      emitted_files: DashSet::default(),
      emitted_filenames: FxDashSet::default(),
    }
  }

  pub fn set_emitted_chunk_info(&self, emitted_chunk_info: impl Iterator<Item = EmittedChunkInfo>) {
    for info in emitted_chunk_info {
      self.emitted_chunks.insert(info.reference_id, info.filename);
    }
  }

  pub async fn emit_chunk(&self, chunk: Arc<EmittedChunk>) -> anyhow::Result<ArcStr> {
    let reference_id = self.assign_reference_id(chunk.name.clone());
    self
    .tx
    .lock()
    .await
    .as_ref()
    .context(
      "The `PluginContext.emitFile` with `type: 'chunk'` only work at `buildStart/resolveId/load/transform/moduleParsed` hooks.",
    )?
    .send(ModuleLoaderMsg::AddEntryModule(AddEntryModuleMsg { chunk: Arc::clone(&chunk), reference_id: reference_id.clone() }))
    .await?;
    self.chunks.insert(reference_id.clone(), chunk);
    Ok(reference_id)
  }

  pub fn emit_file(
    &self,
    mut file: EmittedAsset,
    asset_filename_template: Option<FilenameTemplate>,
    sanitized_file_name: Option<ArcStr>,
  ) -> ArcStr {
    let hash: ArcStr =
      xxhash_with_base(file.source.as_bytes(), self.options.hash_characters.base()).into();
    // Deduplicate assets if an explicit fileName is not provided
    if file.file_name.is_none() {
      if let Some(reference_id) = self.source_hash_to_reference_id.get(&hash) {
        self.files.entry(reference_id.clone()).and_modify(|entry| {
          if let Some(name) = file.name {
            entry.names.push(name);
          }
          if let Some(original_file_name) = file.original_file_name {
            entry.original_file_names.push(original_file_name);
          }
        });
        return reference_id.value().clone();
      }
    }

    let reference_id = self.assign_reference_id(file.file_name.clone());
    if file.file_name.is_none() {
      self.source_hash_to_reference_id.insert(hash.clone(), reference_id.clone());
    }

    self.generate_file_name(&mut file, &hash, asset_filename_template, sanitized_file_name);
    self.files.insert(
      reference_id.clone(),
      OutputAsset {
        filename: file.file_name.unwrap(),
        source: std::mem::take(&mut file.source),
        names: std::mem::take(&mut file.name).map_or(vec![], |name| vec![name]),
        original_file_names: std::mem::take(&mut file.original_file_name)
          .map_or(vec![], |original_file_name| vec![original_file_name]),
      },
    );
    reference_id
  }

  pub fn get_file_name(&self, reference_id: &str) -> anyhow::Result<ArcStr> {
    if let Some(file) = self.files.get(reference_id) {
      return Ok(file.filename.clone());
    }
    if let Some(chunk) = self.chunks.get(reference_id) {
      if let Some(filename) = chunk.file_name.as_ref() {
        return Ok(filename.clone());
      }
      if let Some(filename) = self.emitted_chunks.get(reference_id) {
        return Ok(filename.clone());
      }
      return Err(
        anyhow::anyhow!("Unable to get file name for emitted chunk: {reference_id}.You can only get file names once chunks have been generated after the 'renderStart' hook."),
      );
    }
    Err(anyhow::anyhow!("Unable to get file name for unknown file: {reference_id}"))
  }

  pub fn assign_reference_id(&self, filename: Option<ArcStr>) -> ArcStr {
    xxhash_base64_url(
      filename
        .unwrap_or_else(|| {
          self.base_reference_id.fetch_add(1, Ordering::Relaxed).to_string().into()
        })
        .as_bytes(),
    )
    // The reference id can be used for import.meta.ROLLUP_FILE_URL_referenceId and therefore needs to be a valid identifier.
    .replace('-', "$")
    .into()
  }

  pub fn generate_file_name(
    &self,
    file: &mut EmittedAsset,
    hash: &ArcStr,
    asset_filename_template: Option<FilenameTemplate>,
    sanitized_file_name: Option<ArcStr>,
  ) {
    if file.file_name.is_none() {
<<<<<<< HEAD
      let path = file.name.as_deref().map(Path::new);
      let extension = path.and_then(|x| x.extension().and_then(OsStr::to_str));
      let name = path
        .and_then(|x| x.file_stem().and_then(OsStr::to_str))
        .map(|x| sanitize_file_name(x.into()));
      let extract_hash_pattern = extract_hash_patterns(self.options.asset_filenames.template());

      let mut file_name: ArcStr = self
        .options
        .asset_filenames
        .render(&FileNameRenderOptions {
          name: name.as_deref(),
          hashes: extract_hash_pattern
            .map(|p| {
              p.iter().map(|p| hash.as_str()[..p.len.unwrap_or(8)].to_string()).collect_vec()
            })
            .as_deref(),
          ext: extension,
=======
      let sanitized_file_name = sanitized_file_name.expect("should has sanitized file name");
      let path = Path::new(sanitized_file_name.as_str());
      let extension = path.extension().and_then(OsStr::to_str);
      let name = path.file_stem().and_then(OsStr::to_str);
      let asset_filename_template =
        asset_filename_template.expect("should has filename template without filename");
      let extract_hash_pattern = extract_hash_pattern(asset_filename_template.template());
      let mut file_name: ArcStr = asset_filename_template
        .render(&FileNameRenderOptions {
          name,
          hash: extract_hash_pattern
            .map(|p| &hash.as_str()[..p.len.map_or(8, |hash_len| hash_len.max(6))]),
          ext: Some(extension.unwrap_or_default()),
>>>>>>> 011af346
        })
        .into();
      // deconflict file name
      if let Some(count) = self.names.get_mut(file_name.as_str()).as_deref_mut() {
        *count += 1;
        let extension = extension.map(|e| format!(".{e}")).unwrap_or_default();
        file_name = format!(
          "{}{count}{extension}",
          &file_name.to_string()[..file_name.len() - extension.len()],
        )
        .into();
      } else {
        self.names.insert(file_name.clone(), 1);
      }

      file.file_name = Some(file_name);
    }
  }

  pub fn add_additional_files(
    &self,
    bundle: &mut Vec<Output>,
    warnings: &mut Vec<BuildDiagnostic>,
  ) {
    self.files.iter_mut().for_each(|mut file| {
      let (key, value) = file.pair_mut();
      if self.emitted_files.contains(key) {
        return;
      }
      self.emitted_files.insert(key.clone());

      // Follow rollup using lowercase filename to check conflicts
      let lowercase_filename = value.filename.as_str().to_lowercase().into();
      if !self.emitted_filenames.insert(lowercase_filename) {
        warnings
          .push(BuildDiagnostic::filename_conflict(value.filename.clone()).with_severity_warning());
      }

      let mut names = std::mem::take(&mut value.names);
      sort_names(&mut names);

      let mut original_file_names = std::mem::take(&mut value.original_file_names);
      original_file_names.sort_unstable();
      bundle.push(Output::Asset(Box::new(OutputAsset {
        filename: value.filename.clone(),
        names,
        original_file_names,
        source: std::mem::take(&mut value.source),
      })));
    });
  }

  pub async fn set_context_load_modules_tx(
    &self,
    tx: Option<tokio::sync::mpsc::Sender<ModuleLoaderMsg>>,
  ) {
    let mut tx_guard = self.tx.lock().await;
    *tx_guard = tx;
  }

  pub fn clear(&self) {
    self.chunks.clear();
    self.files.clear();
    self.names.clear();
    self.source_hash_to_reference_id.clear();
    self.base_reference_id.store(0, Ordering::Relaxed);
    self.emitted_files.clear();
    self.emitted_chunks.clear();
  }
}

fn sort_names(names: &mut [String]) {
  names.sort_unstable_by(|a, b| {
    let len_ord = a.len().cmp(&b.len());
    if len_ord == std::cmp::Ordering::Equal {
      a.cmp(b)
    } else {
      len_ord
    }
  });
}

pub type SharedFileEmitter = Arc<FileEmitter>;<|MERGE_RESOLUTION|>--- conflicted
+++ resolved
@@ -5,18 +5,11 @@
 use anyhow::Context;
 use arcstr::ArcStr;
 use dashmap::{DashMap, DashSet};
-<<<<<<< HEAD
 use itertools::Itertools;
+use rolldown_error::BuildDiagnostic;
 use rolldown_utils::dashmap::{FxDashMap, FxDashSet};
 use rolldown_utils::extract_hash_pattern::extract_hash_patterns;
-use rolldown_utils::sanitize_file_name::sanitize_file_name;
-use rolldown_utils::xxhash::xxhash_base64_url;
-=======
-use rolldown_error::BuildDiagnostic;
-use rolldown_utils::dashmap::{FxDashMap, FxDashSet};
-use rolldown_utils::extract_hash_pattern::extract_hash_pattern;
 use rolldown_utils::xxhash::{xxhash_base64_url, xxhash_with_base};
->>>>>>> 011af346
 use std::ffi::OsStr;
 use std::path::Path;
 use std::sync::atomic::{AtomicUsize, Ordering};
@@ -186,40 +179,23 @@
     sanitized_file_name: Option<ArcStr>,
   ) {
     if file.file_name.is_none() {
-<<<<<<< HEAD
-      let path = file.name.as_deref().map(Path::new);
-      let extension = path.and_then(|x| x.extension().and_then(OsStr::to_str));
-      let name = path
-        .and_then(|x| x.file_stem().and_then(OsStr::to_str))
-        .map(|x| sanitize_file_name(x.into()));
-      let extract_hash_pattern = extract_hash_patterns(self.options.asset_filenames.template());
-
-      let mut file_name: ArcStr = self
-        .options
-        .asset_filenames
-        .render(&FileNameRenderOptions {
-          name: name.as_deref(),
-          hashes: extract_hash_pattern
-            .map(|p| {
-              p.iter().map(|p| hash.as_str()[..p.len.unwrap_or(8)].to_string()).collect_vec()
-            })
-            .as_deref(),
-          ext: extension,
-=======
       let sanitized_file_name = sanitized_file_name.expect("should has sanitized file name");
       let path = Path::new(sanitized_file_name.as_str());
       let extension = path.extension().and_then(OsStr::to_str);
       let name = path.file_stem().and_then(OsStr::to_str);
       let asset_filename_template =
         asset_filename_template.expect("should has filename template without filename");
-      let extract_hash_pattern = extract_hash_pattern(asset_filename_template.template());
+      let extract_hash_pattern = extract_hash_patterns(asset_filename_template.template());
+
       let mut file_name: ArcStr = asset_filename_template
         .render(&FileNameRenderOptions {
           name,
-          hash: extract_hash_pattern
-            .map(|p| &hash.as_str()[..p.len.map_or(8, |hash_len| hash_len.max(6))]),
+          hashes: extract_hash_pattern
+            .map(|p| {
+              p.iter().map(|p| hash.as_str()[..p.len.unwrap_or(8)].to_string()).collect_vec()
+            })
+            .as_deref(),
           ext: Some(extension.unwrap_or_default()),
->>>>>>> 011af346
         })
         .into();
       // deconflict file name
