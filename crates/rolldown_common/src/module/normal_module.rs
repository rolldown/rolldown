use std::{fmt::Debug, sync::Arc};

use crate::{
  types::ast_scope::AstScope, DebugStmtInfoForTreeShaking, ExportsKind, ImportRecord,
  ImportRecordId, LocalExport, ModuleId, ModuleInfo, ModuleType, NamedImport, NormalModuleId,
  PackageJson, ResourceId, StmtInfo, StmtInfos, SymbolRef,
};
use oxc::span::Span;
use oxc_index::IndexVec;
use rolldown_rstr::Rstr;
use rustc_hash::{FxHashMap, FxHashSet};

#[derive(Debug)]
pub struct NormalModule {
  pub exec_order: u32,
  pub source: Arc<str>,
  pub id: NormalModuleId,
  pub is_user_defined_entry: bool,
  pub resource_id: ResourceId,
  /// `stable_resource_id` is calculated based on `resource_id` to be stable across machine and os.
  pub stable_resource_id: String,
  pub pretty_path: String,
  /// Representative name of `FilePath`, which is created by `FilePath#representative_name` belong to `resource_id`
  pub repr_name: String,
  pub module_type: ModuleType,
  pub namespace_symbol: SymbolRef,
  pub named_imports: FxHashMap<SymbolRef, NamedImport>,
  pub named_exports: FxHashMap<Rstr, LocalExport>,
  /// `stmt_infos[0]` represents the namespace binding statement
  pub stmt_infos: StmtInfos,
  pub import_records: IndexVec<ImportRecordId, ImportRecord>,
  /// The key is the `Span` of `ImportDeclaration`, `ImportExpression`, `ExportNamedDeclaration`, `ExportAllDeclaration`
  /// and `CallExpression`(only when the callee is `require`).
  pub imports: FxHashMap<Span, ImportRecordId>,
  // [[StarExportEntries]] in https://tc39.es/ecma262/#sec-source-text-module-records
  pub star_exports: Vec<ImportRecordId>,
  pub exports_kind: ExportsKind,
  pub scope: AstScope,
  pub default_export_ref: SymbolRef,
  pub sourcemap_chain: Vec<rolldown_sourcemap::SourceMap>,
  pub is_included: bool,
  // the ids of all modules that statically import this module
  pub importers: Vec<ResourceId>,
  // the ids of all modules that import this module via dynamic import()
  pub dynamic_importers: Vec<ResourceId>,
  // the module ids statically imported by this module
  pub imported_ids: Vec<ResourceId>,
  // the module ids imported by this module via dynamic import()
  pub dynamically_imported_ids: Vec<ResourceId>,
<<<<<<< HEAD
  /// SideEffects derived from package.json
  pub side_effects: Option<bool>,
=======
  pub package_json: Option<PackageJson>,
>>>>>>> 289fe8b3
}

impl NormalModule {
  pub fn star_export_module_ids(&self) -> impl Iterator<Item = ModuleId> + '_ {
    self.star_exports.iter().map(|rec_id| {
      let rec = &self.import_records[*rec_id];
      rec.resolved_module
    })
  }

  pub fn to_debug_normal_module_for_tree_shaking(&self) -> DebugNormalModuleForTreeShaking {
    DebugNormalModuleForTreeShaking {
      id: self.repr_name.to_string(),
      is_included: self.is_included,
      stmt_infos: self
        .stmt_infos
        .iter()
        .map(StmtInfo::to_debug_stmt_info_for_tree_shaking)
        .collect(),
    }
  }

  pub fn to_module_info(&self) -> ModuleInfo {
    ModuleInfo {
      code: Some(Arc::clone(&self.source)),
      id: self.resource_id.clone(),
      is_entry: self.is_user_defined_entry,
      importers: {
        let mut value = self.importers.clone();
        value.sort_unstable();
        value
      },
      dynamic_importers: {
        let mut value = self.dynamic_importers.clone();
        value.sort_unstable();
        value
      },
      imported_ids: self.imported_ids.clone(),
      dynamically_imported_ids: self.dynamically_imported_ids.clone(),
    }
  }

  // The runtime module and module which path starts with `\0` shouldn't generate sourcemap. Ref see https://github.com/rollup/rollup/blob/master/src/Module.ts#L279.
  pub fn is_virtual(&self) -> bool {
    self.resource_id.starts_with('\0')
  }

  // https://tc39.es/ecma262/#sec-getexportednames
  pub fn get_exported_names<'modules>(
    &'modules self,
    export_star_set: &mut FxHashSet<NormalModuleId>,
    modules: &'modules IndexVec<NormalModuleId, NormalModule>,
    include_default: bool,
    ret: &mut FxHashSet<&'modules Rstr>,
  ) {
    if export_star_set.contains(&self.id) {
      return;
    }

    export_star_set.insert(self.id);

    self
      .star_export_module_ids()
      .filter_map(ModuleId::as_normal)
      .for_each(|id| modules[id].get_exported_names(export_star_set, modules, false, ret));
    if include_default {
      ret.extend(self.named_exports.keys());
    } else {
      ret.extend(self.named_exports.keys().filter(|name| name.as_str() != "default"));
    }
  }

  // // https://tc39.es/ecma262/#sec-getexportednames
  // pub fn get_exported_names<'module>(
  //   &'module self,
  //   export_star_set: &mut FxHashSet<NormalModuleId>,
  //   ret: &mut FxHashSet<&'module Rstr>,
  //   modules: &'module IndexVec<NormalModuleId, NormalModule>,
  // ) {
  //   if export_star_set.contains(&self.id) {
  //     // noop
  //   } else {
  //     export_star_set.insert(self.id);
  //     ret.extend(self.named_exports.keys().filter(|name| name.as_str() != "default"));
  //     self.star_export_modules().for_each(|importee_id| match importee_id {
  //       ModuleId::Normal(importee_id) => {
  //         modules[importee_id].get_exported_names(export_star_set, ret, modules)
  //       }
  //       ModuleId::External(_) => {}
  //     });
  //   }
  // }
}

#[derive(Debug)]
pub struct DebugNormalModuleForTreeShaking {
  pub id: String,
  pub is_included: bool,
  pub stmt_infos: Vec<DebugStmtInfoForTreeShaking>,
}<|MERGE_RESOLUTION|>--- conflicted
+++ resolved
@@ -47,12 +47,9 @@
   pub imported_ids: Vec<ResourceId>,
   // the module ids imported by this module via dynamic import()
   pub dynamically_imported_ids: Vec<ResourceId>,
-<<<<<<< HEAD
   /// SideEffects derived from package.json
   pub side_effects: Option<bool>,
-=======
   pub package_json: Option<PackageJson>,
->>>>>>> 289fe8b3
 }
 
 impl NormalModule {
