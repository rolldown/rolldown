--- conflicted
+++ resolved
@@ -46,13 +46,9 @@
   // the module ids statically imported by this module
   pub imported_ids: Vec<ResourceId>,
   // the module ids imported by this module via dynamic import()
-<<<<<<< HEAD
-  pub dynamically_imported_ids: Vec<FilePath>,
+  pub dynamically_imported_ids: Vec<ResourceId>,
   /// SideEffects derived from package.json
   pub side_effects: Option<bool>,
-=======
-  pub dynamically_imported_ids: Vec<ResourceId>,
->>>>>>> 73ae76c6
 }
 
 impl NormalModule {
