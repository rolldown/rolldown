--- conflicted
+++ resolved
@@ -13,9 +13,5 @@
   /// ```js
   /// exports.foo = 1;
   /// ```
-<<<<<<< HEAD
-  pub is_facade: bool,
-=======
   pub came_from_commonjs: bool,
->>>>>>> 0b791dba
 }