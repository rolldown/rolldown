--- conflicted
+++ resolved
@@ -1,21 +1,13 @@
-<<<<<<< HEAD
 use std::sync::Arc;
 
 use oxc_resolver::PackageJson;
 
-use crate::{ModuleType, ResolvedPath};
-=======
 use crate::{ModuleType, PackageJson, ResolvedPath};
->>>>>>> 289fe8b3
 
 #[derive(Debug)]
 pub struct ResolvedRequestInfo {
   pub path: ResolvedPath,
   pub module_type: ModuleType,
   pub is_external: bool,
-<<<<<<< HEAD
-  pub package_json: Option<Arc<PackageJson>>,
-=======
   pub package_json: Option<PackageJson>,
->>>>>>> 289fe8b3
 }