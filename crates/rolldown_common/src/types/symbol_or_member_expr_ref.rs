use crate::SymbolRef;

use super::member_expr_ref::MemberExprRef;

#[derive(Debug, Clone, PartialEq, Eq, Hash)]
pub enum SymbolOrMemberExprRef {
  Symbol(SymbolRef),
  MemberExpr(MemberExprRef),
}

impl SymbolOrMemberExprRef {
  /// get the first part of the expression,
  /// e.g. `test.a.b` will return `test`
  /// for identifier, it will return itself
  pub fn symbol_ref(&self) -> &SymbolRef {
    match self {
      SymbolOrMemberExprRef::Symbol(s) => s,
      SymbolOrMemberExprRef::MemberExpr(expr) => &expr.object_ref,
    }
  }
}

impl From<MemberExprRef> for SymbolOrMemberExprRef {
  fn from(value: MemberExprRef) -> Self {
    Self::MemberExpr(value)
  }
}

impl From<SymbolRef> for SymbolOrMemberExprRef {
  fn from(value: SymbolRef) -> Self {
    Self::Symbol(value)
  }
}

#[derive(Debug, Clone, Copy)]
pub enum TaggedSymbolRef {
  /// Some symbols are only used during linking, and will not generate actual symbol in output.
  /// e.g. cjs exports
  /// ```js
  /// exports['foo'] = 1;
  /// ```
  /// Aiming to support cjs tree shaking we need to declare some facade symbol that actual did not
  /// exists in original code, also they should not be
  LinkOnly(SymbolRef),
  Normal(SymbolRef),
}

impl TaggedSymbolRef {
  pub fn inner(&self) -> SymbolRef {
    match self {
<<<<<<< HEAD
      TaggedSymbolRef::LinkOnly(s) => *s,
      TaggedSymbolRef::Normal(s) => *s,
=======
      TaggedSymbolRef::LinkOnly(s) | TaggedSymbolRef::Normal(s) => *s,
>>>>>>> 0b791dba
    }
  }
}<|MERGE_RESOLUTION|>--- conflicted
+++ resolved
@@ -48,12 +48,7 @@
 impl TaggedSymbolRef {
   pub fn inner(&self) -> SymbolRef {
     match self {
-<<<<<<< HEAD
-      TaggedSymbolRef::LinkOnly(s) => *s,
-      TaggedSymbolRef::Normal(s) => *s,
-=======
       TaggedSymbolRef::LinkOnly(s) | TaggedSymbolRef::Normal(s) => *s,
->>>>>>> 0b791dba
     }
   }
 }