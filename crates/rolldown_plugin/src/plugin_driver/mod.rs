--- conflicted
+++ resolved
@@ -29,27 +29,8 @@
     stats: &Arc<Stats>,
   ) -> SharedPluginDriver {
     Arc::new_cyclic(|plugin_driver| {
-<<<<<<< HEAD
-      let with_context = plugins
-        .into_iter()
-        .map(|plugin| {
-          (
-            plugin,
-            PluginContext {
-              plugin_driver: Weak::clone(plugin_driver),
-              resolver: Arc::clone(resolver),
-              file_emitter: Arc::clone(file_emitter),
-              module_table: None,
-              stats: Arc::clone(stats),
-            }
-            .into(),
-          )
-        })
-        .collect::<Vec<_>>();
-=======
       let mut index_plugins = IndexPluginable::with_capacity(plugins.len());
       let mut index_contexts = IndexPluginContext::with_capacity(plugins.len());
->>>>>>> 9f164c69
 
       plugins.into_iter().for_each(|plugin| {
         let plugin_idx = index_plugins.push(Arc::clone(&plugin));
@@ -75,25 +56,6 @@
     module_table: &Arc<&'static mut ModuleTable>,
   ) -> SharedPluginDriver {
     Arc::new_cyclic(|plugin_driver| {
-<<<<<<< HEAD
-      let with_context = self
-        .plugins
-        .iter()
-        .map(|(plugin, ctx)| {
-          (
-            Arc::clone(plugin),
-            PluginContext {
-              plugin_driver: Weak::clone(plugin_driver),
-              resolver: Arc::clone(&ctx.resolver),
-              file_emitter: Arc::clone(&ctx.file_emitter),
-              module_table: Some(Arc::clone(module_table)),
-              stats: Arc::clone(&ctx.stats),
-            }
-            .into(),
-          )
-        })
-        .collect::<Vec<_>>();
-=======
       let mut index_plugins = IndexPluginable::with_capacity(self.plugins.len());
       let mut index_contexts = IndexPluginContext::with_capacity(self.plugins.len());
 
@@ -111,7 +73,6 @@
           .into(),
         );
       });
->>>>>>> 9f164c69
 
       Self { plugins: index_plugins, contexts: index_contexts }
     })
