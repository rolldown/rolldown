--- conflicted
+++ resolved
@@ -3,15 +3,11 @@
   ImportKind, ModuleType, PackageJson, Platform, ResolveOptions, ResolvedPath,
 };
 use rolldown_fs::{FileSystem, OsFileSystem};
-<<<<<<< HEAD
-use std::path::{Path, PathBuf};
 use std::sync::Arc;
-=======
 use std::{
   path::{Path, PathBuf},
   sync::Arc,
 };
->>>>>>> 289fe8b3
 use sugar_path::SugarPath;
 
 use oxc_resolver::{
@@ -131,11 +127,7 @@
 pub struct ResolveReturn {
   pub path: ResolvedPath,
   pub module_type: ModuleType,
-<<<<<<< HEAD
-  pub package_json: Option<Arc<PackageJson>>,
-=======
   pub package_json: Option<PackageJson>,
->>>>>>> 289fe8b3
 }
 
 impl<F: FileSystem + Default> Resolver<F> {
@@ -183,11 +175,7 @@
           info.full_path().to_str().expect("Should be valid utf8").to_string(),
           false,
           module_type,
-<<<<<<< HEAD
-          info.package_json().cloned(),
-=======
           package_json,
->>>>>>> 289fe8b3
         )))
       }
       Err(err) => match err {
@@ -226,11 +214,7 @@
   path: String,
   ignored: bool,
   module_type: ModuleType,
-<<<<<<< HEAD
-  package_json: Option<Arc<PackageJson>>,
-=======
   package_json: Option<PackageJson>,
->>>>>>> 289fe8b3
 ) -> ResolveReturn {
   ResolveReturn { path: ResolvedPath { path: path.into(), ignored }, module_type, package_json }
 }