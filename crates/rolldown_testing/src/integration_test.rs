--- conflicted
+++ resolved
@@ -169,15 +169,10 @@
         .collect::<Vec<_>>()
         .join("\n");
       snapshot.push_str(&rendered);
-<<<<<<< HEAD
-      snapshot.push('\n');
-    }
-=======
       snapshot
     } else {
       String::default()
     };
->>>>>>> 7bc19c41
 
     let warnings = bundle_output.warnings;
     let warnings_section = if !warnings.is_empty() {
