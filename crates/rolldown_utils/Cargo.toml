[package]
name    = "rolldown_utils"
version = "0.0.1"

# See more keys and their definitions at https://doc.rust-lang.org/cargo/reference/manifest.html

edition.workspace    = true
homepage.workspace   = true
license.workspace    = true
repository.workspace = true

[lints]
workspace = true

[dependencies]
anyhow      = { workspace = true }
base64-simd = { workspace = true }
futures     = { workspace = true }
indexmap    = { workspace = true }
infer       = { workspace = true }
mime        = { workspace = true }
<<<<<<< HEAD
once_cell   = { workspace = true }
=======
mime_guess  = { workspace = true }
>>>>>>> 6dbb1c72
oxc         = { workspace = true }
phf         = { workspace = true }
regex       = { workspace = true }
rustc-hash  = { workspace = true }
sugar_path  = { workspace = true }
xxhash-rust = { workspace = true, features = ["xxh3"] }

[target.'cfg(not(target_family = "wasm"))'.dependencies]
async-scoped = { workspace = true, features = ["use-tokio"] }
rayon        = { workspace = true }<|MERGE_RESOLUTION|>--- conflicted
+++ resolved
@@ -19,11 +19,6 @@
 indexmap    = { workspace = true }
 infer       = { workspace = true }
 mime        = { workspace = true }
-<<<<<<< HEAD
-once_cell   = { workspace = true }
-=======
-mime_guess  = { workspace = true }
->>>>>>> 6dbb1c72
 oxc         = { workspace = true }
 phf         = { workspace = true }
 regex       = { workspace = true }
