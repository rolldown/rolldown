{
  "name": "monorepo",
  "description": "Rollup in Rust",
  "private": true,
  "type": "module",
  "packageManager": "pnpm@10.11.0",
  "engines": {
    "node": ">=18.20.3"
  },
  "scripts": {
    "lint-code": "oxlint -c .oxlintrc.json --ignore-path=.oxlintignore --deny-warnings",
    "lint-knip": "knip",
    "fmt": "dprint fmt",
    "build": "echo \"Use just build\"",
    "build:release": "echo \"Use just build native release\"",
    "test": "echo \"Use just test-node\"",
    "ci:build-release-binding": "pnpm --filter rolldown run build-binding:release",
    "type-check": "tsc -b tsconfig.json",
    "docs": "pnpm --filter rolldown-docs run dev",
    "docs:build": "pnpm --filter rolldown-docs run build",
    "docs:preview": "pnpm --filter rolldown-docs run preview",
    "prepare": "husky",
    "preinstall": "npx only-allow pnpm"
  },
  "license": "MIT",
  "devDependencies": {
    "@actions/core": "^1.11.1",
    "@oxc-node/core": "catalog:",
    "@oxc-project/runtime": "catalog:",
    "@types/node": "22.15.29",
    "cjs-module-lexer": "^2.0.0",
<<<<<<< HEAD
    "conventional-changelog-cli": "^5.0.0",
    "cross-env": "^7.0.3",
=======
>>>>>>> 882e3d84
    "dprint": "^0.50.0",
    "husky": "^9.0.0",
    "knip": "^5.59.1",
    "lint-staged": "^16.0.0",
    "oxlint": "^0.17.0",
    "remove-unused-vars": "^0.0.6",
    "rolldown": "workspace:*",
    "typescript": "^5.6.3"
  },
  "pnpm": {
    "overrides": {
      "vitepress>vite": "npm:rolldown-vite@latest"
    },
    "onlyBuiltDependencies": [
      "@parcel/watcher",
      "dprint",
      "esbuild",
      "tree-sitter"
    ]
  },
  "lint-staged": {
    "*.@(js|ts|tsx|yml|yaml|md|json|html|toml)": [
      "dprint fmt --staged"
    ],
    "*.@(js|ts|tsx)": [
      "pnpm lint-code -- --fix"
    ]
  }
}<|MERGE_RESOLUTION|>--- conflicted
+++ resolved
@@ -29,11 +29,6 @@
     "@oxc-project/runtime": "catalog:",
     "@types/node": "22.15.29",
     "cjs-module-lexer": "^2.0.0",
-<<<<<<< HEAD
-    "conventional-changelog-cli": "^5.0.0",
-    "cross-env": "^7.0.3",
-=======
->>>>>>> 882e3d84
     "dprint": "^0.50.0",
     "husky": "^9.0.0",
     "knip": "^5.59.1",
