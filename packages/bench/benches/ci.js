--- conflicted
+++ resolved
@@ -1,15 +1,8 @@
 import * as tinyBench from 'tinybench'
-<<<<<<< HEAD
 import nodePath from 'node:path'
 import nodeUrl from 'node:url'
 import nodeFs from 'node:fs'
-import { suitesForCI } from '../src/suites.js'
-=======
-import nodePath from 'path'
-import nodeUrl from 'url'
-import nodeFs from 'fs'
 import { expandSuitesWithDerived, suitesForCI } from '../src/suites/index.js'
->>>>>>> 16f5fb72
 import { getRolldownSuiteList, runRolldown } from '../src/run-bundler.js'
 
 const DIRNAME = nodePath.dirname(nodeUrl.fileURLToPath(import.meta.url))
