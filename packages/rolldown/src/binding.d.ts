type MaybePromise<T> = T | Promise<T>
type Nullable<T> = T | null | undefined
type VoidNullable<T = void> = T | null | undefined | void
export type BindingStringOrRegex = string | RegExp

<<<<<<< HEAD
export declare class BindingCallableBuiltinPlugin {
  name: string
  constructor(plugin: BindingBuiltinPlugin)
  resolveId(id: string, importer?: string | undefined | null, options?: BindingHookJsResolveIdOptions | undefined | null): Promise<BindingHookJsResolveIdOutput | null>
  load(id: string): Promise<BindingHookJsLoadOutput | null>
  watchChange(path: string, event: BindingJsWatchChangeEvent): Promise<void>
=======
export interface RenderedModule {
  readonly code: string | null
  renderedLength: number
>>>>>>> 154f9aa4
}

export declare class BindingLog {
  code: string
  message: string
}

export declare class BindingModuleInfo {
  id: string
  importers: Array<string>
  dynamicImporters: Array<string>
  importedIds: Array<string>
  dynamicallyImportedIds: Array<string>
  isEntry: boolean
  get code(): string | null
}

export declare class BindingOutputAsset {
  get fileName(): string
  get originalFileName(): string | null
  get source(): BindingAssetSource
  get name(): string | null
}

export declare class BindingOutputChunk {
  get isEntry(): boolean
  get isDynamicEntry(): boolean
  get facadeModuleId(): string | null
  get moduleIds(): Array<string>
  get exports(): Array<string>
  get fileName(): string
  get modules(): Record<string, RenderedModule>
  get imports(): Array<string>
  get dynamicImports(): Array<string>
  get code(): string
  get map(): string | null
  get sourcemapFileName(): string | null
  get preliminaryFileName(): string
  get name(): string
}

export declare class BindingOutputs {
  get chunks(): Array<BindingOutputChunk>
  get assets(): Array<BindingOutputAsset>
  get errors(): Array<unknown>
}

export declare class BindingPluginContext {
  load(specifier: string, sideEffects: BindingHookSideEffects | undefined, fn: () => void): Promise<void>
  resolve(specifier: string, importer?: string | undefined | null, extraOptions?: BindingPluginContextResolveOptions | undefined | null): Promise<BindingPluginContextResolvedId | null>
  emitFile(file: BindingEmittedAsset): string
  getFileName(referenceId: string): string
  getModuleInfo(moduleId: string): BindingModuleInfo | null
  getModuleIds(): Array<string>
  addWatchFile(file: string): void
}

export declare class BindingRenderedModule {
  get code(): string | null
}

export declare class BindingTransformPluginContext {
  inner(): BindingPluginContext
}

export declare class BindingWatcher {
  close(): Promise<void>
  on(event: BindingWatcherEvent, listener: (data?: Record<string, string>) => void): void
}

export declare class Bundler {
  constructor(inputOptions: BindingInputOptions, outputOptions: BindingOutputOptions, parallelPluginsRegistry?: ParallelJsPluginRegistry | undefined | null)
  write(): Promise<BindingOutputs>
  generate(): Promise<BindingOutputs>
  scan(): Promise<BindingOutputs>
  close(): Promise<void>
  watch(): Promise<BindingWatcher>
  get closed(): boolean
}

export declare class ParallelJsPluginRegistry {
  id: number
  workerCount: number
  constructor(workerCount: number)
}

export interface AliasItem {
  find: string
  replacements: Array<string>
}

export interface ArrowFunctionsOptions {
  /**
   * This option enables the following:
   * * Wrap the generated function in .bind(this) and keeps uses of this inside the function as-is, instead of using a renamed this.
   * * Add a runtime check to ensure the functions are not instantiated.
   * * Add names to arrow functions.
   *
   * @default false
   */
  spec?: boolean
}

export interface BindingAdvancedChunksOptions {
  minSize?: number
  minShareCount?: number
  groups?: Array<BindingMatchGroup>
}

export interface BindingAliasPluginAlias {
  find: BindingStringOrRegex
  replacement: string
}

export interface BindingAliasPluginConfig {
  entries: Array<BindingAliasPluginAlias>
}

export interface BindingAssetSource {
  inner: string | Uint8Array
}

export interface BindingBuildImportAnalysisPluginConfig {
  preloadCode: string
  insertPreload: boolean
  optimizeModulePreloadRelativePaths: boolean
  renderBuiltUrl: boolean
  isRelativeBase: boolean
}

export interface BindingBuiltinPlugin {
  __name: BindingBuiltinPluginName
  options?: unknown
}

export declare enum BindingBuiltinPluginName {
  WasmHelperPlugin = 0,
  ImportGlobPlugin = 1,
  DynamicImportVarsPlugin = 2,
  ModulePreloadPolyfillPlugin = 3,
  ManifestPlugin = 4,
  LoadFallbackPlugin = 5,
  TransformPlugin = 6,
  WasmFallbackPlugin = 7,
  AliasPlugin = 8,
  JsonPlugin = 9,
  BuildImportAnalysisPlugin = 10,
  ReplacePlugin = 11,
  ViteResolvePlugin = 12
}

export interface BindingEmittedAsset {
  name?: string
  fileName?: string
  originalFileName?: string
  source: BindingAssetSource
}

export interface BindingExperimentalOptions {
  strictExecutionOrder?: boolean
  disableLiveBindings?: boolean
}

export interface BindingGeneralHookFilter {
  include?: Array<BindingStringOrRegex>
  exclude?: Array<BindingStringOrRegex>
}

export interface BindingGlobImportPluginConfig {
  root?: string
  restoreQueryExtension?: boolean
}

export interface BindingHookJsLoadOutput {
  code: string
  map?: string
  sideEffects: boolean | 'no-treeshake'
}

export interface BindingHookJsResolveIdOptions {
  scan?: boolean
}

export interface BindingHookJsResolveIdOutput {
  id: string
  external?: boolean
  sideEffects: boolean | 'no-treeshake'
}

export interface BindingHookLoadOutput {
  code: string
  sideEffects?: BindingHookSideEffects
  map?: BindingSourcemap
  moduleType?: string
}

export interface BindingHookRenderChunkOutput {
  code: string
  map?: BindingSourcemap
}

export interface BindingHookResolveIdExtraArgs {
  custom?: number
  isEntry: boolean
  kind: 'import' | 'dynamic-import' | 'require-call'
}

export interface BindingHookResolveIdOutput {
  id: string
  external?: boolean
  sideEffects?: BindingHookSideEffects
}

export declare enum BindingHookSideEffects {
  True = 0,
  False = 1,
  NoTreeshake = 2
}

export interface BindingHookTransformOutput {
  code?: string
  sideEffects?: BindingHookSideEffects
  map?: BindingSourcemap
  moduleType?: string
}

export interface BindingInjectImportNamed {
  tagNamed: true
  imported: string
  alias?: string
  from: string
}

export interface BindingInjectImportNamespace {
  tagNamespace: true
  alias: string
  from: string
}

export interface BindingInputItem {
  name?: string
  import: string
}

export interface BindingInputOptions {
  external?: undefined | ((source: string, importer: string | undefined, isResolved: boolean) => boolean)
  input: Array<BindingInputItem>
  plugins: (BindingBuiltinPlugin | BindingPluginOptions | undefined)[]
  resolve?: BindingResolveOptions
  shimMissingExports?: boolean
  platform?: 'node' | 'browser' | 'neutral'
  logLevel?: BindingLogLevel
  onLog: (logLevel: 'debug' | 'warn' | 'info', log: BindingLog) => void
  cwd: string
  treeshake?: BindingTreeshake
  moduleTypes?: Record<string, string>
  define?: Array<[string, string]>
  dropLabels?: Array<string>
  inject?: Array<BindingInjectImportNamed | BindingInjectImportNamespace>
  experimental?: BindingExperimentalOptions
  profilerNames?: boolean
  jsx?: JsxOptions
  watch?: BindingWatchOption
}

export interface BindingJsonPluginConfig {
  stringify?: boolean
  isBuild?: boolean
}

export interface BindingJsonSourcemap {
  file?: string
  mappings?: string
  sourceRoot?: string
  sources?: Array<string | undefined | null>
  sourcesContent?: Array<string | undefined | null>
  names?: Array<string>
}

export interface BindingJsWatchChangeEvent {
  event: string
}

export declare enum BindingLogLevel {
  Silent = 0,
  Warn = 1,
  Info = 2,
  Debug = 3
}

export interface BindingManifestPluginConfig {
  root: string
  outPath: string
}

export interface BindingMatchGroup {
  name: string
  test?: BindingStringOrRegex
  priority?: number
  minSize?: number
  minShareCount?: number
}

export interface BindingModulePreloadPolyfillPluginConfig {
  skip?: boolean
}

export interface BindingModuleSideEffectsRule {
  test?: RegExp | undefined
  sideEffects: boolean
  external?: boolean | undefined
}

export interface BindingNotifyOption {
  pollInterval?: number
  compareContents?: boolean
}

export interface BindingOutputOptions {
  name?: string
  assetFileNames?: string
  entryFileNames?: string | ((chunk: PreRenderedChunk) => string)
  chunkFileNames?: string | ((chunk: PreRenderedChunk) => string)
  cssEntryFileNames?: string | ((chunk: PreRenderedChunk) => string)
  cssChunkFileNames?: string | ((chunk: PreRenderedChunk) => string)
  banner?: (chunk: RenderedChunk) => MaybePromise<VoidNullable<string>>
  dir?: string
  file?: string
  esModule?: boolean | 'if-default-prop'
  exports?: 'default' | 'named' | 'none' | 'auto'
  extend?: boolean
  externalLiveBindings?: boolean
  footer?: (chunk: RenderedChunk) => MaybePromise<VoidNullable<string>>
  format?: 'es' | 'cjs' | 'iife' | 'umd'
  globals?: Record<string, string>
  hashCharacters?: 'base64' | 'base36' | 'hex'
  inlineDynamicImports?: boolean
  intro?: (chunk: RenderedChunk) => MaybePromise<VoidNullable<string>>
  outro?: (chunk: RenderedChunk) => MaybePromise<VoidNullable<string>>
  plugins: (BindingBuiltinPlugin | BindingPluginOptions | undefined)[]
  sourcemap?: 'file' | 'inline' | 'hidden'
  sourcemapIgnoreList?: (source: string, sourcemapPath: string) => boolean
  sourcemapDebugIds?: boolean
  sourcemapPathTransform?: (source: string, sourcemapPath: string) => string
  minify?: boolean
  advancedChunks?: BindingAdvancedChunksOptions
  comments?: 'none' | 'preserve-legal'
}

export interface BindingPluginContextResolvedId {
  id: string
  external: boolean
}

export interface BindingPluginContextResolveOptions {
  importKind?: 'import' | 'dynamic-import' | 'require-call'
  skipSelf?: boolean
  custom?: number
}

export interface BindingPluginHookMeta {
  order?: BindingPluginOrder
}

export interface BindingPluginOptions {
  name: string
  buildStart?: (ctx: BindingPluginContext) => MaybePromise<VoidNullable>
  buildStartMeta?: BindingPluginHookMeta
  resolveId?: (ctx: BindingPluginContext, specifier: string, importer: Nullable<string>, options: BindingHookResolveIdExtraArgs) => MaybePromise<VoidNullable<BindingHookResolveIdOutput>>
  resolveIdMeta?: BindingPluginHookMeta
  resolveIdFilter?: BindingGeneralHookFilter
  resolveDynamicImport?: (ctx: BindingPluginContext, specifier: string, importer: Nullable<string>) => MaybePromise<VoidNullable<BindingHookResolveIdOutput>>
  resolveDynamicImportMeta?: BindingPluginHookMeta
  load?: (ctx: BindingPluginContext, id: string) => MaybePromise<VoidNullable<BindingHookLoadOutput>>
  loadMeta?: BindingPluginHookMeta
  loadFilter?: BindingGeneralHookFilter
  transform?: (ctx:  BindingTransformPluginContext, id: string, code: string, module_type: BindingTransformHookExtraArgs) => MaybePromise<VoidNullable<BindingHookTransformOutput>>
  transformMeta?: BindingPluginHookMeta
  transformFilter?: BindingTransformHookFilter
  moduleParsed?: (ctx: BindingPluginContext, module: BindingModuleInfo) => MaybePromise<VoidNullable>
  moduleParsedMeta?: BindingPluginHookMeta
  buildEnd?: (ctx: BindingPluginContext, error: Nullable<string>) => MaybePromise<VoidNullable>
  buildEndMeta?: BindingPluginHookMeta
  renderChunk?: (ctx: BindingPluginContext, code: string, chunk: RenderedChunk) => MaybePromise<VoidNullable<BindingHookRenderChunkOutput>>
  renderChunkMeta?: BindingPluginHookMeta
  augmentChunkHash?: (ctx: BindingPluginContext, chunk: RenderedChunk) => MaybePromise<void | string>
  augmentChunkHashMeta?: BindingPluginHookMeta
  renderStart?: (ctx: BindingPluginContext) => void
  renderStartMeta?: BindingPluginHookMeta
  renderError?: (ctx: BindingPluginContext, error: string) => void
  renderErrorMeta?: BindingPluginHookMeta
  generateBundle?: (ctx: BindingPluginContext, bundle: BindingOutputs, isWrite: boolean) => MaybePromise<VoidNullable<JsChangedOutputs>>
  generateBundleMeta?: BindingPluginHookMeta
  writeBundle?: (ctx: BindingPluginContext, bundle: BindingOutputs) => MaybePromise<VoidNullable<JsChangedOutputs>>
  writeBundleMeta?: BindingPluginHookMeta
  closeBundle?: (ctx: BindingPluginContext) => MaybePromise<VoidNullable>
  closeBundleMeta?: BindingPluginHookMeta
  watchChange?: (ctx: BindingPluginContext, path: string, event: string) => MaybePromise<VoidNullable>
  watchChangeMeta?: BindingPluginHookMeta
  closeWatcher?: (ctx: BindingPluginContext) => MaybePromise<VoidNullable>
  closeWatcherMeta?: BindingPluginHookMeta
  banner?: (ctx: BindingPluginContext, chunk: RenderedChunk) => void
  bannerMeta?: BindingPluginHookMeta
  footer?: (ctx: BindingPluginContext, chunk: RenderedChunk) => void
  footerMeta?: BindingPluginHookMeta
  intro?: (ctx: BindingPluginContext, chunk: RenderedChunk) => void
  introMeta?: BindingPluginHookMeta
  outro?: (ctx: BindingPluginContext, chunk: RenderedChunk) => void
  outroMeta?: BindingPluginHookMeta
}

export declare enum BindingPluginOrder {
  Pre = 0,
  Post = 1
}

export interface BindingPluginWithIndex {
  index: number
  plugin: BindingPluginOptions
}

export interface BindingReplacePluginConfig {
  values: Record<string, string>
  delimiters?: [string, string]
  preventAssignment?: boolean
  objectGuards?: boolean
  sourcemap?: boolean
}

export interface BindingResolveOptions {
  alias?: Array<AliasItem>
  aliasFields?: Array<Array<string>>
  conditionNames?: Array<string>
  exportsFields?: Array<Array<string>>
  extensions?: Array<string>
  extensionAlias?: Array<ExtensionAliasItem>
  mainFields?: Array<string>
  mainFiles?: Array<string>
  modules?: Array<string>
  symlinks?: boolean
  tsconfigFilename?: string
}

export interface BindingSourcemap {
  inner: string | BindingJsonSourcemap
}

export interface BindingTransformHookExtraArgs {
  moduleType: string
}

export interface BindingTransformHookFilter {
  code?: BindingGeneralHookFilter
  moduleType?: Array<string>
  id?: BindingGeneralHookFilter
}

export interface BindingTransformPluginConfig {
  include?: Array<BindingStringOrRegex>
  exclude?: Array<BindingStringOrRegex>
  jsxInject?: string
  targets?: string
}

export interface BindingTreeshake {
  moduleSideEffects: boolean | BindingModuleSideEffectsRule[]
}

export interface BindingViteResolvePluginConfig {
  resolveOptions: BindingViteResolvePluginResolveOptions
  environmentConsumer: string
  environmentName: string
  external: true | string[]
  noExternal: true | string[]
  finalizeBareSpecifier?: (resolvedId: string, rawId: string, importer: string | null | undefined) => VoidNullable<string>
  finalizeOtherSpecifiers?: (resolvedId: string, rawId: string) => VoidNullable<string>
  runtime: string
}

export interface BindingViteResolvePluginResolveOptions {
  isBuild: boolean
  isProduction: boolean
  asSrc: boolean
  preferRelative: boolean
  root: string
  scan: boolean
  mainFields: Array<string>
  conditions: Array<string>
  externalConditions: Array<string>
  extensions: Array<string>
  tryIndex: boolean
  tryPrefix?: string
  preserveSymlinks: boolean
}

export declare enum BindingWatcherEvent {
  Close = 0,
  Event = 1,
  ReStart = 2,
  Change = 3
}

export interface BindingWatchOption {
  skipWrite?: boolean
  notify?: BindingNotifyOption
  include?: Array<BindingStringOrRegex>
  exclude?: Array<BindingStringOrRegex>
}

export interface Es2015Options {
  /** Transform arrow functions into function expressions. */
  arrowFunction?: ArrowFunctionsOptions
}

export interface ExtensionAliasItem {
  target: string
  replacements: Array<string>
}

export declare function isCallableCompatibleBuiltinPlugin(plugin: BindingBuiltinPlugin): boolean

/** TypeScript Isolated Declarations for Standalone DTS Emit */
export declare function isolatedDeclaration(filename: string, sourceText: string, options?: IsolatedDeclarationsOptions | undefined | null): IsolatedDeclarationsResult

export interface IsolatedDeclarationsOptions {
  /**
   * Do not emit declarations for code that has an @internal annotation in its JSDoc comment.
   * This is an internal compiler option; use at your own risk, because the compiler does not check that the result is valid.
   *
   * Default: `false`
   *
   * See <https://www.typescriptlang.org/tsconfig/#stripInternal>
   */
  stripInternal?: boolean
  sourcemap?: boolean
}

export interface IsolatedDeclarationsResult {
  code: string
  map?: SourceMap
  errors: Array<string>
}

export interface JsChangedOutputs {
  chunks: Array<JsOutputChunk>
  assets: Array<JsOutputAsset>
  deleted: Array<string>
}

export interface JsOutputAsset {
  name?: string
  originalFileName?: string
  filename: string
  source: BindingAssetSource
}

export interface JsOutputChunk {
  name: string
  isEntry: boolean
  isDynamicEntry: boolean
  facadeModuleId?: string
  moduleIds: Array<string>
  exports: Array<string>
  filename: string
  modules: Record<string, RenderedModule>
  imports: Array<string>
  dynamicImports: Array<string>
  code: string
  map?: BindingSourcemap
  sourcemapFilename?: string
  preliminaryFilename: string
}

/**
 * Configure how TSX and JSX are transformed.
 *
 * @see {@link https://babeljs.io/docs/babel-plugin-transform-react-jsx#options}
 */
export interface JsxOptions {
  /**
   * Decides which runtime to use.
   *
   * - 'automatic' - auto-import the correct JSX factories
   * - 'classic' - no auto-import
   *
   * @default 'automatic'
   */
  runtime?: 'classic' | 'automatic'
  /**
   * Emit development-specific information, such as `__source` and `__self`.
   *
   * @default false
   *
   * @see {@link https://babeljs.io/docs/babel-plugin-transform-react-jsx-development}
   */
  development?: boolean
  /**
   * Toggles whether or not to throw an error if an XML namespaced tag name
   * is used.
   *
   * Though the JSX spec allows this, it is disabled by default since React's
   * JSX does not currently have support for it.
   *
   * @default true
   */
  throwIfNamespace?: boolean
  /**
   * Enables `@babel/plugin-transform-react-pure-annotations`.
   *
   * It will mark top-level React method calls as pure for tree shaking.
   *
   * @see {@link https://babeljs.io/docs/en/babel-plugin-transform-react-pure-annotations}
   *
   * @default true
   */
  pure?: boolean
  /**
   * Replaces the import source when importing functions.
   *
   * @default 'react'
   */
  importSource?: string
  /**
   * Replace the function used when compiling JSX expressions. It should be a
   * qualified name (e.g. `React.createElement`) or an identifier (e.g.
   * `createElement`).
   *
   * Only used for `classic` {@link runtime}.
   *
   * @default 'React.createElement'
   */
  pragma?: string
  /**
   * Replace the component used when compiling JSX fragments. It should be a
   * valid JSX tag name.
   *
   * Only used for `classic` {@link runtime}.
   *
   * @default 'React.Fragment'
   */
  pragmaFrag?: string
  /**
   * When spreading props, use `Object.assign` directly instead of an extend helper.
   *
   * Only used for `classic` {@link runtime}.
   *
   * @default false
   */
  useBuiltIns?: boolean
  /**
   * When spreading props, use inline object with spread elements directly
   * instead of an extend helper or Object.assign.
   *
   * Only used for `classic` {@link runtime}.
   *
   * @default false
   */
  useSpread?: boolean
  /**
   * Enable React Fast Refresh .
   *
   * Conforms to the implementation in {@link https://github.com/facebook/react/tree/main/packages/react-refresh}
   *
   * @default false
   */
  refresh?: boolean | ReactRefreshOptions
}

export interface PreRenderedChunk {
  name: string
  isEntry: boolean
  isDynamicEntry: boolean
  facadeModuleId?: string
  moduleIds: Array<string>
  exports: Array<string>
}

export interface ReactRefreshOptions {
  /**
   * Specify the identifier of the refresh registration variable.
   *
   * @default `$RefreshReg$`.
   */
  refreshReg?: string
  /**
   * Specify the identifier of the refresh signature variable.
   *
   * @default `$RefreshSig$`.
   */
  refreshSig?: string
  emitFullSignatures?: boolean
}

export declare function registerPlugins(id: number, plugins: Array<BindingPluginWithIndex>): void

export interface RenderedChunk {
  name: string
  isEntry: boolean
  isDynamicEntry: boolean
  facadeModuleId?: string
  moduleIds: Array<string>
  exports: Array<string>
  fileName: string
  modules: Record<string, RenderedModule>
  imports: Array<string>
  dynamicImports: Array<string>
}

export interface SourceMap {
  file?: string
  mappings: string
  names: Array<string>
  sourceRoot?: string
  sources: Array<string>
  sourcesContent?: Array<string>
  version: number
  x_google_ignoreList?: Array<number>
}

/**
 * Transpile a JavaScript or TypeScript into a target ECMAScript version.
 *
 * @param filename The name of the file being transformed. If this is a
 * relative path, consider setting the {@link TransformOptions#cwd} option..
 * @param sourceText the source code itself
 * @param options The options for the transformation. See {@link
 * TransformOptions} for more information.
 *
 * @returns an object containing the transformed code, source maps, and any
 * errors that occurred during parsing or transformation.
 */
export declare function transform(filename: string, sourceText: string, options?: TransformOptions | undefined | null): TransformResult

/**
 * Options for transforming a JavaScript or TypeScript file.
 *
 * @see {@link transform}
 */
export interface TransformOptions {
  sourceType?: 'script' | 'module' | 'unambiguous' | undefined
  /** Treat the source text as `js`, `jsx`, `ts`, or `tsx`. */
  lang?: 'js' | 'jsx' | 'ts' | 'tsx'
  /**
   * The current working directory. Used to resolve relative paths in other
   * options.
   */
  cwd?: string
  /**
   * Enable source map generation.
   *
   * When `true`, the `sourceMap` field of transform result objects will be populated.
   *
   * @default false
   *
   * @see {@link SourceMap}
   */
  sourcemap?: boolean
  /** Configure how TypeScript is transformed. */
  typescript?: TypeScriptOptions
  /** Configure how TSX and JSX are transformed. */
  jsx?: JsxOptions
  /** Define Plugin */
  define?: Record<string, string>
  /** Inject Plugin */
  inject?: Record<string, string | [string, string]>
}

export interface TransformResult {
  /**
   * The transformed code.
   *
   * If parsing failed, this will be an empty string.
   */
  code: string
  /**
   * The source map for the transformed code.
   *
   * This will be set if {@link TransformOptions#sourcemap} is `true`.
   */
  map?: SourceMap
  /**
   * The `.d.ts` declaration file for the transformed code. Declarations are
   * only generated if `declaration` is set to `true` and a TypeScript file
   * is provided.
   *
   * If parsing failed and `declaration` is set, this will be an empty string.
   *
   * @see {@link TypeScriptOptions#declaration}
   * @see [declaration tsconfig option](https://www.typescriptlang.org/tsconfig/#declaration)
   */
  declaration?: string
  /**
   * Declaration source map. Only generated if both
   * {@link TypeScriptOptions#declaration declaration} and
   * {@link TransformOptions#sourcemap sourcemap} are set to `true`.
   */
  declarationMap?: SourceMap
  /**
   * Parse and transformation errors.
   *
   * Oxc's parser recovers from common syntax errors, meaning that
   * transformed code may still be available even if there are errors in this
   * list.
   */
  errors: Array<string>
}

export interface TypeScriptOptions {
  jsxPragma?: string
  jsxPragmaFrag?: string
  onlyRemoveTypeImports?: boolean
  allowNamespaces?: boolean
  allowDeclareFields?: boolean
  /**
   * Also generate a `.d.ts` declaration file for TypeScript files.
   *
   * The source file must be compliant with all
   * [`isolatedDeclarations`](https://www.typescriptlang.org/docs/handbook/release-notes/typescript-5-5.html#isolated-declarations)
   * requirements.
   *
   * @default false
   */
  declaration?: IsolatedDeclarationsOptions
  /**
   * Rewrite or remove TypeScript import/export declaration extensions.
   *
   * - When set to `rewrite`, it will change `.ts`, `.mts`, `.cts` extensions to `.js`, `.mjs`, `.cjs` respectively.
   * - When set to `remove`, it will remove `.ts`/`.mts`/`.cts`/`.tsx` extension entirely.
   * - When set to `true`, it's equivalent to `rewrite`.
   * - When set to `false` or omitted, no changes will be made to the extensions.
   *
   * @default false
   */
  rewriteImportExtensions?: 'rewrite' | 'remove' | boolean
}<|MERGE_RESOLUTION|>--- conflicted
+++ resolved
@@ -3,18 +3,17 @@
 type VoidNullable<T = void> = T | null | undefined | void
 export type BindingStringOrRegex = string | RegExp
 
-<<<<<<< HEAD
+export interface RenderedModule {
+  readonly code: string | null
+  renderedLength: number
+}
+
 export declare class BindingCallableBuiltinPlugin {
   name: string
   constructor(plugin: BindingBuiltinPlugin)
   resolveId(id: string, importer?: string | undefined | null, options?: BindingHookJsResolveIdOptions | undefined | null): Promise<BindingHookJsResolveIdOutput | null>
   load(id: string): Promise<BindingHookJsLoadOutput | null>
   watchChange(path: string, event: BindingJsWatchChangeEvent): Promise<void>
-=======
-export interface RenderedModule {
-  readonly code: string | null
-  renderedLength: number
->>>>>>> 154f9aa4
 }
 
 export declare class BindingLog {
