type MaybePromise<T> = T | Promise<T>
type Nullable<T> = T | null | undefined
type VoidNullable<T = void> = T | null | undefined | void
export declare class BindingLog {
  code: string
  message: string
}

export declare class BindingModuleInfo {
  id: string
  importers: Array<string>
  dynamicImporters: Array<string>
  importedIds: Array<string>
  dynamicallyImportedIds: Array<string>
  isEntry: boolean
  get code(): string | null
}

export declare class BindingOutputAsset {
  get fileName(): string
  get source(): BindingAssetSource
  set source(source: BindingAssetSource)
  get name(): string | null
}

export declare class BindingOutputChunk {
  get isEntry(): boolean
  get isDynamicEntry(): boolean
  get facadeModuleId(): string | null
  get moduleIds(): Array<string>
  get exports(): Array<string>
  get fileName(): string
  get modules(): Record<string, BindingRenderedModule>
  get imports(): Array<string>
  set imports(imports: Array<string>)
  get dynamicImports(): Array<string>
  get code(): string
  set code(code: string)
  get map(): string | null
  set map(map: string)
  get sourcemapFileName(): string | null
  get preliminaryFileName(): string
  get name(): string
}

/** The `BindingOutputs` owner `Vec<Output>` the mutable reference, it avoid `Clone` at call `writeBundle/generateBundle` hook, and make it mutable. */
export declare class BindingOutputs {
  get chunks(): Array<BindingOutputChunk>
  get assets(): Array<BindingOutputAsset>
  delete(fileName: string): void
}

export declare class BindingPluginContext {
  resolve(specifier: string, importer?: string | undefined | null, extraOptions?: BindingPluginContextResolveOptions | undefined | null): Promise<BindingPluginContextResolvedId | null>
  emitFile(file: BindingEmittedAsset): string
  getFileName(referenceId: string): string
  getModuleInfo(moduleId: string): BindingModuleInfo | null
  getModuleIds(): Array<string> | null
}

export declare class BindingTransformPluginContext {
  inner(): BindingPluginContext
}

export declare class Bundler {
  constructor(inputOptions: BindingInputOptions, outputOptions: BindingOutputOptions, parallelPluginsRegistry?: ParallelJsPluginRegistry | undefined | null)
  write(): Promise<FinalBindingOutputs>
  generate(): Promise<FinalBindingOutputs>
  scan(): Promise<void>
}

/**
 * The `FinalBindingOutputs` is used at `write()` or `generate()`, it is similar to `BindingOutputs`, if using `BindingOutputs` has unexpected behavior.
 * TODO find a way to export it gracefully.
 */
export declare class FinalBindingOutputs {
  get chunks(): Array<BindingOutputChunk>
  get assets(): Array<BindingOutputAsset>
}

export declare class ParallelJsPluginRegistry {
  id: number
  workerCount: number
  constructor(workerCount: number)
}

export interface AliasItem {
  find: string
  replacements: Array<string>
}

export interface ArrowFunctionsBindingOptions {
  /**
   * This option enables the following:
   * * Wrap the generated function in .bind(this) and keeps uses of this inside the function as-is, instead of using a renamed this.
   * * Add a runtime check to ensure the functions are not instantiated.
   * * Add names to arrow functions.
   *
   * @default false
   */
  spec?: boolean
}

export interface BindingAssetSource {
  inner: string | Uint8Array
}

export interface BindingBuiltinPlugin {
  __name: BindingBuiltinPluginName
  options?: unknown
}

export declare enum BindingBuiltinPluginName {
  WasmPlugin = 0,
  GlobImportPlugin = 1,
  DynamicImportVarsPlugin = 2,
  ModulePreloadPolyfillPlugin = 3,
  ManifestPlugin = 4,
<<<<<<< HEAD
  LoadFallbackPlugin = 5
=======
  TransformPlugin = 5
>>>>>>> d37079a8
}

export interface BindingEmittedAsset {
  name?: string
  fileName?: string
  source: BindingAssetSource
}

export interface BindingGlobImportPluginConfig {
  root?: string
  restoreQueryExtension?: boolean
}

export interface BindingHookLoadOutput {
  code: string
  sideEffects?: BindingHookSideEffects
  map?: BindingSourcemap
}

export interface BindingHookRenderChunkOutput {
  code: string
  map?: BindingSourcemap
}

export interface BindingHookResolveIdExtraArgs {
  custom?: number
  isEntry: boolean
  kind: 'import' | 'dynamic-import' | 'require-call'
}

export interface BindingHookResolveIdOutput {
  id: string
  external?: boolean
  sideEffects?: BindingHookSideEffects
}

export declare enum BindingHookSideEffects {
  True = 0,
  False = 1,
  NoTreeshake = 2
}

export interface BindingHookTransformOutput {
  code?: string
  sideEffects?: BindingHookSideEffects
  map?: BindingSourcemap
  moduleType?: string
}

export interface BindingInputItem {
  name?: string
  import: string
}

export interface BindingInputOptions {
  external?: undefined | ((source: string, importer: string | undefined, isResolved: boolean) => boolean)
  input: Array<BindingInputItem>
  plugins: (BindingBuiltinPlugin | BindingPluginOptions | undefined)[]
  resolve?: BindingResolveOptions
  shimMissingExports?: boolean
  platform?: 'node' | 'browser' | 'neutral'
  logLevel?: BindingLogLevel
  onLog: (logLevel: 'debug' | 'warn' | 'info', log: BindingLog) => void
  cwd: string
  treeshake?: BindingTreeshake
  moduleTypes?: Record<string, string>
  define?: Array<[string, string]>
}

export interface BindingJsonSourcemap {
  file?: string
  mappings?: string
  sourceRoot?: string
  sources?: Array<string | undefined | null>
  sourcesContent?: Array<string | undefined | null>
  names?: Array<string>
}

export declare enum BindingLogLevel {
  Silent = 0,
  Warn = 1,
  Info = 2,
  Debug = 3
}

export interface BindingManifestPluginConfig {
  root: string
  outPath: string
}

export interface BindingModulePreloadPolyfillPluginConfig {
  skip?: boolean
}

export interface BindingOutputOptions {
  name?: string
  entryFileNames?: string
  chunkFileNames?: string
  assetFileNames?: string
  banner?: (chunk: RenderedChunk) => MaybePromise<VoidNullable<string>>
  dir?: string
  esModule?: 'always' | 'never' | 'if-default-prop'
  exports?: 'default' | 'named' | 'none' | 'auto'
  footer?: (chunk: RenderedChunk) => MaybePromise<VoidNullable<string>>
  format?: 'es' | 'cjs' | 'iife'
  globals?: Record<string, string>
  intro?: (chunk: RenderedChunk) => MaybePromise<VoidNullable<string>>
  outro?: (chunk: RenderedChunk) => MaybePromise<VoidNullable<string>>
  plugins: (BindingBuiltinPlugin | BindingPluginOptions | undefined)[]
  sourcemap?: 'file' | 'inline' | 'hidden'
  sourcemapIgnoreList?: (source: string, sourcemapPath: string) => boolean
  sourcemapPathTransform?: (source: string, sourcemapPath: string) => string
  minify?: boolean
}

export interface BindingPluginContextResolvedId {
  id: string
  external: boolean
}

export interface BindingPluginContextResolveOptions {
  importKind?: 'import' | 'dynamic-import' | 'require-call'
  skipSelf?: boolean
  custom?: number
}

export interface BindingPluginOptions {
  name: string
  buildStart?: (ctx: BindingPluginContext) => MaybePromise<VoidNullable>
  resolveId?: (ctx: BindingPluginContext, specifier: string, importer: Nullable<string>, options: BindingHookResolveIdExtraArgs) => MaybePromise<VoidNullable<BindingHookResolveIdOutput>>
  resolveDynamicImport?: (ctx: BindingPluginContext, specifier: string, importer: Nullable<string>) => MaybePromise<VoidNullable<BindingHookResolveIdOutput>>
  load?: (ctx: BindingPluginContext, id: string) => MaybePromise<VoidNullable<BindingHookLoadOutput>>
  transform?: (ctx:  BindingTransformPluginContext, id: string, code: string, module_type: BindingTransformHookExtraArgs) => MaybePromise<VoidNullable<BindingHookTransformOutput>>
  moduleParsed?: (ctx: BindingPluginContext, module: BindingModuleInfo) => MaybePromise<VoidNullable>
  buildEnd?: (ctx: BindingPluginContext, error: Nullable<string>) => MaybePromise<VoidNullable>
  renderChunk?: (ctx: BindingPluginContext, code: string, chunk: RenderedChunk) => MaybePromise<VoidNullable<BindingHookRenderChunkOutput>>
  augmentChunkHash?: (ctx: BindingPluginContext, chunk: RenderedChunk) => MaybePromise<void | string>
  renderStart?: (ctx: BindingPluginContext) => void
  renderError?: (ctx: BindingPluginContext, error: string) => void
  generateBundle?: (ctx: BindingPluginContext, bundle: BindingOutputs, isWrite: boolean) => MaybePromise<VoidNullable>
  writeBundle?: (ctx: BindingPluginContext, bundle: BindingOutputs) => MaybePromise<VoidNullable>
  banner?: (ctx: BindingPluginContext, chunk: RenderedChunk) => void
  footer?: (ctx: BindingPluginContext, chunk: RenderedChunk) => void
  intro?: (ctx: BindingPluginContext, chunk: RenderedChunk) => void
  outro?: (ctx: BindingPluginContext, chunk: RenderedChunk) => void
}

export interface BindingPluginWithIndex {
  index: number
  plugin: BindingPluginOptions
}

export interface BindingRenderedModule {
  code?: string
}

export interface BindingResolveOptions {
  alias?: Array<AliasItem>
  aliasFields?: Array<Array<string>>
  conditionNames?: Array<string>
  exportsFields?: Array<Array<string>>
  extensions?: Array<string>
  mainFields?: Array<string>
  mainFiles?: Array<string>
  modules?: Array<string>
  symlinks?: boolean
  tsconfigFilename?: string
}

export interface BindingSourcemap {
  inner: string | BindingJsonSourcemap
}

/**
 * For String, value is the string content, flag is the `None`
 * For Regex, value is the regular expression, flag is the `Some()`.
 * Make sure put a `Some("")` in flag even there is no flag in regexp.
 */
export interface BindingStringOrRegex {
  value: string
  /**
   * There is a more compact way to represent this, `Option<u8>` with bitflags, but it will be hard
   * to use(in js side), since construct a `JsRegex` is not used frequently. Optimize it when it is needed.
   */
  flag?: string
}

export interface BindingTransformHookExtraArgs {
  moduleType: string
}

export interface BindingTransformPluginConfig {
  include?: Array<BindingStringOrRegex>
  exclude?: Array<BindingStringOrRegex>
  jsxInject?: string
}

export interface BindingTreeshake {
  moduleSideEffects: string
}

export interface Es2015BindingOptions {
  /** Transform arrow functions into function expressions. */
  arrowFunction?: ArrowFunctionsBindingOptions
}

/** TypeScript Isolated Declarations for Standalone DTS Emit */
export declare function isolatedDeclaration(filename: string, sourceText: string): IsolatedDeclarationsResult

export interface IsolatedDeclarationsResult {
  sourceText: string
  errors: Array<string>
}

/**
 * Configure how TSX and JSX are transformed.
 *
 * @see [@babel/plugin-transform-react-jsx](https://babeljs.io/docs/babel-plugin-transform-react-jsx#options)
 */
export interface ReactBindingOptions {
  /**
   * Decides which runtime to use.
   *
   * - 'automatic' - auto-import the correct JSX factories
   * - 'classic' - no auto-import
   *
   * @default 'automatic'
   */
  runtime?: 'classic' | 'automatic'
  /**
   * Emit development-specific information, such as `__source` and `__self`.
   *
   * @default false
   *
   * @see [@babel/plugin-transform-react-jsx-development](https://babeljs.io/docs/babel-plugin-transform-react-jsx-development)
   */
  development?: boolean
  /**
   * Toggles whether or not to throw an error if an XML namespaced tag name
   * is used.
   *
   * Though the JSX spec allows this, it is disabled by default since React's
   * JSX does not currently have support for it.
   *
   * @default true
   */
  throwIfNamespace?: boolean
  /**
   * Enables [@babel/plugin-transform-react-pure-annotations](https://babeljs.io/docs/en/babel-plugin-transform-react-pure-annotations).
   *
   * It will mark top-level React method calls as pure for tree shaking.
   *
   * @default true
   */
  pure?: boolean
  /**
   * Replaces the import source when importing functions.
   *
   * @default 'react'
   */
  importSource?: string
  /**
   * Replace the function used when compiling JSX expressions. It should be a
   * qualified name (e.g. `React.createElement`) or an identifier (e.g.
   * `createElement`).
   *
   * Only used for `classic` {@link runtime}.
   *
   * @default 'React.createElement'
   */
  pragma?: string
  /**
   * Replace the component used when compiling JSX fragments. It should be a
   * valid JSX tag name.
   *
   * Only used for `classic` {@link runtime}.
   *
   * @default 'React.Fragment'
   */
  pragmaFrag?: string
  /**
   * When spreading props, use `Object.assign` directly instead of an extend helper.
   *
   * Only used for `classic` {@link runtime}.
   *
   * @default false
   */
  useBuiltIns?: boolean
  /**
   * When spreading props, use inline object with spread elements directly
   * instead of an extend helper or Object.assign.
   *
   * Only used for `classic` {@link runtime}.
   *
   * @default false
   */
  useSpread?: boolean
}

export declare function registerPlugins(id: number, plugins: Array<BindingPluginWithIndex>): void

export interface RenderedChunk {
  name: string
  isEntry: boolean
  isDynamicEntry: boolean
  facadeModuleId?: string
  moduleIds: Array<string>
  exports: Array<string>
  fileName: string
  modules: Record<string, BindingRenderedModule>
  imports: Array<string>
  dynamicImports: Array<string>
}

export interface SourceMap {
  file?: string
  mappings?: string
  sourceRoot?: string
  sources?: Array<string | undefined | null>
  sourcesContent?: Array<string | undefined | null>
  names?: Array<string>
}

/**
 * Transpile a JavaScript or TypeScript into a target ECMAScript version.
 *
 * @param filename The name of the file being transformed. If this is a
 * relative path, consider setting the {@link TransformOptions#cwd} option..
 * @param sourceText the source code itself
 * @param options The options for the transformation. See {@link
 * TransformOptions} for more information.
 *
 * @returns an object containing the transformed code, source maps, and any
 * errors that occurred during parsing or transformation.
 */
export declare function transform(filename: string, sourceText: string, options?: TransformOptions | undefined | null): TransformResult

/**
 * Options for transforming a JavaScript or TypeScript file.
 *
 * @see {@link transform}
 */
export interface TransformOptions {
  sourceType?: 'script' | 'module' | 'unambiguous' | undefined
  /**
   * The current working directory. Used to resolve relative paths in other
   * options.
   */
  cwd?: string
  /**
   * Force jsx parsing,
   *
   * @default false
   */
  jsx?: boolean
  /** Configure how TypeScript is transformed. */
  typescript?: TypeScriptBindingOptions
  /** Configure how TSX and JSX are transformed. */
  react?: ReactBindingOptions
  /** Enable ES2015 transformations. */
  es2015?: Es2015BindingOptions
  /**
   * Enable source map generation.
   *
   * When `true`, the `sourceMap` field of transform result objects will be populated.
   *
   * @default false
   *
   * @see {@link SourceMap}
   */
  sourcemap?: boolean
}

export interface TransformResult {
  /**
   * The transformed code.
   *
   * If parsing failed, this will be an empty string.
   */
  sourceText: string
  /**
   * The source map for the transformed code.
   *
   * This will be set if {@link TransformOptions#sourcemap} is `true`.
   */
  sourceMap?: SourceMap
  /**
   * The `.d.ts` declaration file for the transformed code. Declarations are
   * only generated if `declaration` is set to `true` and a TypeScript file
   * is provided.
   *
   * If parsing failed and `declaration` is set, this will be an empty string.
   *
   * @see {@link TypeScriptBindingOptions#declaration}
   * @see [declaration tsconfig option](https://www.typescriptlang.org/tsconfig/#declaration)
   */
  declaration?: string
  /**
   * Declaration source map. Only generated if both
   * {@link TypeScriptBindingOptions#declaration declaration} and
   * {@link TransformOptions#sourcemap sourcemap} are set to `true`.
   */
  declarationMap?: SourceMap
  /**
   * Parse and transformation errors.
   *
   * Oxc's parser recovers from common syntax errors, meaning that
   * transformed code may still be available even if there are errors in this
   * list.
   */
  errors: Array<string>
}

export interface TypeScriptBindingOptions {
  jsxPragma?: string
  jsxPragmaFrag?: string
  onlyRemoveTypeImports?: boolean
  allowNamespaces?: boolean
  allowDeclareFields?: boolean
  /**
   * Also generate a `.d.ts` declaration file for TypeScript files.
   *
   * The source file must be compliant with all
   * [`isolatedDeclarations`](https://www.typescriptlang.org/docs/handbook/release-notes/typescript-5-5.html#isolated-declarations)
   * requirements.
   *
   * @default false
   */
  declaration?: boolean
}
<|MERGE_RESOLUTION|>--- conflicted
+++ resolved
@@ -116,11 +116,10 @@
   DynamicImportVarsPlugin = 2,
   ModulePreloadPolyfillPlugin = 3,
   ManifestPlugin = 4,
-<<<<<<< HEAD
   LoadFallbackPlugin = 5
-=======
+  ManifestPlugin = 4
+  ManifestPlugin = 4,
   TransformPlugin = 5
->>>>>>> d37079a8
 }
 
 export interface BindingEmittedAsset {
