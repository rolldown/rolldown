import path from 'node:path';
import { performance } from 'node:perf_hooks';
import { styleText } from 'node:util';
import { onExit } from 'signal-exit';
import { version } from '../../../package.json';
import type { RolldownOptions, RolldownOutput } from '../..';
import { rolldown } from '../../api/rolldown';
import { watch as rolldownWatch } from '../../api/watch';
import { getClearScreenFunction } from '../../utils/clear-screen';
import { loadConfig } from '../../utils/load-config';
import { arraify } from '../../utils/misc';
import { styleText } from '../../utils/style-text';
import type { NormalizedCliOptions } from '../arguments/normalize';
import { logger } from '../logger';

export async function bundleWithConfig(
  configPath: string,
  cliOptions: NormalizedCliOptions,
  rawArgs: Record<string, any> = {},
): Promise<void> {
  if (cliOptions.watch) {
    process.env.ROLLUP_WATCH = 'true';
    process.env.ROLLDOWN_WATCH = 'true';
  }

  const config = await loadConfig(configPath);

  if (!config) {
    logger.error(`No configuration found at ${config}`);
    process.exit(1);
  }

  // If config is a function, call it with raw command line arguments
  const resolvedConfig = typeof config === 'function'
    ? await config(rawArgs)
    : config;

  // TODO: Could add more validation/diagnostics here to emit a nice error message
  if (cliOptions.watch) {
    await watchInner(resolvedConfig, cliOptions);
  } else {
    await bundleInner(resolvedConfig, cliOptions);
  }
}

export async function bundleWithCliOptions(
  cliOptions: NormalizedCliOptions,
): Promise<void> {
  if (cliOptions.output.dir || cliOptions.output.file) {
    const operation = cliOptions.watch ? watchInner : bundleInner;
    await operation({}, cliOptions);
    return;
  }

  if (cliOptions.watch) {
    logger.error('You must specify `output.dir` to use watch mode');
    process.exit(1);
  }

  await using build = await rolldown(cliOptions.input);

  const { output: outputs } = await build.generate(cliOptions.output);

  if (outputs.length === 0) {
    logger.error('No output generated');
    process.exit(1);
  }

  for (const file of outputs) {
    if (outputs.length > 1) {
      logger.log(`\n${styleText(['cyan', 'bold'], `|→ ${file.fileName}:`)}\n`);
    }
    // avoid consola since it doesn't print it as raw string
    // eslint-disable-next-line no-console
    console.log(file.type === 'asset' ? file.source : file.code);
  }
}

async function watchInner(
  config: RolldownOptions | RolldownOptions[],
  cliOptions: NormalizedCliOptions,
) {
  let normalizedConfig = arraify(config).map((option) => {
    return {
      ...option,
      ...cliOptions.input,
      output: arraify(option.output || {}).map((output) => {
        return {
          ...output,
          ...cliOptions.output,
        };
      }),
    };
  });
  const watcher = rolldownWatch(normalizedConfig);

  onExit((code: number | null | undefined) => {
    Promise.resolve(watcher.close()).finally(() => {
      process.exit(typeof code === 'number' ? code : 0);
    });
    return true;
  });

  const changedFile: string[] = [];
  watcher.on('change', (id, event) => {
    if (event.event === 'update') {
      changedFile.push(id);
    }
  });

  const clearScreen = getClearScreenFunction(normalizedConfig);
  watcher.on('event', async (event) => {
    switch (event.code) {
      case 'START':
        clearScreen?.();
        break;

      case 'BUNDLE_START':
        if (changedFile.length > 0) {
          logger.log(
            `Found ${
              styleText('bold', changedFile.map(relativeId).join(', '))
            } changed, rebuilding...`,
          );
        }
        changedFile.length = 0;
        break;

      case 'BUNDLE_END':
        await event.result.close();
        logger.success(
          `Rebuilt ${styleText('bold', relativeId(event.output[0]))} in ${
            styleText('green', ms(event.duration))
          }.`,
        );
        break;

      case 'ERROR':
        await event.result.close();
        logger.error(event.error);
        break;

      default:
        break;
    }
  });

  logger.log(`Waiting for changes...`);
}

async function bundleInner(
  config: RolldownOptions | RolldownOptions[],
  cliOptions: NormalizedCliOptions,
) {
  const startTime = performance.now();

  const result = [];

  const configList = arraify(config);
  for (const config of configList) {
    const outputList = arraify(config.output || {});
    const build = await rolldown({ ...config, ...cliOptions.input });
    for (const output of outputList) {
      // run multiply instance at sequential
      try {
        result.push(
          await build.write({
            ...output,
            ...cliOptions.output,
          }),
        );
      } finally {
        await build.close();
      }
    }
  }

  result.forEach(printBundleOutputPretty);
  logger.log(``);

  const endTime = performance.now();
  const duration = endTime - startTime;
  // If the build time is more than 1s, we should display it in seconds.

  logger.success(
    `rolldown v${version} Finished in ${styleText('green', ms(duration))}`,
  );
}

function printBundleOutputPretty(output: RolldownOutput) {
  const outputEntries = collectOutputEntries(output.output);
  const outputLayoutSizes = collectOutputLayoutAdjustmentSizes(outputEntries);
  printOutputEntries(outputEntries, outputLayoutSizes, '<DIR>');
}

type ChunkType = 'chunk' | 'asset';
type OutputEntry = {
  type: ChunkType;
  fileName: string;
  size: number;
};

function collectOutputEntries(output: RolldownOutput['output']): OutputEntry[] {
  return output.map((chunk) => ({
    type: chunk.type,
    fileName: chunk.fileName,
    size: chunk.type === 'chunk'
      ? Buffer.byteLength(chunk.code)
      : Buffer.byteLength(chunk.source),
  }));
}

function collectOutputLayoutAdjustmentSizes(entries: OutputEntry[]) {
  let longest = 0;
  let biggestSize = 0;
  for (const entry of entries) {
    if (entry.fileName.length > longest) {
      longest = entry.fileName.length;
    }
    if (entry.size > biggestSize) {
      biggestSize = entry.size;
    }
  }

  const sizePad = displaySize(biggestSize).length;

  return {
    longest,
    biggestSize,
    sizePad,
  };
}

const numberFormatter = new Intl.NumberFormat('en', {
  maximumFractionDigits: 2,
  minimumFractionDigits: 2,
});

function displaySize(bytes: number) {
  return `${numberFormatter.format(bytes / 1000)} kB`;
}

const CHUNK_GROUPS = [
  { type: 'asset', color: 'green' },
  { type: 'chunk', color: 'cyan' },
<<<<<<< HEAD
] satisfies {
  type: ChunkType;
  color: Extract<Parameters<typeof styleText>[0], string>;
}[];
=======
] satisfies { type: ChunkType; color: 'green' | 'cyan' }[];
>>>>>>> 783984e8

function printOutputEntries(
  entries: OutputEntry[],
  sizeAdjustment: ReturnType<typeof collectOutputLayoutAdjustmentSizes>,
  distPath: string,
) {
  for (const group of CHUNK_GROUPS) {
    const filtered = entries.filter((e) => e.type === group.type);
    if (!filtered.length) {
      continue;
    }
    for (const entry of filtered.sort((a, z) => a.size - z.size)) {
      // output format: `path/to/xxx type | size: y.yy kB`
      let log = styleText('dim', withTrailingSlash(distPath));
      log += styleText(
        group.color,
        entry.fileName.padEnd(sizeAdjustment.longest + 2),
      );
      log += styleText('dim', entry.type);
      log += styleText(
        'dim',
        ` │ size: ${displaySize(entry.size).padStart(sizeAdjustment.sizePad)}`,
      );
      logger.log(log);
    }
  }
}

function withTrailingSlash(path: string): string {
  if (path[path.length - 1] !== '/') {
    return `${path}/`;
  }
  return path;
}

function ms(duration: number) {
  return duration < 1000
    ? `${duration.toFixed(2)} ms`
    : `${(duration / 1000).toFixed(2)} s`;
}

function relativeId(id: string): string {
  if (!path.isAbsolute(id)) return id;
  return path.relative(path.resolve(), id);
}<|MERGE_RESOLUTION|>--- conflicted
+++ resolved
@@ -1,6 +1,5 @@
 import path from 'node:path';
 import { performance } from 'node:perf_hooks';
-import { styleText } from 'node:util';
 import { onExit } from 'signal-exit';
 import { version } from '../../../package.json';
 import type { RolldownOptions, RolldownOutput } from '../..';
@@ -243,14 +242,7 @@
 const CHUNK_GROUPS = [
   { type: 'asset', color: 'green' },
   { type: 'chunk', color: 'cyan' },
-<<<<<<< HEAD
-] satisfies {
-  type: ChunkType;
-  color: Extract<Parameters<typeof styleText>[0], string>;
-}[];
-=======
 ] satisfies { type: ChunkType; color: 'green' | 'cyan' }[];
->>>>>>> 783984e8
 
 function printOutputEntries(
   entries: OutputEntry[],
