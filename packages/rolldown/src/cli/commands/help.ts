--- conflicted
+++ resolved
@@ -1,7 +1,3 @@
-<<<<<<< HEAD
-import { styleText } from 'node:util';
-=======
->>>>>>> 783984e8
 import { description, version } from '../../../package.json' assert {
   type: 'json',
 };
