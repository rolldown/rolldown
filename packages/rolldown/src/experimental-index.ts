--- conflicted
+++ resolved
@@ -6,11 +6,8 @@
   globImportPlugin,
   manifestPlugin,
   wasmPlugin,
-<<<<<<< HEAD
   loadFallbackPlugin
-=======
   transformPlugin,
->>>>>>> d37079a8
 } from './plugin/builtin-plugin'
 import { transform } from './binding'
 
@@ -23,9 +20,6 @@
   wasmPlugin,
   globImportPlugin,
   manifestPlugin,
-<<<<<<< HEAD
   loadFallbackPlugin
-=======
   transformPlugin,
->>>>>>> d37079a8
 }