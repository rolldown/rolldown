--- conflicted
+++ resolved
@@ -42,11 +42,8 @@
     footer,
     intro,
     outro,
-<<<<<<< HEAD
     extend: outputOptions.extend,
-=======
     globals,
->>>>>>> 3ea67973
     esModule: bindingifyEsModule(esModule),
     name,
     entryFileNames,
