--- conflicted
+++ resolved
@@ -12,19 +12,12 @@
 ): BindingInputOptions {
   return {
     input: normalizeInput(options.input),
-<<<<<<< HEAD
     plugins: options.plugins.map((plugin) => {
       if ('_threadSafe' in plugin) {
         return undefined
       }
-      return bindingifyPlugin(plugin, options)
+      return bindingifyPlugin(plugin, options, outputOptions)
     }),
-=======
-    plugins: options.plugins.map((plugin) =>
-      // @ts-expect-error
-      bindingifyPlugin(plugin, options, outputOptions),
-    ),
->>>>>>> 3b81588c
     cwd: inputOptions.cwd ?? process.cwd(),
     external: inputOptions.external ? options.external : undefined,
     resolve: options.resolve,
