--- conflicted
+++ resolved
@@ -13,24 +13,13 @@
     this.options = options
   }
 }
-<<<<<<< HEAD
 
-export class BuiltinWasmPlugin extends BuiltinPlugin {
-  constructor(options?: unknown) {
-    super(BindingBuiltinPluginName.Wasm, options)
+export class DynamicImportVarsPlugin extends BuiltinPlugin {
+  constructor() {
+    super(BindingBuiltinPluginName.DynamicImportVarsPlugin)
   }
 }
 
-export class BuiltinDynamicImportVarsPlugin extends BuiltinPlugin {
-  constructor(options?: unknown) {
-    super(BindingBuiltinPluginName.DynamicImportVars, options)
-  }
-}
-
-export class BuiltinGlobImportPlugin extends BuiltinPlugin {
-  constructor(options?: unknown) {
-    super(BindingBuiltinPluginName.GlobImport, options)
-=======
 export class GlobImportPlugin extends BuiltinPlugin {
   constructor(config?: BindingGlobImportPluginConfig) {
     super(BindingBuiltinPluginName.GlobImportPlugin, config)
@@ -40,8 +29,11 @@
 export class WasmPlugin extends BuiltinPlugin {
   constructor() {
     super(BindingBuiltinPluginName.WasmPlugin)
->>>>>>> 178dd425
   }
+}
+
+export function dynamicImportVarsPlugin() {
+  return new DynamicImportVarsPlugin()
 }
 
 export function globImportPlugin(config?: BindingGlobImportPluginConfig) {
