--- conflicted
+++ resolved
@@ -50,16 +50,16 @@
   }
 }
 
-<<<<<<< HEAD
 export class LoadFallbackPlugin extends BuiltinPlugin {
   constructor() {
     super(BindingBuiltinPluginName.LoadFallbackPlugin)
-=======
+  }
+}
+
 export class TransformPlugin extends BuiltinPlugin {
   constructor(config?: TransformPluginConfig) {
     let normalizedConfig = normalizedEcmaTransformPluginConfig(config)
     super(BindingBuiltinPluginName.TransformPlugin, normalizedConfig)
->>>>>>> d37079a8
   }
 }
 
@@ -85,15 +85,14 @@
   return new WasmPlugin()
 }
 
-<<<<<<< HEAD
+
+export function transformPlugin(config?: TransformPluginConfig) {
+  return new TransformPlugin(config)
+}
+
 export function loadFallbackPlugin() {
   return new LoadFallbackPlugin()
-=======
-export function transformPlugin(config?: TransformPluginConfig) {
-  return new TransformPlugin(config)
->>>>>>> d37079a8
 }
-
 export function bindingifyBuiltInPlugin(
   plugin: BuiltinPlugin,
 ): BindingBuiltinPlugin {
