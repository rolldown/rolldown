--- conflicted
+++ resolved
@@ -7,13 +7,8 @@
 import { RolldownNormalizedInputOptions } from '../options/input-options'
 import { AnyFn, AnyObj, NullValue, MaybePromise } from '../types/utils'
 import { SourceMapInput } from '../types/sourcemap'
-<<<<<<< HEAD
 import { pathToFileURL } from 'node:url'
-=======
 import { NormalizedOutputOptions } from '../options/output-options'
-
-type MaybePromise<T> = T | Promise<T>
->>>>>>> 3b81588c
 
 // Use a type alias here, we might wrap `BindingPluginContext` in the future
 type PluginContext = BindingPluginContext
