import { Bundler } from '../binding'
import {
  normalizeInputOptions,
  type InputOptions,
} from '../options/input-options'
import { createInputOptionsAdapter } from '../options/input-options-adapter'
import {
  OutputOptions,
  normalizeOutputOptions,
} from '../options/output-options'
import { initializeThreadSafePlugins } from './initialize-thread-safe-plugins'

export async function createBundler(
  inputOptions: InputOptions,
  outputOptions: OutputOptions,
): Promise<{ bundler: Bundler; stopWorkers?: () => Promise<void> }> {
  // Convert `InputOptions` to `NormalizedInputOptions`.
  const normalizedInputOptions = await normalizeInputOptions(inputOptions)
<<<<<<< HEAD

  const threadSafePluginInitResult = await initializeThreadSafePlugins(
    normalizedInputOptions.plugins,
  )

=======
  const normalizedOutputOptions = normalizeOutputOptions(outputOptions)
>>>>>>> 3b81588c
  // Convert `NormalizedInputOptions` to `BindingInputOptions`
  const bindingInputOptions = createInputOptionsAdapter(
    normalizedInputOptions,
    inputOptions,
    normalizedOutputOptions,
  )
<<<<<<< HEAD
  const bindingOutputOptions = normalizeOutputOptions(outputOptions)

  return {
    bundler: new Bundler(
      bindingInputOptions,
      bindingOutputOptions,
      threadSafePluginInitResult?.registry,
    ),
    stopWorkers: threadSafePluginInitResult?.stopWorkers,
  }
=======
  return new Bundler(bindingInputOptions, normalizedOutputOptions)
>>>>>>> 3b81588c
}<|MERGE_RESOLUTION|>--- conflicted
+++ resolved
@@ -16,33 +16,25 @@
 ): Promise<{ bundler: Bundler; stopWorkers?: () => Promise<void> }> {
   // Convert `InputOptions` to `NormalizedInputOptions`.
   const normalizedInputOptions = await normalizeInputOptions(inputOptions)
-<<<<<<< HEAD
 
   const threadSafePluginInitResult = await initializeThreadSafePlugins(
     normalizedInputOptions.plugins,
   )
 
-=======
   const normalizedOutputOptions = normalizeOutputOptions(outputOptions)
->>>>>>> 3b81588c
   // Convert `NormalizedInputOptions` to `BindingInputOptions`
   const bindingInputOptions = createInputOptionsAdapter(
     normalizedInputOptions,
     inputOptions,
     normalizedOutputOptions,
   )
-<<<<<<< HEAD
-  const bindingOutputOptions = normalizeOutputOptions(outputOptions)
 
   return {
     bundler: new Bundler(
       bindingInputOptions,
-      bindingOutputOptions,
+      normalizedOutputOptions,
       threadSafePluginInitResult?.registry,
     ),
     stopWorkers: threadSafePluginInitResult?.stopWorkers,
   }
-=======
-  return new Bundler(bindingInputOptions, normalizedOutputOptions)
->>>>>>> 3b81588c
 }