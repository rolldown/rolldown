--- conflicted
+++ resolved
@@ -14,12 +14,8 @@
     "mocha": "^11.0.0",
     "rolldown": "workspace:*",
     "source-map-support": "^0.5.21",
-<<<<<<< HEAD
     "oxc-transform": "0.54.0"
-=======
-    "oxc-transform": "0.53.0",
     "cross-env": "^7.0.3"
->>>>>>> b770d2c5
   },
   "devDependencies": {
     "@types/mocha": "10.0.10",
