--- conflicted
+++ resolved
@@ -1,17 +1,9 @@
 {
   "failed": 0,
   "skipFailed": 2,
-<<<<<<< HEAD
-  "ignored": 15,
-  "ignored(unsupported features)": 393,
-  "ignored(treeshaking)": 282,
-  "ignored(behavior passed, snapshot different)": 124,
-  "passed": 732
-=======
   "ignored": 17,
   "ignored(unsupported features)": 394,
   "ignored(treeshaking)": 282,
   "ignored(behavior passed, snapshot different)": 124,
   "passed": 729
->>>>>>> 61b0f468
 }