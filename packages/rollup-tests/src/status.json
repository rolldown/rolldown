{
  "failed": 0,
  "skipFailed": 2,
  "ignored": 15,
  "ignored(unsupported features)": 393,
  "ignored(treeshaking)": 282,
  "ignored(behavior passed, snapshot different)": 124,
<<<<<<< HEAD
  "passed": 733
=======
  "passed": 731
>>>>>>> 783fe01c
}<|MERGE_RESOLUTION|>--- conflicted
+++ resolved
@@ -5,9 +5,5 @@
   "ignored(unsupported features)": 393,
   "ignored(treeshaking)": 282,
   "ignored(behavior passed, snapshot different)": 124,
-<<<<<<< HEAD
   "passed": 733
-=======
-  "passed": 731
->>>>>>> 783fe01c
 }