{
  "name": "vite-tests",
  "type": "module",
  "private": true,
  "scripts": {
    "test": "oxnode ./run.ts"
  },
  "license": "MIT",
  "devDependencies": {
    "@oxc-node/cli": "catalog:",
<<<<<<< HEAD
    "tinyexec": "^1.0.1"
=======
    "tinyexec": "catalog:"
>>>>>>> 783984e8
  }
}<|MERGE_RESOLUTION|>--- conflicted
+++ resolved
@@ -8,10 +8,6 @@
   "license": "MIT",
   "devDependencies": {
     "@oxc-node/cli": "catalog:",
-<<<<<<< HEAD
-    "tinyexec": "^1.0.1"
-=======
     "tinyexec": "catalog:"
->>>>>>> 783984e8
   }
 }