lockfileVersion: '9.0'

settings:
  autoInstallPeers: true
  excludeLinksFromLockfile: false

catalogs:
  default:
<<<<<<< HEAD
    '@oxc-node/cli':
      specifier: ^0.0.32
      version: 0.0.32
=======
    '@babel/core':
      specifier: ^7.24.7
      version: 7.28.4
    '@babel/preset-env':
      specifier: ^7.24.7
      version: 7.28.3
    '@babel/preset-typescript':
      specifier: ^7.24.7
      version: 7.27.1
    '@napi-rs/cli':
      specifier: ^3.2.0
      version: 3.3.1
    '@napi-rs/wasm-runtime':
      specifier: ^1.0.0
      version: 1.0.7
    '@oxc-node/cli':
      specifier: ^0.0.32
      version: 0.0.32
    '@oxc-node/core':
      specifier: ^0.0.32
      version: 0.0.32
    '@oxc-project/runtime':
      specifier: '=0.95.0'
      version: 0.95.0
    '@oxc-project/types':
      specifier: '=0.95.0'
      version: 0.95.0
    '@pnpm/find-workspace-packages':
      specifier: ^6.0.9
      version: 6.0.9
    '@rollup/plugin-commonjs':
      specifier: ^28.0.0
      version: 28.0.6
    '@rollup/plugin-json':
      specifier: ^6.1.0
      version: 6.1.0
    '@rollup/plugin-node-resolve':
      specifier: ^16.0.0
      version: 16.0.2
    '@types/babel__core':
      specifier: 7.20.5
      version: 7.20.5
    '@types/connect':
      specifier: ^3.4.38
      version: 3.4.38
    '@types/fs-extra':
      specifier: ^11.0.4
      version: 11.0.4
    '@types/lodash-es':
      specifier: ^4.17.12
      version: 4.17.12
    '@types/mocha':
      specifier: 10.0.10
      version: 10.0.10
    '@types/node':
      specifier: 24.7.2
      version: 24.7.2
    '@types/picomatch':
      specifier: ^4.0.0
      version: 4.0.2
    '@types/react':
      specifier: ^19.0.8
      version: 19.2.2
    '@types/react-dom':
      specifier: ^19.0.3
      version: 19.2.1
    '@types/semver':
      specifier: ^7.5.8
      version: 7.7.1
    '@types/serve-static':
      specifier: ^1.15.7
      version: 1.15.9
    '@types/strip-comments':
      specifier: ^2.0.4
      version: 2.0.4
    '@types/ws':
      specifier: ^8.18.0
      version: 8.18.1
    '@vueuse/core':
      specifier: ^13.1.0
      version: 13.9.0
    acorn:
      specifier: ^8.12.1
      version: 8.15.0
    astring:
      specifier: ^1.9.0
      version: 1.9.0
    buble:
      specifier: ^0.20.0
      version: 0.20.0
    chalk:
      specifier: ^5.3.0
      version: 5.6.2
    change-case:
      specifier: ^5.4.4
      version: 5.4.4
    connect:
      specifier: ^3.7.0
      version: 3.7.0
    consola:
      specifier: ^3.4.2
      version: 3.4.2
    dedent:
      specifier: ^1.5.3
      version: 1.7.0
    diff:
      specifier: ^8.0.0
      version: 8.0.2
    esbuild:
      specifier: ^0.25.0
      version: 0.25.10
    estree-toolkit:
      specifier: ^1.7.8
      version: 1.7.13
    execa:
      specifier: ^9.2.0
      version: 9.6.0
    fast-glob:
      specifier: ^3.3.3
      version: 3.3.3
    fixturify:
      specifier: ^3.0.0
      version: 3.0.0
    follow-redirects:
      specifier: ^1.15.6
      version: 1.15.11
    fs-extra:
      specifier: ^11.2.0
      version: 11.3.2
    glob:
      specifier: ^11.0.0
      version: 11.0.3
    lodash-es:
      specifier: ^4.17.21
      version: 4.17.21
    micromatch:
      specifier: ^4.0.8
      version: 4.0.8
    mocha:
      specifier: ^11.0.0
      version: 11.7.4
    oxc-minify:
      specifier: ^0.95.0
      version: 0.95.0
    oxc-parser:
      specifier: '=0.95.0'
      version: 0.95.0
    oxc-transform:
      specifier: '=0.95.0'
      version: 0.95.0
    pathe:
      specifier: ^2.0.3
      version: 2.0.3
    picomatch:
      specifier: ^4.0.2
      version: 4.0.3
    react:
      specifier: ^19.0.0
      version: 19.2.0
    react-dom:
      specifier: ^19.0.0
      version: 19.2.0
    remark-parse:
      specifier: ^11.0.0
      version: 11.0.0
    remeda:
      specifier: ^2.10.0
      version: 2.32.0
    rolldown-plugin-dts:
      specifier: ^0.16.0
      version: 0.16.12
    rollup:
      specifier: ^4.18.0
      version: 4.52.4
    semver:
      specifier: ^7.6.2
      version: 7.7.3
    serve-static:
      specifier: ^2.0.0
      version: 2.2.0
    signal-exit:
      specifier: 4.1.0
      version: 4.1.0
    source-map:
      specifier: ^0.7.4
      version: 0.7.6
    source-map-support:
      specifier: ^0.5.21
      version: 0.5.21
    strip-comments:
      specifier: ^2.0.1
      version: 2.0.1
    terser:
      specifier: ^5.31.1
      version: 5.44.0
    tinybench:
      specifier: ^5.0.0
      version: 5.0.1
    tinyexec:
      specifier: ^1.0.1
      version: 1.0.1
    tsdown:
      specifier: 0.15.8
      version: 0.15.8
    tsx:
      specifier: ^4.19.4
      version: 4.20.6
    typedoc:
      specifier: ^0.28.0
      version: 0.28.14
    typescript:
      specifier: ^5.8.3
      version: 5.9.3
    unified:
      specifier: ^11.0.5
      version: 11.0.5
    valibot:
      specifier: 1.1.0
      version: 1.1.0
    vite:
      specifier: ^7.0.0
      version: 7.1.9
    vitepress:
      specifier: ^2.0.0-alpha.12
      version: 2.0.0-alpha.12
    vitepress-plugin-group-icons:
      specifier: ^1.0.0
      version: 1.6.3
    vitepress-plugin-llms:
      specifier: ^1.1.0
      version: 1.8.0
    vitest:
      specifier: ^3.0.1
      version: 3.2.4
    vue:
      specifier: ^3.5.13
      version: 3.5.22
    web-tree-sitter:
      specifier: ^0.25.0
      version: 0.25.10
    ws:
      specifier: ^8.18.1
      version: 8.18.3
    zx:
      specifier: ^8.1.2
      version: 8.8.4
>>>>>>> 783984e8

overrides:
  vitepress>vite: npm:rolldown-vite@latest

importers:

  .:
    devDependencies:
      '@oxc-node/core':
        specifier: 'catalog:'
        version: 0.0.32
      '@oxc-project/runtime':
        specifier: 'catalog:'
        version: 0.95.0
      '@types/node':
        specifier: 'catalog:'
        version: 24.7.2
      cjs-module-lexer:
        specifier: ^2.1.0
        version: 2.1.0
      dprint:
        specifier: ^0.50.1
        version: 0.50.2
      husky:
        specifier: ^9.1.7
        version: 9.1.7
      knip:
        specifier: ^5.61.3
        version: 5.64.3(@types/node@24.7.2)(typescript@5.9.3)
      lint-staged:
        specifier: ^16.1.2
        version: 16.2.4
      oxlint:
        specifier: ^1.6.0
        version: 1.22.0
      remove-unused-vars:
        specifier: ^0.0.8
        version: 0.0.8
      rolldown:
        specifier: workspace:*
        version: link:packages/rolldown
      typescript:
        specifier: 'catalog:'
        version: 5.9.3

  crates/rolldown/tests/rolldown/topics/npm_packages:
    dependencies:
      util-deprecate:
        specifier: 1.0.2
        version: 1.0.2

  crates/rolldown/tests/rolldown/warnings/eval2:
    devDependencies:
      peggy:
        specifier: ^5.0.3
        version: 5.0.6

  docs:
    dependencies:
      '@vueuse/core':
        specifier: 'catalog:'
        version: 13.9.0(vue@3.5.22(typescript@5.9.3))
      vue:
        specifier: 'catalog:'
        version: 3.5.22(typescript@5.9.3)
    devDependencies:
      oxc-minify:
        specifier: 'catalog:'
        version: 0.95.0
      vitepress:
        specifier: 'catalog:'
        version: 2.0.0-alpha.12(@types/node@24.7.2)(change-case@5.4.4)(esbuild@0.25.10)(jiti@2.6.1)(oxc-minify@0.95.0)(postcss@8.5.6)(terser@5.44.0)(tsx@4.20.6)(typescript@5.9.3)(yaml@2.8.1)
      vitepress-plugin-group-icons:
        specifier: 'catalog:'
        version: 1.6.3(markdown-it@14.1.0)(vite@7.1.9(@types/node@24.7.2)(jiti@2.6.1)(lightningcss@1.30.2)(terser@5.44.0)(tsx@4.20.6)(yaml@2.8.1))
      vitepress-plugin-llms:
        specifier: 'catalog:'
        version: 1.8.0
      zx:
        specifier: 'catalog:'
        version: 8.8.4

  examples/basic-typescript:
    devDependencies:
      rolldown:
        specifier: workspace:*
        version: link:../../packages/rolldown

  examples/basic-vue:
    dependencies:
      vue:
        specifier: 'catalog:'
        version: 3.5.22(typescript@5.9.3)
    devDependencies:
      rolldown:
        specifier: workspace:*
        version: link:../../packages/rolldown

  examples/chunk-import-map:
    devDependencies:
      rolldown:
        specifier: workspace:*
        version: link:../../packages/rolldown

  examples/hmr-raw:
    dependencies:
      react:
        specifier: 'catalog:'
        version: 19.2.0
      react-dom:
        specifier: 'catalog:'
        version: 19.2.0(react@19.2.0)
    devDependencies:
      '@rolldown/test-dev-server':
        specifier: workspace:*
        version: link:../../packages/test-dev-server
      '@types/react':
        specifier: 'catalog:'
        version: 19.2.2
      '@types/react-dom':
        specifier: 'catalog:'
        version: 19.2.1(@types/react@19.2.2)
      rolldown:
        specifier: workspace:*
        version: link:../../packages/rolldown

  examples/isolated-decl:
    devDependencies:
      rolldown:
        specifier: workspace:*
        version: link:../../packages/rolldown
      unplugin-isolated-decl:
        specifier: ^0.8.1
        version: 0.8.3(oxc-transform@0.95.0)(rollup@4.52.4)(typescript@5.9.3)

  examples/native-magic-string:
    devDependencies:
      rolldown:
        specifier: workspace:*
        version: link:../../packages/rolldown

  examples/par-plugin:
    devDependencies:
      '@babel/core':
        specifier: 'catalog:'
        version: 7.28.4
      '@babel/preset-env':
        specifier: 'catalog:'
        version: 7.28.3(@babel/core@7.28.4)
      '@babel/preset-typescript':
        specifier: 'catalog:'
        version: 7.27.1(@babel/core@7.28.4)
      rolldown:
        specifier: workspace:*
        version: link:../../packages/rolldown

  examples/rollup-plugin-esbuild:
    dependencies:
      rollup-plugin-esbuild:
        specifier: ^6.1.1
        version: 6.2.1(esbuild@0.25.10)(rollup@4.52.4)
    devDependencies:
      rolldown:
        specifier: workspace:*
        version: link:../../packages/rolldown

  examples/styled-components-native:
    dependencies:
      react:
        specifier: 'catalog:'
        version: 19.2.0
      react-dom:
        specifier: 'catalog:'
        version: 19.2.0(react@19.2.0)
      styled-components:
        specifier: ^6.1.8
        version: 6.1.19(react-dom@19.2.0(react@19.2.0))(react@19.2.0)
    devDependencies:
      rolldown:
        specifier: workspace:*
        version: link:../../packages/rolldown

  packages/bench:
    dependencies:
      react:
        specifier: 'catalog:'
        version: 19.2.0
      react-dom:
        specifier: 'catalog:'
        version: 19.2.0(react@19.2.0)
      vue:
        specifier: 'catalog:'
        version: 3.5.22(typescript@5.9.3)
      vue-router:
        specifier: ^4.3.2
        version: 4.5.1(vue@3.5.22(typescript@5.9.3))
    devDependencies:
      '@babel/core':
        specifier: 'catalog:'
        version: 7.28.4
      '@babel/preset-env':
        specifier: 'catalog:'
        version: 7.28.3(@babel/core@7.28.4)
      '@babel/preset-typescript':
        specifier: 'catalog:'
        version: 7.27.1(@babel/core@7.28.4)
      '@oxc-node/cli':
        specifier: 'catalog:'
        version: 0.0.32
      '@rollup/plugin-commonjs':
        specifier: 'catalog:'
        version: 28.0.6(rollup@4.52.4)
      '@rollup/plugin-node-resolve':
        specifier: 'catalog:'
        version: 16.0.2(rollup@4.52.4)
      '@types/babel__core':
        specifier: 'catalog:'
        version: 7.20.5
      '@types/lodash-es':
        specifier: 'catalog:'
        version: 4.17.12
      chalk:
        specifier: 'catalog:'
        version: 5.6.2
      esbuild:
        specifier: 'catalog:'
        version: 0.25.10
      lodash-es:
        specifier: 'catalog:'
        version: 4.17.21
      rolldown:
        specifier: workspace:*
        version: link:../rolldown
      rollup:
        specifier: 'catalog:'
        version: 4.52.4
      tinybench:
        specifier: 'catalog:'
        version: 5.0.1

  packages/browser:
    dependencies:
      '@napi-rs/wasm-runtime':
        specifier: 'catalog:'
        version: 1.0.7

  packages/debug:
    devDependencies:
      '@oxc-node/cli':
        specifier: 'catalog:'
        version: 0.0.32

  packages/pluginutils:
    devDependencies:
      '@types/picomatch':
        specifier: 'catalog:'
        version: 4.0.2
      picomatch:
        specifier: 'catalog:'
        version: 4.0.3
      tsdown:
        specifier: 'catalog:'
        version: 0.15.8(typescript@5.9.3)
      vitest:
        specifier: 'catalog:'
        version: 3.2.4(@types/debug@4.1.12)(@types/node@24.7.2)(jiti@2.6.1)(lightningcss@1.30.2)(terser@5.44.0)(tsx@4.20.6)(yaml@2.8.1)

  packages/rolldown:
    dependencies:
      '@oxc-project/types':
        specifier: 'catalog:'
        version: 0.95.0
      '@rolldown/pluginutils':
        specifier: workspace:*
        version: link:../pluginutils
    devDependencies:
      '@napi-rs/cli':
        specifier: 'catalog:'
        version: 3.3.1(@emnapi/runtime@1.5.0)(@types/node@24.7.2)
      '@napi-rs/wasm-runtime':
        specifier: 'catalog:'
        version: 1.0.7
      '@oxc-node/cli':
        specifier: 'catalog:'
        version: 0.0.32
      '@rollup/plugin-json':
        specifier: 'catalog:'
        version: 6.1.0(rollup@4.52.4)
      buble:
        specifier: 'catalog:'
        version: 0.20.0
      consola:
        specifier: 'catalog:'
        version: 3.4.2
      execa:
        specifier: 'catalog:'
        version: 9.6.0
      glob:
        specifier: 'catalog:'
        version: 11.0.3
      oxc-parser:
        specifier: 'catalog:'
        version: 0.95.0
      pathe:
        specifier: 'catalog:'
        version: 2.0.3
      remeda:
        specifier: 'catalog:'
        version: 2.32.0
      rolldown:
        specifier: workspace:*
        version: 'link:'
      rolldown-plugin-dts:
        specifier: 'catalog:'
        version: 0.16.12(oxc-resolver@11.9.0)(rolldown@packages+rolldown)(typescript@5.9.3)
      rollup:
        specifier: 'catalog:'
        version: 4.52.4
      signal-exit:
        specifier: 'catalog:'
        version: 4.1.0
      source-map:
        specifier: 'catalog:'
        version: 0.7.6
      tsx:
        specifier: 'catalog:'
        version: 4.20.6
      typedoc:
        specifier: 'catalog:'
        version: 0.28.14(typescript@5.9.3)
      typescript:
        specifier: 'catalog:'
        version: 5.9.3
      valibot:
        specifier: 'catalog:'
        version: 1.1.0(typescript@5.9.3)

  packages/rolldown/tests:
    dependencies:
      rolldown:
        specifier: workspace:*
        version: link:..
      vite:
        specifier: 'catalog:'
        version: 7.1.9(@types/node@24.7.2)(jiti@2.6.1)(lightningcss@1.30.2)(terser@5.44.0)(tsx@4.20.6)(yaml@2.8.1)
      vitest:
        specifier: 'catalog:'
        version: 3.2.4(@types/debug@4.1.12)(@types/node@24.7.2)(jiti@2.6.1)(lightningcss@1.30.2)(terser@5.44.0)(tsx@4.20.6)(yaml@2.8.1)
    devDependencies:
      '@rolldown/test-side-effects-field':
        specifier: link:./package-fixtures/test-side-effects-field
        version: link:package-fixtures/test-side-effects-field
      '@rolldown/test-side-effects-field-glob':
        specifier: file:./package-fixtures/test-side-effects-field-glob
        version: file:packages/rolldown/tests/package-fixtures/test-side-effects-field-glob
      '@types/node':
        specifier: 'catalog:'
        version: 24.7.2
      tsx:
        specifier: 'catalog:'
        version: 4.20.6

  packages/rollup-tests:
    dependencies:
      fixturify:
        specifier: 'catalog:'
        version: 3.0.0
      fs-extra:
        specifier: 'catalog:'
        version: 11.3.2
      mocha:
        specifier: 'catalog:'
        version: 11.7.4
      oxc-transform:
        specifier: 'catalog:'
        version: 0.95.0
      source-map-support:
        specifier: 'catalog:'
        version: 0.5.21
    devDependencies:
      '@types/mocha':
        specifier: 'catalog:'
        version: 10.0.10
      '@types/node':
        specifier: 'catalog:'
        version: 24.7.2
      '@types/strip-comments':
        specifier: 'catalog:'
        version: 2.0.4
      source-map:
        specifier: 'catalog:'
        version: 0.7.6
      strip-comments:
        specifier: 'catalog:'
        version: 2.0.1
      terser:
        specifier: 'catalog:'
        version: 5.44.0

  packages/test-dev-server:
    dependencies:
      '@types/ws':
        specifier: 'catalog:'
        version: 8.18.1
      connect:
        specifier: 'catalog:'
        version: 3.7.0
      rolldown:
        specifier: workspace:*
        version: link:../rolldown
      serve-static:
        specifier: 'catalog:'
        version: 2.2.0
      ws:
        specifier: 'catalog:'
        version: 8.18.3
    devDependencies:
      '@types/connect':
        specifier: 'catalog:'
        version: 3.4.38
      '@types/serve-static':
        specifier: 'catalog:'
        version: 1.15.9

  packages/test-dev-server/tests:
    dependencies:
      '@rolldown/test-dev-server':
        specifier: workspace:*
        version: link:..
      '@types/kill-port':
        specifier: ^2.0.3
        version: 2.0.3
      execa:
        specifier: ^9.2.0
        version: 9.6.0
      fast-glob:
        specifier: 'catalog:'
        version: 3.3.3
      kill-port:
        specifier: ^2.0.1
        version: 2.0.1
      rimraf:
        specifier: ^6.0.1
        version: 6.0.1
      vitest:
        specifier: ^3.0.1
        version: 3.2.4(@types/debug@4.1.12)(@types/node@24.7.2)(jiti@2.6.1)(lightningcss@1.30.2)(terser@5.44.0)(tsx@4.20.6)(yaml@2.8.1)

  packages/test-dev-server/tests/fixtures/client-module-execution-status:
    devDependencies:
      '@rolldown/test-dev-server':
        specifier: workspace:*
        version: link:../../..

  packages/test-dev-server/tests/fixtures/defer-sync-scan-data:
    devDependencies:
      '@rolldown/test-dev-server':
        specifier: workspace:*
        version: link:../../..

  packages/test-dev-server/tests/fixtures/edit:
    devDependencies:
      '@rolldown/test-dev-server':
        specifier: workspace:*
        version: link:../../..

  packages/test-dev-server/tests/fixtures/edit-rebuild:
    devDependencies:
      '@rolldown/test-dev-server':
        specifier: workspace:*
        version: link:../../..

  packages/test-dev-server/tests/fixtures/edit-reload:
    devDependencies:
      '@rolldown/test-dev-server':
        specifier: workspace:*
        version: link:../../..

  packages/test-dev-server/tests/fixtures/invalidation:
    devDependencies:
      '@rolldown/test-dev-server':
        specifier: workspace:*
        version: link:../../..

  packages/test-dev-server/tests/fixtures/multiple-edits:
    devDependencies:
      '@rolldown/test-dev-server':
        specifier: workspace:*
        version: link:../../..

  packages/test-dev-server/tests/fixtures/transform-dependencies:
    devDependencies:
      '@rolldown/test-dev-server':
        specifier: workspace:*
        version: link:../../..

  packages/vite-tests:
    devDependencies:
      '@oxc-node/cli':
        specifier: 'catalog:'
        version: 0.0.32
      tinyexec:
        specifier: 'catalog:'
        version: 1.0.1

  scripts:
    dependencies:
      '@pnpm/find-workspace-packages':
        specifier: 'catalog:'
        version: 6.0.9(@pnpm/logger@5.2.0)
      '@types/fs-extra':
        specifier: 'catalog:'
        version: 11.0.4
      '@types/semver':
        specifier: 'catalog:'
        version: 7.7.1
      chalk:
        specifier: 'catalog:'
        version: 5.6.2
      change-case:
        specifier: 'catalog:'
        version: 5.4.4
      dedent:
        specifier: 'catalog:'
        version: 1.7.0
      fast-glob:
        specifier: 'catalog:'
        version: 3.3.3
      follow-redirects:
        specifier: 'catalog:'
        version: 1.15.11
      fs-extra:
        specifier: 'catalog:'
        version: 11.3.2
      remark-parse:
        specifier: 'catalog:'
        version: 11.0.0
      rolldown-tests:
        specifier: workspace:*
        version: link:../packages/rolldown/tests
      semver:
        specifier: 'catalog:'
        version: 7.7.3
      unified:
        specifier: 'catalog:'
        version: 11.0.5
      zx:
        specifier: 'catalog:'
        version: 8.8.4
    devDependencies:
      '@oxc-node/cli':
        specifier: 'catalog:'
        version: 0.0.32
      acorn:
        specifier: 'catalog:'
        version: 8.15.0
      astring:
        specifier: 'catalog:'
        version: 1.9.0
      diff:
        specifier: 'catalog:'
        version: 8.0.2
      estree-toolkit:
        specifier: 'catalog:'
        version: 1.7.13
      micromatch:
        specifier: 'catalog:'
        version: 4.0.8
      web-tree-sitter:
        specifier: 'catalog:'
        version: 0.25.10

packages:

  '@antfu/install-pkg@1.1.0':
    resolution: {integrity: sha512-MGQsmw10ZyI+EJo45CdSER4zEb+p31LpDAFp2Z3gkSd1yqVZGi0Ebx++YTEMonJy4oChEMLsxZ64j8FH6sSqtQ==}

  '@antfu/utils@9.3.0':
    resolution: {integrity: sha512-9hFT4RauhcUzqOE4f1+frMKLZrgNog5b06I7VmZQV1BkvwvqrbC8EBZf3L1eEL2AKb6rNKjER0sEvJiSP1FXEA==}

  '@babel/code-frame@7.27.1':
    resolution: {integrity: sha512-cjQ7ZlQ0Mv3b47hABuTevyTuYN4i+loJKGeV9flcCgIK37cCXRh+L1bd3iBHlynerhQ7BhCkn2BPbQUL+rGqFg==}
    engines: {node: '>=6.9.0'}

  '@babel/compat-data@7.28.4':
    resolution: {integrity: sha512-YsmSKC29MJwf0gF8Rjjrg5LQCmyh+j/nD8/eP7f+BeoQTKYqs9RoWbjGOdy0+1Ekr68RJZMUOPVQaQisnIo4Rw==}
    engines: {node: '>=6.9.0'}

  '@babel/core@7.28.4':
    resolution: {integrity: sha512-2BCOP7TN8M+gVDj7/ht3hsaO/B/n5oDbiAyyvnRlNOs+u1o+JWNYTQrmpuNp1/Wq2gcFrI01JAW+paEKDMx/CA==}
    engines: {node: '>=6.9.0'}

  '@babel/generator@7.28.3':
    resolution: {integrity: sha512-3lSpxGgvnmZznmBkCRnVREPUFJv2wrv9iAoFDvADJc0ypmdOxdUtcLeBgBJ6zE0PMeTKnxeQzyk0xTBq4Ep7zw==}
    engines: {node: '>=6.9.0'}

  '@babel/helper-annotate-as-pure@7.27.3':
    resolution: {integrity: sha512-fXSwMQqitTGeHLBC08Eq5yXz2m37E4pJX1qAU1+2cNedz/ifv/bVXft90VeSav5nFO61EcNgwr0aJxbyPaWBPg==}
    engines: {node: '>=6.9.0'}

  '@babel/helper-compilation-targets@7.27.2':
    resolution: {integrity: sha512-2+1thGUUWWjLTYTHZWK1n8Yga0ijBz1XAhUXcKy81rd5g6yh7hGqMp45v7cadSbEHc9G3OTv45SyneRN3ps4DQ==}
    engines: {node: '>=6.9.0'}

  '@babel/helper-create-class-features-plugin@7.28.3':
    resolution: {integrity: sha512-V9f6ZFIYSLNEbuGA/92uOvYsGCJNsuA8ESZ4ldc09bWk/j8H8TKiPw8Mk1eG6olpnO0ALHJmYfZvF4MEE4gajg==}
    engines: {node: '>=6.9.0'}
    peerDependencies:
      '@babel/core': ^7.0.0

  '@babel/helper-create-regexp-features-plugin@7.27.1':
    resolution: {integrity: sha512-uVDC72XVf8UbrH5qQTc18Agb8emwjTiZrQE11Nv3CuBEZmVvTwwE9CBUEvHku06gQCAyYf8Nv6ja1IN+6LMbxQ==}
    engines: {node: '>=6.9.0'}
    peerDependencies:
      '@babel/core': ^7.0.0

  '@babel/helper-define-polyfill-provider@0.6.5':
    resolution: {integrity: sha512-uJnGFcPsWQK8fvjgGP5LZUZZsYGIoPeRjSF5PGwrelYgq7Q15/Ft9NGFp1zglwgIv//W0uG4BevRuSJRyylZPg==}
    peerDependencies:
      '@babel/core': ^7.4.0 || ^8.0.0-0 <8.0.0

  '@babel/helper-globals@7.28.0':
    resolution: {integrity: sha512-+W6cISkXFa1jXsDEdYA8HeevQT/FULhxzR99pxphltZcVaugps53THCeiWA8SguxxpSp3gKPiuYfSWopkLQ4hw==}
    engines: {node: '>=6.9.0'}

  '@babel/helper-member-expression-to-functions@7.27.1':
    resolution: {integrity: sha512-E5chM8eWjTp/aNoVpcbfM7mLxu9XGLWYise2eBKGQomAk/Mb4XoxyqXTZbuTohbsl8EKqdlMhnDI2CCLfcs9wA==}
    engines: {node: '>=6.9.0'}

  '@babel/helper-module-imports@7.27.1':
    resolution: {integrity: sha512-0gSFWUPNXNopqtIPQvlD5WgXYI5GY2kP2cCvoT8kczjbfcfuIljTbcWrulD1CIPIX2gt1wghbDy08yE1p+/r3w==}
    engines: {node: '>=6.9.0'}

  '@babel/helper-module-transforms@7.28.3':
    resolution: {integrity: sha512-gytXUbs8k2sXS9PnQptz5o0QnpLL51SwASIORY6XaBKF88nsOT0Zw9szLqlSGQDP/4TljBAD5y98p2U1fqkdsw==}
    engines: {node: '>=6.9.0'}
    peerDependencies:
      '@babel/core': ^7.0.0

  '@babel/helper-optimise-call-expression@7.27.1':
    resolution: {integrity: sha512-URMGH08NzYFhubNSGJrpUEphGKQwMQYBySzat5cAByY1/YgIRkULnIy3tAMeszlL/so2HbeilYloUmSpd7GdVw==}
    engines: {node: '>=6.9.0'}

  '@babel/helper-plugin-utils@7.27.1':
    resolution: {integrity: sha512-1gn1Up5YXka3YYAHGKpbideQ5Yjf1tDa9qYcgysz+cNCXukyLl6DjPXhD3VRwSb8c0J9tA4b2+rHEZtc6R0tlw==}
    engines: {node: '>=6.9.0'}

  '@babel/helper-remap-async-to-generator@7.27.1':
    resolution: {integrity: sha512-7fiA521aVw8lSPeI4ZOD3vRFkoqkJcS+z4hFo82bFSH/2tNd6eJ5qCVMS5OzDmZh/kaHQeBaeyxK6wljcPtveA==}
    engines: {node: '>=6.9.0'}
    peerDependencies:
      '@babel/core': ^7.0.0

  '@babel/helper-replace-supers@7.27.1':
    resolution: {integrity: sha512-7EHz6qDZc8RYS5ElPoShMheWvEgERonFCs7IAonWLLUTXW59DP14bCZt89/GKyreYn8g3S83m21FelHKbeDCKA==}
    engines: {node: '>=6.9.0'}
    peerDependencies:
      '@babel/core': ^7.0.0

  '@babel/helper-skip-transparent-expression-wrappers@7.27.1':
    resolution: {integrity: sha512-Tub4ZKEXqbPjXgWLl2+3JpQAYBJ8+ikpQ2Ocj/q/r0LwE3UhENh7EUabyHjz2kCEsrRY83ew2DQdHluuiDQFzg==}
    engines: {node: '>=6.9.0'}

  '@babel/helper-string-parser@7.27.1':
    resolution: {integrity: sha512-qMlSxKbpRlAridDExk92nSobyDdpPijUq2DW6oDnUqd0iOGxmQjyqhMIihI9+zv4LPyZdRje2cavWPbCbWm3eA==}
    engines: {node: '>=6.9.0'}

  '@babel/helper-validator-identifier@7.27.1':
    resolution: {integrity: sha512-D2hP9eA+Sqx1kBZgzxZh0y1trbuU+JoDkiEwqhQ36nodYqJwyEIhPSdMNd7lOm/4io72luTPWH20Yda0xOuUow==}
    engines: {node: '>=6.9.0'}

  '@babel/helper-validator-option@7.27.1':
    resolution: {integrity: sha512-YvjJow9FxbhFFKDSuFnVCe2WxXk1zWc22fFePVNEaWJEu8IrZVlda6N0uHwzZrUM1il7NC9Mlp4MaJYbYd9JSg==}
    engines: {node: '>=6.9.0'}

  '@babel/helper-wrap-function@7.28.3':
    resolution: {integrity: sha512-zdf983tNfLZFletc0RRXYrHrucBEg95NIFMkn6K9dbeMYnsgHaSBGcQqdsCSStG2PYwRre0Qc2NNSCXbG+xc6g==}
    engines: {node: '>=6.9.0'}

  '@babel/helpers@7.28.4':
    resolution: {integrity: sha512-HFN59MmQXGHVyYadKLVumYsA9dBFun/ldYxipEjzA4196jpLZd8UjEEBLkbEkvfYreDqJhZxYAWFPtrfhNpj4w==}
    engines: {node: '>=6.9.0'}

  '@babel/parser@7.28.4':
    resolution: {integrity: sha512-yZbBqeM6TkpP9du/I2pUZnJsRMGGvOuIrhjzC1AwHwW+6he4mni6Bp/m8ijn0iOuZuPI2BfkCoSRunpyjnrQKg==}
    engines: {node: '>=6.0.0'}
    hasBin: true

  '@babel/plugin-bugfix-firefox-class-in-computed-class-key@7.27.1':
    resolution: {integrity: sha512-QPG3C9cCVRQLxAVwmefEmwdTanECuUBMQZ/ym5kiw3XKCGA7qkuQLcjWWHcrD/GKbn/WmJwaezfuuAOcyKlRPA==}
    engines: {node: '>=6.9.0'}
    peerDependencies:
      '@babel/core': ^7.0.0

  '@babel/plugin-bugfix-safari-class-field-initializer-scope@7.27.1':
    resolution: {integrity: sha512-qNeq3bCKnGgLkEXUuFry6dPlGfCdQNZbn7yUAPCInwAJHMU7THJfrBSozkcWq5sNM6RcF3S8XyQL2A52KNR9IA==}
    engines: {node: '>=6.9.0'}
    peerDependencies:
      '@babel/core': ^7.0.0

  '@babel/plugin-bugfix-safari-id-destructuring-collision-in-function-expression@7.27.1':
    resolution: {integrity: sha512-g4L7OYun04N1WyqMNjldFwlfPCLVkgB54A/YCXICZYBsvJJE3kByKv9c9+R/nAfmIfjl2rKYLNyMHboYbZaWaA==}
    engines: {node: '>=6.9.0'}
    peerDependencies:
      '@babel/core': ^7.0.0

  '@babel/plugin-bugfix-v8-spread-parameters-in-optional-chaining@7.27.1':
    resolution: {integrity: sha512-oO02gcONcD5O1iTLi/6frMJBIwWEHceWGSGqrpCmEL8nogiS6J9PBlE48CaK20/Jx1LuRml9aDftLgdjXT8+Cw==}
    engines: {node: '>=6.9.0'}
    peerDependencies:
      '@babel/core': ^7.13.0

  '@babel/plugin-bugfix-v8-static-class-fields-redefine-readonly@7.28.3':
    resolution: {integrity: sha512-b6YTX108evsvE4YgWyQ921ZAFFQm3Bn+CA3+ZXlNVnPhx+UfsVURoPjfGAPCjBgrqo30yX/C2nZGX96DxvR9Iw==}
    engines: {node: '>=6.9.0'}
    peerDependencies:
      '@babel/core': ^7.0.0

  '@babel/plugin-proposal-private-property-in-object@7.21.0-placeholder-for-preset-env.2':
    resolution: {integrity: sha512-SOSkfJDddaM7mak6cPEpswyTRnuRltl429hMraQEglW+OkovnCzsiszTmsrlY//qLFjCpQDFRvjdm2wA5pPm9w==}
    engines: {node: '>=6.9.0'}
    peerDependencies:
      '@babel/core': ^7.0.0-0

  '@babel/plugin-syntax-import-assertions@7.27.1':
    resolution: {integrity: sha512-UT/Jrhw57xg4ILHLFnzFpPDlMbcdEicaAtjPQpbj9wa8T4r5KVWCimHcL/460g8Ht0DMxDyjsLgiWSkVjnwPFg==}
    engines: {node: '>=6.9.0'}
    peerDependencies:
      '@babel/core': ^7.0.0-0

  '@babel/plugin-syntax-import-attributes@7.27.1':
    resolution: {integrity: sha512-oFT0FrKHgF53f4vOsZGi2Hh3I35PfSmVs4IBFLFj4dnafP+hIWDLg3VyKmUHfLoLHlyxY4C7DGtmHuJgn+IGww==}
    engines: {node: '>=6.9.0'}
    peerDependencies:
      '@babel/core': ^7.0.0-0

  '@babel/plugin-syntax-jsx@7.27.1':
    resolution: {integrity: sha512-y8YTNIeKoyhGd9O0Jiyzyyqk8gdjnumGTQPsz0xOZOQ2RmkVJeZ1vmmfIvFEKqucBG6axJGBZDE/7iI5suUI/w==}
    engines: {node: '>=6.9.0'}
    peerDependencies:
      '@babel/core': ^7.0.0-0

  '@babel/plugin-syntax-typescript@7.27.1':
    resolution: {integrity: sha512-xfYCBMxveHrRMnAWl1ZlPXOZjzkN82THFvLhQhFXFt81Z5HnN+EtUkZhv/zcKpmT3fzmWZB0ywiBrbC3vogbwQ==}
    engines: {node: '>=6.9.0'}
    peerDependencies:
      '@babel/core': ^7.0.0-0

  '@babel/plugin-syntax-unicode-sets-regex@7.18.6':
    resolution: {integrity: sha512-727YkEAPwSIQTv5im8QHz3upqp92JTWhidIC81Tdx4VJYIte/VndKf1qKrfnnhPLiPghStWfvC/iFaMCQu7Nqg==}
    engines: {node: '>=6.9.0'}
    peerDependencies:
      '@babel/core': ^7.0.0

  '@babel/plugin-transform-arrow-functions@7.27.1':
    resolution: {integrity: sha512-8Z4TGic6xW70FKThA5HYEKKyBpOOsucTOD1DjU3fZxDg+K3zBJcXMFnt/4yQiZnf5+MiOMSXQ9PaEK/Ilh1DeA==}
    engines: {node: '>=6.9.0'}
    peerDependencies:
      '@babel/core': ^7.0.0-0

  '@babel/plugin-transform-async-generator-functions@7.28.0':
    resolution: {integrity: sha512-BEOdvX4+M765icNPZeidyADIvQ1m1gmunXufXxvRESy/jNNyfovIqUyE7MVgGBjWktCoJlzvFA1To2O4ymIO3Q==}
    engines: {node: '>=6.9.0'}
    peerDependencies:
      '@babel/core': ^7.0.0-0

  '@babel/plugin-transform-async-to-generator@7.27.1':
    resolution: {integrity: sha512-NREkZsZVJS4xmTr8qzE5y8AfIPqsdQfRuUiLRTEzb7Qii8iFWCyDKaUV2c0rCuh4ljDZ98ALHP/PetiBV2nddA==}
    engines: {node: '>=6.9.0'}
    peerDependencies:
      '@babel/core': ^7.0.0-0

  '@babel/plugin-transform-block-scoped-functions@7.27.1':
    resolution: {integrity: sha512-cnqkuOtZLapWYZUYM5rVIdv1nXYuFVIltZ6ZJ7nIj585QsjKM5dhL2Fu/lICXZ1OyIAFc7Qy+bvDAtTXqGrlhg==}
    engines: {node: '>=6.9.0'}
    peerDependencies:
      '@babel/core': ^7.0.0-0

  '@babel/plugin-transform-block-scoping@7.28.4':
    resolution: {integrity: sha512-1yxmvN0MJHOhPVmAsmoW5liWwoILobu/d/ShymZmj867bAdxGbehIrew1DuLpw2Ukv+qDSSPQdYW1dLNE7t11A==}
    engines: {node: '>=6.9.0'}
    peerDependencies:
      '@babel/core': ^7.0.0-0

  '@babel/plugin-transform-class-properties@7.27.1':
    resolution: {integrity: sha512-D0VcalChDMtuRvJIu3U/fwWjf8ZMykz5iZsg77Nuj821vCKI3zCyRLwRdWbsuJ/uRwZhZ002QtCqIkwC/ZkvbA==}
    engines: {node: '>=6.9.0'}
    peerDependencies:
      '@babel/core': ^7.0.0-0

  '@babel/plugin-transform-class-static-block@7.28.3':
    resolution: {integrity: sha512-LtPXlBbRoc4Njl/oh1CeD/3jC+atytbnf/UqLoqTDcEYGUPj022+rvfkbDYieUrSj3CaV4yHDByPE+T2HwfsJg==}
    engines: {node: '>=6.9.0'}
    peerDependencies:
      '@babel/core': ^7.12.0

  '@babel/plugin-transform-classes@7.28.4':
    resolution: {integrity: sha512-cFOlhIYPBv/iBoc+KS3M6et2XPtbT2HiCRfBXWtfpc9OAyostldxIf9YAYB6ypURBBbx+Qv6nyrLzASfJe+hBA==}
    engines: {node: '>=6.9.0'}
    peerDependencies:
      '@babel/core': ^7.0.0-0

  '@babel/plugin-transform-computed-properties@7.27.1':
    resolution: {integrity: sha512-lj9PGWvMTVksbWiDT2tW68zGS/cyo4AkZ/QTp0sQT0mjPopCmrSkzxeXkznjqBxzDI6TclZhOJbBmbBLjuOZUw==}
    engines: {node: '>=6.9.0'}
    peerDependencies:
      '@babel/core': ^7.0.0-0

  '@babel/plugin-transform-destructuring@7.28.0':
    resolution: {integrity: sha512-v1nrSMBiKcodhsyJ4Gf+Z0U/yawmJDBOTpEB3mcQY52r9RIyPneGyAS/yM6seP/8I+mWI3elOMtT5dB8GJVs+A==}
    engines: {node: '>=6.9.0'}
    peerDependencies:
      '@babel/core': ^7.0.0-0

  '@babel/plugin-transform-dotall-regex@7.27.1':
    resolution: {integrity: sha512-gEbkDVGRvjj7+T1ivxrfgygpT7GUd4vmODtYpbs0gZATdkX8/iSnOtZSxiZnsgm1YjTgjI6VKBGSJJevkrclzw==}
    engines: {node: '>=6.9.0'}
    peerDependencies:
      '@babel/core': ^7.0.0-0

  '@babel/plugin-transform-duplicate-keys@7.27.1':
    resolution: {integrity: sha512-MTyJk98sHvSs+cvZ4nOauwTTG1JeonDjSGvGGUNHreGQns+Mpt6WX/dVzWBHgg+dYZhkC4X+zTDfkTU+Vy9y7Q==}
    engines: {node: '>=6.9.0'}
    peerDependencies:
      '@babel/core': ^7.0.0-0

  '@babel/plugin-transform-duplicate-named-capturing-groups-regex@7.27.1':
    resolution: {integrity: sha512-hkGcueTEzuhB30B3eJCbCYeCaaEQOmQR0AdvzpD4LoN0GXMWzzGSuRrxR2xTnCrvNbVwK9N6/jQ92GSLfiZWoQ==}
    engines: {node: '>=6.9.0'}
    peerDependencies:
      '@babel/core': ^7.0.0

  '@babel/plugin-transform-dynamic-import@7.27.1':
    resolution: {integrity: sha512-MHzkWQcEmjzzVW9j2q8LGjwGWpG2mjwaaB0BNQwst3FIjqsg8Ct/mIZlvSPJvfi9y2AC8mi/ktxbFVL9pZ1I4A==}
    engines: {node: '>=6.9.0'}
    peerDependencies:
      '@babel/core': ^7.0.0-0

  '@babel/plugin-transform-explicit-resource-management@7.28.0':
    resolution: {integrity: sha512-K8nhUcn3f6iB+P3gwCv/no7OdzOZQcKchW6N389V6PD8NUWKZHzndOd9sPDVbMoBsbmjMqlB4L9fm+fEFNVlwQ==}
    engines: {node: '>=6.9.0'}
    peerDependencies:
      '@babel/core': ^7.0.0-0

  '@babel/plugin-transform-exponentiation-operator@7.27.1':
    resolution: {integrity: sha512-uspvXnhHvGKf2r4VVtBpeFnuDWsJLQ6MF6lGJLC89jBR1uoVeqM416AZtTuhTezOfgHicpJQmoD5YUakO/YmXQ==}
    engines: {node: '>=6.9.0'}
    peerDependencies:
      '@babel/core': ^7.0.0-0

  '@babel/plugin-transform-export-namespace-from@7.27.1':
    resolution: {integrity: sha512-tQvHWSZ3/jH2xuq/vZDy0jNn+ZdXJeM8gHvX4lnJmsc3+50yPlWdZXIc5ay+umX+2/tJIqHqiEqcJvxlmIvRvQ==}
    engines: {node: '>=6.9.0'}
    peerDependencies:
      '@babel/core': ^7.0.0-0

  '@babel/plugin-transform-for-of@7.27.1':
    resolution: {integrity: sha512-BfbWFFEJFQzLCQ5N8VocnCtA8J1CLkNTe2Ms2wocj75dd6VpiqS5Z5quTYcUoo4Yq+DN0rtikODccuv7RU81sw==}
    engines: {node: '>=6.9.0'}
    peerDependencies:
      '@babel/core': ^7.0.0-0

  '@babel/plugin-transform-function-name@7.27.1':
    resolution: {integrity: sha512-1bQeydJF9Nr1eBCMMbC+hdwmRlsv5XYOMu03YSWFwNs0HsAmtSxxF1fyuYPqemVldVyFmlCU7w8UE14LupUSZQ==}
    engines: {node: '>=6.9.0'}
    peerDependencies:
      '@babel/core': ^7.0.0-0

  '@babel/plugin-transform-json-strings@7.27.1':
    resolution: {integrity: sha512-6WVLVJiTjqcQauBhn1LkICsR2H+zm62I3h9faTDKt1qP4jn2o72tSvqMwtGFKGTpojce0gJs+76eZ2uCHRZh0Q==}
    engines: {node: '>=6.9.0'}
    peerDependencies:
      '@babel/core': ^7.0.0-0

  '@babel/plugin-transform-literals@7.27.1':
    resolution: {integrity: sha512-0HCFSepIpLTkLcsi86GG3mTUzxV5jpmbv97hTETW3yzrAij8aqlD36toB1D0daVFJM8NK6GvKO0gslVQmm+zZA==}
    engines: {node: '>=6.9.0'}
    peerDependencies:
      '@babel/core': ^7.0.0-0

  '@babel/plugin-transform-logical-assignment-operators@7.27.1':
    resolution: {integrity: sha512-SJvDs5dXxiae4FbSL1aBJlG4wvl594N6YEVVn9e3JGulwioy6z3oPjx/sQBO3Y4NwUu5HNix6KJ3wBZoewcdbw==}
    engines: {node: '>=6.9.0'}
    peerDependencies:
      '@babel/core': ^7.0.0-0

  '@babel/plugin-transform-member-expression-literals@7.27.1':
    resolution: {integrity: sha512-hqoBX4dcZ1I33jCSWcXrP+1Ku7kdqXf1oeah7ooKOIiAdKQ+uqftgCFNOSzA5AMS2XIHEYeGFg4cKRCdpxzVOQ==}
    engines: {node: '>=6.9.0'}
    peerDependencies:
      '@babel/core': ^7.0.0-0

  '@babel/plugin-transform-modules-amd@7.27.1':
    resolution: {integrity: sha512-iCsytMg/N9/oFq6n+gFTvUYDZQOMK5kEdeYxmxt91fcJGycfxVP9CnrxoliM0oumFERba2i8ZtwRUCMhvP1LnA==}
    engines: {node: '>=6.9.0'}
    peerDependencies:
      '@babel/core': ^7.0.0-0

  '@babel/plugin-transform-modules-commonjs@7.27.1':
    resolution: {integrity: sha512-OJguuwlTYlN0gBZFRPqwOGNWssZjfIUdS7HMYtN8c1KmwpwHFBwTeFZrg9XZa+DFTitWOW5iTAG7tyCUPsCCyw==}
    engines: {node: '>=6.9.0'}
    peerDependencies:
      '@babel/core': ^7.0.0-0

  '@babel/plugin-transform-modules-systemjs@7.27.1':
    resolution: {integrity: sha512-w5N1XzsRbc0PQStASMksmUeqECuzKuTJer7kFagK8AXgpCMkeDMO5S+aaFb7A51ZYDF7XI34qsTX+fkHiIm5yA==}
    engines: {node: '>=6.9.0'}
    peerDependencies:
      '@babel/core': ^7.0.0-0

  '@babel/plugin-transform-modules-umd@7.27.1':
    resolution: {integrity: sha512-iQBE/xC5BV1OxJbp6WG7jq9IWiD+xxlZhLrdwpPkTX3ydmXdvoCpyfJN7acaIBZaOqTfr76pgzqBJflNbeRK+w==}
    engines: {node: '>=6.9.0'}
    peerDependencies:
      '@babel/core': ^7.0.0-0

  '@babel/plugin-transform-named-capturing-groups-regex@7.27.1':
    resolution: {integrity: sha512-SstR5JYy8ddZvD6MhV0tM/j16Qds4mIpJTOd1Yu9J9pJjH93bxHECF7pgtc28XvkzTD6Pxcm/0Z73Hvk7kb3Ng==}
    engines: {node: '>=6.9.0'}
    peerDependencies:
      '@babel/core': ^7.0.0

  '@babel/plugin-transform-new-target@7.27.1':
    resolution: {integrity: sha512-f6PiYeqXQ05lYq3TIfIDu/MtliKUbNwkGApPUvyo6+tc7uaR4cPjPe7DFPr15Uyycg2lZU6btZ575CuQoYh7MQ==}
    engines: {node: '>=6.9.0'}
    peerDependencies:
      '@babel/core': ^7.0.0-0

  '@babel/plugin-transform-nullish-coalescing-operator@7.27.1':
    resolution: {integrity: sha512-aGZh6xMo6q9vq1JGcw58lZ1Z0+i0xB2x0XaauNIUXd6O1xXc3RwoWEBlsTQrY4KQ9Jf0s5rgD6SiNkaUdJegTA==}
    engines: {node: '>=6.9.0'}
    peerDependencies:
      '@babel/core': ^7.0.0-0

  '@babel/plugin-transform-numeric-separator@7.27.1':
    resolution: {integrity: sha512-fdPKAcujuvEChxDBJ5c+0BTaS6revLV7CJL08e4m3de8qJfNIuCc2nc7XJYOjBoTMJeqSmwXJ0ypE14RCjLwaw==}
    engines: {node: '>=6.9.0'}
    peerDependencies:
      '@babel/core': ^7.0.0-0

  '@babel/plugin-transform-object-rest-spread@7.28.4':
    resolution: {integrity: sha512-373KA2HQzKhQCYiRVIRr+3MjpCObqzDlyrM6u4I201wL8Mp2wHf7uB8GhDwis03k2ti8Zr65Zyyqs1xOxUF/Ew==}
    engines: {node: '>=6.9.0'}
    peerDependencies:
      '@babel/core': ^7.0.0-0

  '@babel/plugin-transform-object-super@7.27.1':
    resolution: {integrity: sha512-SFy8S9plRPbIcxlJ8A6mT/CxFdJx/c04JEctz4jf8YZaVS2px34j7NXRrlGlHkN/M2gnpL37ZpGRGVFLd3l8Ng==}
    engines: {node: '>=6.9.0'}
    peerDependencies:
      '@babel/core': ^7.0.0-0

  '@babel/plugin-transform-optional-catch-binding@7.27.1':
    resolution: {integrity: sha512-txEAEKzYrHEX4xSZN4kJ+OfKXFVSWKB2ZxM9dpcE3wT7smwkNmXo5ORRlVzMVdJbD+Q8ILTgSD7959uj+3Dm3Q==}
    engines: {node: '>=6.9.0'}
    peerDependencies:
      '@babel/core': ^7.0.0-0

  '@babel/plugin-transform-optional-chaining@7.27.1':
    resolution: {integrity: sha512-BQmKPPIuc8EkZgNKsv0X4bPmOoayeu4F1YCwx2/CfmDSXDbp7GnzlUH+/ul5VGfRg1AoFPsrIThlEBj2xb4CAg==}
    engines: {node: '>=6.9.0'}
    peerDependencies:
      '@babel/core': ^7.0.0-0

  '@babel/plugin-transform-parameters@7.27.7':
    resolution: {integrity: sha512-qBkYTYCb76RRxUM6CcZA5KRu8K4SM8ajzVeUgVdMVO9NN9uI/GaVmBg/WKJJGnNokV9SY8FxNOVWGXzqzUidBg==}
    engines: {node: '>=6.9.0'}
    peerDependencies:
      '@babel/core': ^7.0.0-0

  '@babel/plugin-transform-private-methods@7.27.1':
    resolution: {integrity: sha512-10FVt+X55AjRAYI9BrdISN9/AQWHqldOeZDUoLyif1Kn05a56xVBXb8ZouL8pZ9jem8QpXaOt8TS7RHUIS+GPA==}
    engines: {node: '>=6.9.0'}
    peerDependencies:
      '@babel/core': ^7.0.0-0

  '@babel/plugin-transform-private-property-in-object@7.27.1':
    resolution: {integrity: sha512-5J+IhqTi1XPa0DXF83jYOaARrX+41gOewWbkPyjMNRDqgOCqdffGh8L3f/Ek5utaEBZExjSAzcyjmV9SSAWObQ==}
    engines: {node: '>=6.9.0'}
    peerDependencies:
      '@babel/core': ^7.0.0-0

  '@babel/plugin-transform-property-literals@7.27.1':
    resolution: {integrity: sha512-oThy3BCuCha8kDZ8ZkgOg2exvPYUlprMukKQXI1r1pJ47NCvxfkEy8vK+r/hT9nF0Aa4H1WUPZZjHTFtAhGfmQ==}
    engines: {node: '>=6.9.0'}
    peerDependencies:
      '@babel/core': ^7.0.0-0

  '@babel/plugin-transform-regenerator@7.28.4':
    resolution: {integrity: sha512-+ZEdQlBoRg9m2NnzvEeLgtvBMO4tkFBw5SQIUgLICgTrumLoU7lr+Oghi6km2PFj+dbUt2u1oby2w3BDO9YQnA==}
    engines: {node: '>=6.9.0'}
    peerDependencies:
      '@babel/core': ^7.0.0-0

  '@babel/plugin-transform-regexp-modifiers@7.27.1':
    resolution: {integrity: sha512-TtEciroaiODtXvLZv4rmfMhkCv8jx3wgKpL68PuiPh2M4fvz5jhsA7697N1gMvkvr/JTF13DrFYyEbY9U7cVPA==}
    engines: {node: '>=6.9.0'}
    peerDependencies:
      '@babel/core': ^7.0.0

  '@babel/plugin-transform-reserved-words@7.27.1':
    resolution: {integrity: sha512-V2ABPHIJX4kC7HegLkYoDpfg9PVmuWy/i6vUM5eGK22bx4YVFD3M5F0QQnWQoDs6AGsUWTVOopBiMFQgHaSkVw==}
    engines: {node: '>=6.9.0'}
    peerDependencies:
      '@babel/core': ^7.0.0-0

  '@babel/plugin-transform-shorthand-properties@7.27.1':
    resolution: {integrity: sha512-N/wH1vcn4oYawbJ13Y/FxcQrWk63jhfNa7jef0ih7PHSIHX2LB7GWE1rkPrOnka9kwMxb6hMl19p7lidA+EHmQ==}
    engines: {node: '>=6.9.0'}
    peerDependencies:
      '@babel/core': ^7.0.0-0

  '@babel/plugin-transform-spread@7.27.1':
    resolution: {integrity: sha512-kpb3HUqaILBJcRFVhFUs6Trdd4mkrzcGXss+6/mxUd273PfbWqSDHRzMT2234gIg2QYfAjvXLSquP1xECSg09Q==}
    engines: {node: '>=6.9.0'}
    peerDependencies:
      '@babel/core': ^7.0.0-0

  '@babel/plugin-transform-sticky-regex@7.27.1':
    resolution: {integrity: sha512-lhInBO5bi/Kowe2/aLdBAawijx+q1pQzicSgnkB6dUPc1+RC8QmJHKf2OjvU+NZWitguJHEaEmbV6VWEouT58g==}
    engines: {node: '>=6.9.0'}
    peerDependencies:
      '@babel/core': ^7.0.0-0

  '@babel/plugin-transform-template-literals@7.27.1':
    resolution: {integrity: sha512-fBJKiV7F2DxZUkg5EtHKXQdbsbURW3DZKQUWphDum0uRP6eHGGa/He9mc0mypL680pb+e/lDIthRohlv8NCHkg==}
    engines: {node: '>=6.9.0'}
    peerDependencies:
      '@babel/core': ^7.0.0-0

  '@babel/plugin-transform-typeof-symbol@7.27.1':
    resolution: {integrity: sha512-RiSILC+nRJM7FY5srIyc4/fGIwUhyDuuBSdWn4y6yT6gm652DpCHZjIipgn6B7MQ1ITOUnAKWixEUjQRIBIcLw==}
    engines: {node: '>=6.9.0'}
    peerDependencies:
      '@babel/core': ^7.0.0-0

  '@babel/plugin-transform-typescript@7.28.0':
    resolution: {integrity: sha512-4AEiDEBPIZvLQaWlc9liCavE0xRM0dNca41WtBeM3jgFptfUOSG9z0uteLhq6+3rq+WB6jIvUwKDTpXEHPJ2Vg==}
    engines: {node: '>=6.9.0'}
    peerDependencies:
      '@babel/core': ^7.0.0-0

  '@babel/plugin-transform-unicode-escapes@7.27.1':
    resolution: {integrity: sha512-Ysg4v6AmF26k9vpfFuTZg8HRfVWzsh1kVfowA23y9j/Gu6dOuahdUVhkLqpObp3JIv27MLSii6noRnuKN8H0Mg==}
    engines: {node: '>=6.9.0'}
    peerDependencies:
      '@babel/core': ^7.0.0-0

  '@babel/plugin-transform-unicode-property-regex@7.27.1':
    resolution: {integrity: sha512-uW20S39PnaTImxp39O5qFlHLS9LJEmANjMG7SxIhap8rCHqu0Ik+tLEPX5DKmHn6CsWQ7j3lix2tFOa5YtL12Q==}
    engines: {node: '>=6.9.0'}
    peerDependencies:
      '@babel/core': ^7.0.0-0

  '@babel/plugin-transform-unicode-regex@7.27.1':
    resolution: {integrity: sha512-xvINq24TRojDuyt6JGtHmkVkrfVV3FPT16uytxImLeBZqW3/H52yN+kM1MGuyPkIQxrzKwPHs5U/MP3qKyzkGw==}
    engines: {node: '>=6.9.0'}
    peerDependencies:
      '@babel/core': ^7.0.0-0

  '@babel/plugin-transform-unicode-sets-regex@7.27.1':
    resolution: {integrity: sha512-EtkOujbc4cgvb0mlpQefi4NTPBzhSIevblFevACNLUspmrALgmEBdL/XfnyyITfd8fKBZrZys92zOWcik7j9Tw==}
    engines: {node: '>=6.9.0'}
    peerDependencies:
      '@babel/core': ^7.0.0

  '@babel/preset-env@7.28.3':
    resolution: {integrity: sha512-ROiDcM+GbYVPYBOeCR6uBXKkQpBExLl8k9HO1ygXEyds39j+vCCsjmj7S8GOniZQlEs81QlkdJZe76IpLSiqpg==}
    engines: {node: '>=6.9.0'}
    peerDependencies:
      '@babel/core': ^7.0.0-0

  '@babel/preset-modules@0.1.6-no-external-plugins':
    resolution: {integrity: sha512-HrcgcIESLm9aIR842yhJ5RWan/gebQUJ6E/E5+rf0y9o6oj7w0Br+sWuL6kEQ/o/AdfvR1Je9jG18/gnpwjEyA==}
    peerDependencies:
      '@babel/core': ^7.0.0-0 || ^8.0.0-0 <8.0.0

  '@babel/preset-typescript@7.27.1':
    resolution: {integrity: sha512-l7WfQfX0WK4M0v2RudjuQK4u99BS6yLHYEmdtVPP7lKV013zr9DygFuWNlnbvQ9LR+LS0Egz/XAvGx5U9MX0fQ==}
    engines: {node: '>=6.9.0'}
    peerDependencies:
      '@babel/core': ^7.0.0-0

  '@babel/template@7.27.2':
    resolution: {integrity: sha512-LPDZ85aEJyYSd18/DkjNh4/y1ntkE5KwUHWTiqgRxruuZL2F1yuHligVHLvcHY2vMHXttKFpJn6LwfI7cw7ODw==}
    engines: {node: '>=6.9.0'}

  '@babel/traverse@7.28.4':
    resolution: {integrity: sha512-YEzuboP2qvQavAcjgQNVgsvHIDv6ZpwXvcvjmyySP2DIMuByS/6ioU5G9pYrWHM6T2YDfc7xga9iNzYOs12CFQ==}
    engines: {node: '>=6.9.0'}

  '@babel/types@7.28.4':
    resolution: {integrity: sha512-bkFqkLhh3pMBUQQkpVgWDWq/lqzc2678eUyDlTBhRqhCHFguYYGM0Efga7tYk4TogG/3x0EEl66/OQ+WGbWB/Q==}
    engines: {node: '>=6.9.0'}

  '@docsearch/css@4.2.0':
    resolution: {integrity: sha512-65KU9Fw5fGsPPPlgIghonMcndyx1bszzrDQYLfierN+Ha29yotMHzVS94bPkZS6On9LS8dE4qmW4P/fGjtCf/g==}

  '@docsearch/js@4.2.0':
    resolution: {integrity: sha512-KBHVPO29QiGUFJYeAqxW0oXtGf/aghNmRrIRPT4/28JAefqoCkNn/ZM/jeQ7fHjl0KNM6C+KlLVYjwyz6lNZnA==}

  '@dprint/darwin-arm64@0.50.2':
    resolution: {integrity: sha512-4d08INZlTxbPW9LK9W8+93viN543/qA2Kxn4azVnPW/xCb2Im03UqJBz8mMm3nJZdtNnK3uTVG3ib1VW+XJisw==}
    cpu: [arm64]
    os: [darwin]

  '@dprint/darwin-x64@0.50.2':
    resolution: {integrity: sha512-ZXWPBwdLojhdBATq+bKwJvB7D8bIzrD6eR/Xuq9UYE7evQazUiR069d9NPF0iVuzTo6wNf9ub9SXI7qDl11EGA==}
    cpu: [x64]
    os: [darwin]

  '@dprint/linux-arm64-glibc@0.50.2':
    resolution: {integrity: sha512-marxQzRw8atXAnaawwZHeeUaaAVewrGTlFKKcDASGyjPBhc23J5fHPUPremm8xCbgYZyTlokzrV8/1rDRWhJcw==}
    cpu: [arm64]
    os: [linux]

  '@dprint/linux-arm64-musl@0.50.2':
    resolution: {integrity: sha512-oGDq44ydzo0ZkJk6RHcUzUN5sOMT5HC6WA8kHXI6tkAsLUkaLO2DzZFfW4aAYZUn+hYNpQfQD8iGew0sjkyLyg==}
    cpu: [arm64]
    os: [linux]

  '@dprint/linux-riscv64-glibc@0.50.2':
    resolution: {integrity: sha512-QMmZoZYWsXezDcC03fBOwPfxhTpPEyHqutcgJ0oauN9QcSXGji9NSZITMmtLz2Ki3T1MIvdaLd1goGzNSvNqTQ==}
    cpu: [riscv64]
    os: [linux]

  '@dprint/linux-x64-glibc@0.50.2':
    resolution: {integrity: sha512-KMeHEzb4teQJChTgq8HuQzc+reRNDnarOTGTQovAZ9WNjOtKLViftsKWW5HsnRHtP5nUIPE9rF1QLjJ/gUsqvw==}
    cpu: [x64]
    os: [linux]

  '@dprint/linux-x64-musl@0.50.2':
    resolution: {integrity: sha512-qM37T7H69g5coBTfE7SsA+KZZaRBky6gaUhPgAYxW+fOsoVtZSVkXtfTtQauHTpqqOEtbxfCtum70Hz1fr1teg==}
    cpu: [x64]
    os: [linux]

  '@dprint/win32-arm64@0.50.2':
    resolution: {integrity: sha512-kuGVHGoxLwssVDsodefUIYQRoO2fQncurH/xKgXiZwMPOSzFcgUzYJQiyqmJEp+PENhO9VT1hXUHZtlyCAWBUQ==}
    cpu: [arm64]
    os: [win32]

  '@dprint/win32-x64@0.50.2':
    resolution: {integrity: sha512-N3l9k31c3IMfVXqL0L6ygIhJFvCIrfQ+Z5Jph6RnCcBO6oDYWeYhAv/qBk1vLsF2y/e79TKsR1tvaEwnrQ03XA==}
    cpu: [x64]
    os: [win32]

  '@emnapi/core@1.5.0':
    resolution: {integrity: sha512-sbP8GzB1WDzacS8fgNPpHlp6C9VZe+SJP3F90W9rLemaQj2PzIuTEl1qDOYQf58YIpyjViI24y9aPWCjEzY2cg==}

  '@emnapi/runtime@1.5.0':
    resolution: {integrity: sha512-97/BJ3iXHww3djw6hYIfErCZFee7qCtrneuLa20UXFCOTCfBM2cvQHjWJ2EG0s0MtdNwInarqCTz35i4wWXHsQ==}

  '@emnapi/wasi-threads@1.1.0':
    resolution: {integrity: sha512-WI0DdZ8xFSbgMjR1sFsKABJ/C5OnRrjT06JXbZKexJGrDuPTzZdDYfFlsgcCXCyf+suG5QU2e/y1Wo2V/OapLQ==}

  '@emotion/is-prop-valid@1.2.2':
    resolution: {integrity: sha512-uNsoYd37AFmaCdXlg6EYD1KaPOaRWRByMCYzbKUX4+hhMfrxdVSelShywL4JVaAeM/eHUOSprYBQls+/neX3pw==}

  '@emotion/memoize@0.8.1':
    resolution: {integrity: sha512-W2P2c/VRW1/1tLox0mVUalvnWXxavmv/Oum2aPsRcoDJuob75FC3Y8FbpfLwUegRcxINtGUMPq0tFCvYNTBXNA==}

  '@emotion/unitless@0.8.1':
    resolution: {integrity: sha512-KOEGMu6dmJZtpadb476IsZBclKvILjopjUii3V+7MnXIQCYh8W3NgNcgwo21n9LXZX6EDIKvqfjYxXebDwxKmQ==}

  '@esbuild/aix-ppc64@0.25.10':
    resolution: {integrity: sha512-0NFWnA+7l41irNuaSVlLfgNT12caWJVLzp5eAVhZ0z1qpxbockccEt3s+149rE64VUI3Ml2zt8Nv5JVc4QXTsw==}
    engines: {node: '>=18'}
    cpu: [ppc64]
    os: [aix]

  '@esbuild/android-arm64@0.25.10':
    resolution: {integrity: sha512-LSQa7eDahypv/VO6WKohZGPSJDq5OVOo3UoFR1E4t4Gj1W7zEQMUhI+lo81H+DtB+kP+tDgBp+M4oNCwp6kffg==}
    engines: {node: '>=18'}
    cpu: [arm64]
    os: [android]

  '@esbuild/android-arm@0.25.10':
    resolution: {integrity: sha512-dQAxF1dW1C3zpeCDc5KqIYuZ1tgAdRXNoZP7vkBIRtKZPYe2xVr/d3SkirklCHudW1B45tGiUlz2pUWDfbDD4w==}
    engines: {node: '>=18'}
    cpu: [arm]
    os: [android]

  '@esbuild/android-x64@0.25.10':
    resolution: {integrity: sha512-MiC9CWdPrfhibcXwr39p9ha1x0lZJ9KaVfvzA0Wxwz9ETX4v5CHfF09bx935nHlhi+MxhA63dKRRQLiVgSUtEg==}
    engines: {node: '>=18'}
    cpu: [x64]
    os: [android]

  '@esbuild/darwin-arm64@0.25.10':
    resolution: {integrity: sha512-JC74bdXcQEpW9KkV326WpZZjLguSZ3DfS8wrrvPMHgQOIEIG/sPXEN/V8IssoJhbefLRcRqw6RQH2NnpdprtMA==}
    engines: {node: '>=18'}
    cpu: [arm64]
    os: [darwin]

  '@esbuild/darwin-x64@0.25.10':
    resolution: {integrity: sha512-tguWg1olF6DGqzws97pKZ8G2L7Ig1vjDmGTwcTuYHbuU6TTjJe5FXbgs5C1BBzHbJ2bo1m3WkQDbWO2PvamRcg==}
    engines: {node: '>=18'}
    cpu: [x64]
    os: [darwin]

  '@esbuild/freebsd-arm64@0.25.10':
    resolution: {integrity: sha512-3ZioSQSg1HT2N05YxeJWYR+Libe3bREVSdWhEEgExWaDtyFbbXWb49QgPvFH8u03vUPX10JhJPcz7s9t9+boWg==}
    engines: {node: '>=18'}
    cpu: [arm64]
    os: [freebsd]

  '@esbuild/freebsd-x64@0.25.10':
    resolution: {integrity: sha512-LLgJfHJk014Aa4anGDbh8bmI5Lk+QidDmGzuC2D+vP7mv/GeSN+H39zOf7pN5N8p059FcOfs2bVlrRr4SK9WxA==}
    engines: {node: '>=18'}
    cpu: [x64]
    os: [freebsd]

  '@esbuild/linux-arm64@0.25.10':
    resolution: {integrity: sha512-5luJWN6YKBsawd5f9i4+c+geYiVEw20FVW5x0v1kEMWNq8UctFjDiMATBxLvmmHA4bf7F6hTRaJgtghFr9iziQ==}
    engines: {node: '>=18'}
    cpu: [arm64]
    os: [linux]

  '@esbuild/linux-arm@0.25.10':
    resolution: {integrity: sha512-oR31GtBTFYCqEBALI9r6WxoU/ZofZl962pouZRTEYECvNF/dtXKku8YXcJkhgK/beU+zedXfIzHijSRapJY3vg==}
    engines: {node: '>=18'}
    cpu: [arm]
    os: [linux]

  '@esbuild/linux-ia32@0.25.10':
    resolution: {integrity: sha512-NrSCx2Kim3EnnWgS4Txn0QGt0Xipoumb6z6sUtl5bOEZIVKhzfyp/Lyw4C1DIYvzeW/5mWYPBFJU3a/8Yr75DQ==}
    engines: {node: '>=18'}
    cpu: [ia32]
    os: [linux]

  '@esbuild/linux-loong64@0.25.10':
    resolution: {integrity: sha512-xoSphrd4AZda8+rUDDfD9J6FUMjrkTz8itpTITM4/xgerAZZcFW7Dv+sun7333IfKxGG8gAq+3NbfEMJfiY+Eg==}
    engines: {node: '>=18'}
    cpu: [loong64]
    os: [linux]

  '@esbuild/linux-mips64el@0.25.10':
    resolution: {integrity: sha512-ab6eiuCwoMmYDyTnyptoKkVS3k8fy/1Uvq7Dj5czXI6DF2GqD2ToInBI0SHOp5/X1BdZ26RKc5+qjQNGRBelRA==}
    engines: {node: '>=18'}
    cpu: [mips64el]
    os: [linux]

  '@esbuild/linux-ppc64@0.25.10':
    resolution: {integrity: sha512-NLinzzOgZQsGpsTkEbdJTCanwA5/wozN9dSgEl12haXJBzMTpssebuXR42bthOF3z7zXFWH1AmvWunUCkBE4EA==}
    engines: {node: '>=18'}
    cpu: [ppc64]
    os: [linux]

  '@esbuild/linux-riscv64@0.25.10':
    resolution: {integrity: sha512-FE557XdZDrtX8NMIeA8LBJX3dC2M8VGXwfrQWU7LB5SLOajfJIxmSdyL/gU1m64Zs9CBKvm4UAuBp5aJ8OgnrA==}
    engines: {node: '>=18'}
    cpu: [riscv64]
    os: [linux]

  '@esbuild/linux-s390x@0.25.10':
    resolution: {integrity: sha512-3BBSbgzuB9ajLoVZk0mGu+EHlBwkusRmeNYdqmznmMc9zGASFjSsxgkNsqmXugpPk00gJ0JNKh/97nxmjctdew==}
    engines: {node: '>=18'}
    cpu: [s390x]
    os: [linux]

  '@esbuild/linux-x64@0.25.10':
    resolution: {integrity: sha512-QSX81KhFoZGwenVyPoberggdW1nrQZSvfVDAIUXr3WqLRZGZqWk/P4T8p2SP+de2Sr5HPcvjhcJzEiulKgnxtA==}
    engines: {node: '>=18'}
    cpu: [x64]
    os: [linux]

  '@esbuild/netbsd-arm64@0.25.10':
    resolution: {integrity: sha512-AKQM3gfYfSW8XRk8DdMCzaLUFB15dTrZfnX8WXQoOUpUBQ+NaAFCP1kPS/ykbbGYz7rxn0WS48/81l9hFl3u4A==}
    engines: {node: '>=18'}
    cpu: [arm64]
    os: [netbsd]

  '@esbuild/netbsd-x64@0.25.10':
    resolution: {integrity: sha512-7RTytDPGU6fek/hWuN9qQpeGPBZFfB4zZgcz2VK2Z5VpdUxEI8JKYsg3JfO0n/Z1E/6l05n0unDCNc4HnhQGig==}
    engines: {node: '>=18'}
    cpu: [x64]
    os: [netbsd]

  '@esbuild/openbsd-arm64@0.25.10':
    resolution: {integrity: sha512-5Se0VM9Wtq797YFn+dLimf2Zx6McttsH2olUBsDml+lm0GOCRVebRWUvDtkY4BWYv/3NgzS8b/UM3jQNh5hYyw==}
    engines: {node: '>=18'}
    cpu: [arm64]
    os: [openbsd]

  '@esbuild/openbsd-x64@0.25.10':
    resolution: {integrity: sha512-XkA4frq1TLj4bEMB+2HnI0+4RnjbuGZfet2gs/LNs5Hc7D89ZQBHQ0gL2ND6Lzu1+QVkjp3x1gIcPKzRNP8bXw==}
    engines: {node: '>=18'}
    cpu: [x64]
    os: [openbsd]

  '@esbuild/openharmony-arm64@0.25.10':
    resolution: {integrity: sha512-AVTSBhTX8Y/Fz6OmIVBip9tJzZEUcY8WLh7I59+upa5/GPhh2/aM6bvOMQySspnCCHvFi79kMtdJS1w0DXAeag==}
    engines: {node: '>=18'}
    cpu: [arm64]
    os: [openharmony]

  '@esbuild/sunos-x64@0.25.10':
    resolution: {integrity: sha512-fswk3XT0Uf2pGJmOpDB7yknqhVkJQkAQOcW/ccVOtfx05LkbWOaRAtn5SaqXypeKQra1QaEa841PgrSL9ubSPQ==}
    engines: {node: '>=18'}
    cpu: [x64]
    os: [sunos]

  '@esbuild/win32-arm64@0.25.10':
    resolution: {integrity: sha512-ah+9b59KDTSfpaCg6VdJoOQvKjI33nTaQr4UluQwW7aEwZQsbMCfTmfEO4VyewOxx4RaDT/xCy9ra2GPWmO7Kw==}
    engines: {node: '>=18'}
    cpu: [arm64]
    os: [win32]

  '@esbuild/win32-ia32@0.25.10':
    resolution: {integrity: sha512-QHPDbKkrGO8/cz9LKVnJU22HOi4pxZnZhhA2HYHez5Pz4JeffhDjf85E57Oyco163GnzNCVkZK0b/n4Y0UHcSw==}
    engines: {node: '>=18'}
    cpu: [ia32]
    os: [win32]

  '@esbuild/win32-x64@0.25.10':
    resolution: {integrity: sha512-9KpxSVFCu0iK1owoez6aC/s/EdUQLDN3adTxGCqxMVhrPDj6bt5dbrHDXUuq+Bs2vATFBBrQS5vdQ/Ed2P+nbw==}
    engines: {node: '>=18'}
    cpu: [x64]
    os: [win32]

  '@gerrit0/mini-shiki@3.13.1':
    resolution: {integrity: sha512-fDWM5QQc70jwBIt/WYMybdyXdyBmoJe7r1hpM+V/bHnyla79sygVDK2/LlVxIPc4n5FA3B5Wzt7AQH2+psNphg==}

  '@gwhitney/detect-indent@7.0.1':
    resolution: {integrity: sha512-7bQW+gkKa2kKZPeJf6+c6gFK9ARxQfn+FKy9ScTBppyKRWH2KzsmweXUoklqeEiHiNVWaeP5csIdsNq6w7QhzA==}
    engines: {node: '>=12.20'}

  '@iconify-json/logos@1.2.9':
    resolution: {integrity: sha512-G6VCdFnwZcrT6Eveq3m43oJfLw/CX8plwFcE+2jgv3fiGB64pTmnU7Yd1MNZ/eA+/Re2iEDhuCfSNOWTHwwK8w==}

  '@iconify-json/simple-icons@1.2.54':
    resolution: {integrity: sha512-OQQYl8yC5j3QklZOYnK31QYe5h47IhyCoxSLd53f0e0nA4dgi8VOZS30SgSAbsecQ+S0xlGJMjXIHTIqZ+ML3w==}

  '@iconify-json/vscode-icons@1.2.31':
    resolution: {integrity: sha512-lVb4R5CxosCsnGnQQ3NzrXWLgSeQoq+I2sYCowveVNHFwO2fGGbVmUTc6ApFkjxlqT1i43lNgM9zZuhnkL64hQ==}

  '@iconify/types@2.0.0':
    resolution: {integrity: sha512-+wluvCrRhXrhyOmRDJ3q8mux9JkKy5SJ/v8ol2tu4FVjyYvtEzkc/3pK15ET6RKg4b4w4BmTk1+gsCUhf21Ykg==}

  '@iconify/utils@3.0.2':
    resolution: {integrity: sha512-EfJS0rLfVuRuJRn4psJHtK2A9TqVnkxPpHY6lYHiB9+8eSuudsxbwMiavocG45ujOo6FJ+CIRlRnlOGinzkaGQ==}

  '@inquirer/ansi@1.0.0':
    resolution: {integrity: sha512-JWaTfCxI1eTmJ1BIv86vUfjVatOdxwD0DAVKYevY8SazeUUZtW+tNbsdejVO1GYE0GXJW1N1ahmiC3TFd+7wZA==}
    engines: {node: '>=18'}

  '@inquirer/checkbox@4.2.4':
    resolution: {integrity: sha512-2n9Vgf4HSciFq8ttKXk+qy+GsyTXPV1An6QAwe/8bkbbqvG4VW1I/ZY1pNu2rf+h9bdzMLPbRSfcNxkHBy/Ydw==}
    engines: {node: '>=18'}
    peerDependencies:
      '@types/node': '>=18'
    peerDependenciesMeta:
      '@types/node':
        optional: true

  '@inquirer/confirm@5.1.18':
    resolution: {integrity: sha512-MilmWOzHa3Ks11tzvuAmFoAd/wRuaP3SwlT1IZhyMke31FKLxPiuDWcGXhU+PKveNOpAc4axzAgrgxuIJJRmLw==}
    engines: {node: '>=18'}
    peerDependencies:
      '@types/node': '>=18'
    peerDependenciesMeta:
      '@types/node':
        optional: true

  '@inquirer/core@10.2.2':
    resolution: {integrity: sha512-yXq/4QUnk4sHMtmbd7irwiepjB8jXU0kkFRL4nr/aDBA2mDz13cMakEWdDwX3eSCTkk03kwcndD1zfRAIlELxA==}
    engines: {node: '>=18'}
    peerDependencies:
      '@types/node': '>=18'
    peerDependenciesMeta:
      '@types/node':
        optional: true

  '@inquirer/editor@4.2.20':
    resolution: {integrity: sha512-7omh5y5bK672Q+Brk4HBbnHNowOZwrb/78IFXdrEB9PfdxL3GudQyDk8O9vQ188wj3xrEebS2M9n18BjJoI83g==}
    engines: {node: '>=18'}
    peerDependencies:
      '@types/node': '>=18'
    peerDependenciesMeta:
      '@types/node':
        optional: true

  '@inquirer/expand@4.0.20':
    resolution: {integrity: sha512-Dt9S+6qUg94fEvgn54F2Syf0Z3U8xmnBI9ATq2f5h9xt09fs2IJXSCIXyyVHwvggKWFXEY/7jATRo2K6Dkn6Ow==}
    engines: {node: '>=18'}
    peerDependencies:
      '@types/node': '>=18'
    peerDependenciesMeta:
      '@types/node':
        optional: true

  '@inquirer/external-editor@1.0.2':
    resolution: {integrity: sha512-yy9cOoBnx58TlsPrIxauKIFQTiyH+0MK4e97y4sV9ERbI+zDxw7i2hxHLCIEGIE/8PPvDxGhgzIOTSOWcs6/MQ==}
    engines: {node: '>=18'}
    peerDependencies:
      '@types/node': '>=18'
    peerDependenciesMeta:
      '@types/node':
        optional: true

  '@inquirer/figures@1.0.13':
    resolution: {integrity: sha512-lGPVU3yO9ZNqA7vTYz26jny41lE7yoQansmqdMLBEfqaGsmdg7V3W9mK9Pvb5IL4EVZ9GnSDGMO/cJXud5dMaw==}
    engines: {node: '>=18'}

  '@inquirer/input@4.2.4':
    resolution: {integrity: sha512-cwSGpLBMwpwcZZsc6s1gThm0J+it/KIJ+1qFL2euLmSKUMGumJ5TcbMgxEjMjNHRGadouIYbiIgruKoDZk7klw==}
    engines: {node: '>=18'}
    peerDependencies:
      '@types/node': '>=18'
    peerDependenciesMeta:
      '@types/node':
        optional: true

  '@inquirer/number@3.0.20':
    resolution: {integrity: sha512-bbooay64VD1Z6uMfNehED2A2YOPHSJnQLs9/4WNiV/EK+vXczf/R988itL2XLDGTgmhMF2KkiWZo+iEZmc4jqg==}
    engines: {node: '>=18'}
    peerDependencies:
      '@types/node': '>=18'
    peerDependenciesMeta:
      '@types/node':
        optional: true

  '@inquirer/password@4.0.20':
    resolution: {integrity: sha512-nxSaPV2cPvvoOmRygQR+h0B+Av73B01cqYLcr7NXcGXhbmsYfUb8fDdw2Us1bI2YsX+VvY7I7upgFYsyf8+Nug==}
    engines: {node: '>=18'}
    peerDependencies:
      '@types/node': '>=18'
    peerDependenciesMeta:
      '@types/node':
        optional: true

  '@inquirer/prompts@7.8.6':
    resolution: {integrity: sha512-68JhkiojicX9SBUD8FE/pSKbOKtwoyaVj1kwqLfvjlVXZvOy3iaSWX4dCLsZyYx/5Ur07Fq+yuDNOen+5ce6ig==}
    engines: {node: '>=18'}
    peerDependencies:
      '@types/node': '>=18'
    peerDependenciesMeta:
      '@types/node':
        optional: true

  '@inquirer/rawlist@4.1.8':
    resolution: {integrity: sha512-CQ2VkIASbgI2PxdzlkeeieLRmniaUU1Aoi5ggEdm6BIyqopE9GuDXdDOj9XiwOqK5qm72oI2i6J+Gnjaa26ejg==}
    engines: {node: '>=18'}
    peerDependencies:
      '@types/node': '>=18'
    peerDependenciesMeta:
      '@types/node':
        optional: true

  '@inquirer/search@3.1.3':
    resolution: {integrity: sha512-D5T6ioybJJH0IiSUK/JXcoRrrm8sXwzrVMjibuPs+AgxmogKslaafy1oxFiorNI4s3ElSkeQZbhYQgLqiL8h6Q==}
    engines: {node: '>=18'}
    peerDependencies:
      '@types/node': '>=18'
    peerDependenciesMeta:
      '@types/node':
        optional: true

  '@inquirer/select@4.3.4':
    resolution: {integrity: sha512-Qp20nySRmfbuJBBsgPU7E/cL62Hf250vMZRzYDcBHty2zdD1kKCnoDFWRr0WO2ZzaXp3R7a4esaVGJUx0E6zvA==}
    engines: {node: '>=18'}
    peerDependencies:
      '@types/node': '>=18'
    peerDependenciesMeta:
      '@types/node':
        optional: true

  '@inquirer/type@3.0.8':
    resolution: {integrity: sha512-lg9Whz8onIHRthWaN1Q9EGLa/0LFJjyM8mEUbL1eTi6yMGvBf8gvyDLtxSXztQsxMvhxxNpJYrwa1YHdq+w4Jw==}
    engines: {node: '>=18'}
    peerDependencies:
      '@types/node': '>=18'
    peerDependenciesMeta:
      '@types/node':
        optional: true

  '@isaacs/balanced-match@4.0.1':
    resolution: {integrity: sha512-yzMTt9lEb8Gv7zRioUilSglI0c0smZ9k5D65677DLWLtWJaXIS3CqcGyUFByYKlnUj6TkjLVs54fBl6+TiGQDQ==}
    engines: {node: 20 || >=22}

  '@isaacs/brace-expansion@5.0.0':
    resolution: {integrity: sha512-ZT55BDLV0yv0RBm2czMiZ+SqCGO7AvmOM3G/w2xhVPH+te0aKgFjmBvGlL1dH+ql2tgGO3MVrbb3jCKyvpgnxA==}
    engines: {node: 20 || >=22}

  '@isaacs/cliui@8.0.2':
    resolution: {integrity: sha512-O8jcjabXaleOG9DQ0+ARXWZBTfnP4WNAqzuiJK7ll44AmxGKv/J2M4TPjxjY3znBCfvBXFzucm1twdyFybFqEA==}
    engines: {node: '>=12'}

  '@jridgewell/gen-mapping@0.3.13':
    resolution: {integrity: sha512-2kkt/7niJ6MgEPxF0bYdQ6etZaA+fQvDcLKckhy1yIQOzaoKjBBjSj63/aLVjYE3qhRt5dvM+uUyfCg6UKCBbA==}

  '@jridgewell/remapping@2.3.5':
    resolution: {integrity: sha512-LI9u/+laYG4Ds1TDKSJW2YPrIlcVYOwi2fUC6xB43lueCjgxV4lffOCZCtYFiH6TNOX+tQKXx97T4IKHbhyHEQ==}

  '@jridgewell/resolve-uri@3.1.2':
    resolution: {integrity: sha512-bRISgCIjP20/tbWSPWMEi54QVPRZExkuD9lJL+UIxUKtwVJA8wW1Trb1jMs1RFXo1CBTNZ/5hpC9QvmKWdopKw==}
    engines: {node: '>=6.0.0'}

  '@jridgewell/source-map@0.3.11':
    resolution: {integrity: sha512-ZMp1V8ZFcPG5dIWnQLr3NSI1MiCU7UETdS/A0G8V/XWHvJv3ZsFqutJn1Y5RPmAPX6F3BiE397OqveU/9NCuIA==}

  '@jridgewell/sourcemap-codec@1.5.5':
    resolution: {integrity: sha512-cYQ9310grqxueWbl+WuIUIaiUaDcj7WOq5fVhEljNVgRfOUhY9fy2zTvfoqWsnebh8Sl70VScFbICvJnLKB0Og==}

  '@jridgewell/trace-mapping@0.3.31':
    resolution: {integrity: sha512-zzNR+SdQSDJzc8joaeP8QQoCQr8NuYx2dIIytl1QeBEZHJ9uW6hebsrYgbz8hJwUQao3TWCMtmfV8Nu1twOLAw==}

  '@napi-rs/cli@3.3.1':
    resolution: {integrity: sha512-KVO9tLhtOtDc8iMUJYRkj6WZcYmV6+fhXbLa1Qstrm6ZQa9McIsqjFH7PLx3BnEWwejjJrenrCX5JENwl0MpKg==}
    engines: {node: '>= 16'}
    hasBin: true
    peerDependencies:
      '@emnapi/runtime': ^1.5.0
    peerDependenciesMeta:
      '@emnapi/runtime':
        optional: true

  '@napi-rs/cross-toolchain@1.0.3':
    resolution: {integrity: sha512-ENPfLe4937bsKVTDA6zdABx4pq9w0tHqRrJHyaGxgaPq03a2Bd1unD5XSKjXJjebsABJ+MjAv1A2OvCgK9yehg==}
    peerDependencies:
      '@napi-rs/cross-toolchain-arm64-target-aarch64': ^1.0.3
      '@napi-rs/cross-toolchain-arm64-target-armv7': ^1.0.3
      '@napi-rs/cross-toolchain-arm64-target-ppc64le': ^1.0.3
      '@napi-rs/cross-toolchain-arm64-target-s390x': ^1.0.3
      '@napi-rs/cross-toolchain-arm64-target-x86_64': ^1.0.3
      '@napi-rs/cross-toolchain-x64-target-aarch64': ^1.0.3
      '@napi-rs/cross-toolchain-x64-target-armv7': ^1.0.3
      '@napi-rs/cross-toolchain-x64-target-ppc64le': ^1.0.3
      '@napi-rs/cross-toolchain-x64-target-s390x': ^1.0.3
      '@napi-rs/cross-toolchain-x64-target-x86_64': ^1.0.3
    peerDependenciesMeta:
      '@napi-rs/cross-toolchain-arm64-target-aarch64':
        optional: true
      '@napi-rs/cross-toolchain-arm64-target-armv7':
        optional: true
      '@napi-rs/cross-toolchain-arm64-target-ppc64le':
        optional: true
      '@napi-rs/cross-toolchain-arm64-target-s390x':
        optional: true
      '@napi-rs/cross-toolchain-arm64-target-x86_64':
        optional: true
      '@napi-rs/cross-toolchain-x64-target-aarch64':
        optional: true
      '@napi-rs/cross-toolchain-x64-target-armv7':
        optional: true
      '@napi-rs/cross-toolchain-x64-target-ppc64le':
        optional: true
      '@napi-rs/cross-toolchain-x64-target-s390x':
        optional: true
      '@napi-rs/cross-toolchain-x64-target-x86_64':
        optional: true

  '@napi-rs/lzma-android-arm-eabi@1.4.5':
    resolution: {integrity: sha512-Up4gpyw2SacmyKWWEib06GhiDdF+H+CCU0LAV8pnM4aJIDqKKd5LHSlBht83Jut6frkB0vwEPmAkv4NjQ5u//Q==}
    engines: {node: '>= 10'}
    cpu: [arm]
    os: [android]

  '@napi-rs/lzma-android-arm64@1.4.5':
    resolution: {integrity: sha512-uwa8sLlWEzkAM0MWyoZJg0JTD3BkPknvejAFG2acUA1raXM8jLrqujWCdOStisXhqQjZ2nDMp3FV6cs//zjfuQ==}
    engines: {node: '>= 10'}
    cpu: [arm64]
    os: [android]

  '@napi-rs/lzma-darwin-arm64@1.4.5':
    resolution: {integrity: sha512-0Y0TQLQ2xAjVabrMDem1NhIssOZzF/y/dqetc6OT8mD3xMTDtF8u5BqZoX3MyPc9FzpsZw4ksol+w7DsxHrpMA==}
    engines: {node: '>= 10'}
    cpu: [arm64]
    os: [darwin]

  '@napi-rs/lzma-darwin-x64@1.4.5':
    resolution: {integrity: sha512-vR2IUyJY3En+V1wJkwmbGWcYiT8pHloTAWdW4pG24+51GIq+intst6Uf6D/r46citObGZrlX0QvMarOkQeHWpw==}
    engines: {node: '>= 10'}
    cpu: [x64]
    os: [darwin]

  '@napi-rs/lzma-freebsd-x64@1.4.5':
    resolution: {integrity: sha512-XpnYQC5SVovO35tF0xGkbHYjsS6kqyNCjuaLQ2dbEblFRr5cAZVvsJ/9h7zj/5FluJPJRDojVNxGyRhTp4z2lw==}
    engines: {node: '>= 10'}
    cpu: [x64]
    os: [freebsd]

  '@napi-rs/lzma-linux-arm-gnueabihf@1.4.5':
    resolution: {integrity: sha512-ic1ZZMoRfRMwtSwxkyw4zIlbDZGC6davC9r+2oX6x9QiF247BRqqT94qGeL5ZP4Vtz0Hyy7TEViWhx5j6Bpzvw==}
    engines: {node: '>= 10'}
    cpu: [arm]
    os: [linux]

  '@napi-rs/lzma-linux-arm64-gnu@1.4.5':
    resolution: {integrity: sha512-asEp7FPd7C1Yi6DQb45a3KPHKOFBSfGuJWXcAd4/bL2Fjetb2n/KK2z14yfW8YC/Fv6x3rBM0VAZKmJuz4tysg==}
    engines: {node: '>= 10'}
    cpu: [arm64]
    os: [linux]

  '@napi-rs/lzma-linux-arm64-musl@1.4.5':
    resolution: {integrity: sha512-yWjcPDgJ2nIL3KNvi4536dlT/CcCWO0DUyEOlBs/SacG7BeD6IjGh6yYzd3/X1Y3JItCbZoDoLUH8iB1lTXo3w==}
    engines: {node: '>= 10'}
    cpu: [arm64]
    os: [linux]

  '@napi-rs/lzma-linux-ppc64-gnu@1.4.5':
    resolution: {integrity: sha512-0XRhKuIU/9ZjT4WDIG/qnX7Xz7mSQHYZo9Gb3MP2gcvBgr6BA4zywQ9k3gmQaPn9ECE+CZg2V7DV7kT+x2pUMQ==}
    engines: {node: '>= 10'}
    cpu: [ppc64]
    os: [linux]

  '@napi-rs/lzma-linux-riscv64-gnu@1.4.5':
    resolution: {integrity: sha512-QrqDIPEUUB23GCpyQj/QFyMlr8SGxxyExeZz9OWFnHfb70kXdTLWrHS/hEI1Ru+lSbQ/6xRqeoGyQ4Aqdg+/RA==}
    engines: {node: '>= 10'}
    cpu: [riscv64]
    os: [linux]

  '@napi-rs/lzma-linux-s390x-gnu@1.4.5':
    resolution: {integrity: sha512-k8RVM5aMhW86E9H0QXdquwojew4H3SwPxbRVbl49/COJQWCUjGi79X6mYruMnMPEznZinUiT1jgKbFo2A00NdA==}
    engines: {node: '>= 10'}
    cpu: [s390x]
    os: [linux]

  '@napi-rs/lzma-linux-x64-gnu@1.4.5':
    resolution: {integrity: sha512-6rMtBgnIq2Wcl1rQdZsnM+rtCcVCbws1nF8S2NzaUsVaZv8bjrPiAa0lwg4Eqnn1d9lgwqT+cZgm5m+//K08Kw==}
    engines: {node: '>= 10'}
    cpu: [x64]
    os: [linux]

  '@napi-rs/lzma-linux-x64-musl@1.4.5':
    resolution: {integrity: sha512-eiadGBKi7Vd0bCArBUOO/qqRYPHt/VQVvGyYvDFt6C2ZSIjlD+HuOl+2oS1sjf4CFjK4eDIog6EdXnL0NE6iyQ==}
    engines: {node: '>= 10'}
    cpu: [x64]
    os: [linux]

  '@napi-rs/lzma-wasm32-wasi@1.4.5':
    resolution: {integrity: sha512-+VyHHlr68dvey6fXc2hehw9gHVFIW3TtGF1XkcbAu65qVXsA9D/T+uuoRVqhE+JCyFHFrO0ixRbZDRK1XJt1sA==}
    engines: {node: '>=14.0.0'}
    cpu: [wasm32]

  '@napi-rs/lzma-win32-arm64-msvc@1.4.5':
    resolution: {integrity: sha512-eewnqvIyyhHi3KaZtBOJXohLvwwN27gfS2G/YDWdfHlbz1jrmfeHAmzMsP5qv8vGB+T80TMHNkro4kYjeh6Deg==}
    engines: {node: '>= 10'}
    cpu: [arm64]
    os: [win32]

  '@napi-rs/lzma-win32-ia32-msvc@1.4.5':
    resolution: {integrity: sha512-OeacFVRCJOKNU/a0ephUfYZ2Yt+NvaHze/4TgOwJ0J0P4P7X1mHzN+ig9Iyd74aQDXYqc7kaCXA2dpAOcH87Cg==}
    engines: {node: '>= 10'}
    cpu: [ia32]
    os: [win32]

  '@napi-rs/lzma-win32-x64-msvc@1.4.5':
    resolution: {integrity: sha512-T4I1SamdSmtyZgDXGAGP+y5LEK5vxHUFwe8mz6D4R7Sa5/WCxTcCIgPJ9BD7RkpO17lzhlaM2vmVvMy96Lvk9Q==}
    engines: {node: '>= 10'}
    cpu: [x64]
    os: [win32]

  '@napi-rs/lzma@1.4.5':
    resolution: {integrity: sha512-zS5LuN1OBPAyZpda2ZZgYOEDC+xecUdAGnrvbYzjnLXkrq/OBC3B9qcRvlxbDR3k5H/gVfvef1/jyUqPknqjbg==}
    engines: {node: '>= 10'}

  '@napi-rs/tar-android-arm-eabi@1.1.0':
    resolution: {integrity: sha512-h2Ryndraj/YiKgMV/r5by1cDusluYIRT0CaE0/PekQ4u+Wpy2iUVqvzVU98ZPnhXaNeYxEvVJHNGafpOfaD0TA==}
    engines: {node: '>= 10'}
    cpu: [arm]
    os: [android]

  '@napi-rs/tar-android-arm64@1.1.0':
    resolution: {integrity: sha512-DJFyQHr1ZxNZorm/gzc1qBNLF/FcKzcH0V0Vwan5P+o0aE2keQIGEjJ09FudkF9v6uOuJjHCVDdK6S6uHtShAw==}
    engines: {node: '>= 10'}
    cpu: [arm64]
    os: [android]

  '@napi-rs/tar-darwin-arm64@1.1.0':
    resolution: {integrity: sha512-Zz2sXRzjIX4e532zD6xm2SjXEym6MkvfCvL2RMpG2+UwNVDVscHNcz3d47Pf3sysP2e2af7fBB3TIoK2f6trPw==}
    engines: {node: '>= 10'}
    cpu: [arm64]
    os: [darwin]

  '@napi-rs/tar-darwin-x64@1.1.0':
    resolution: {integrity: sha512-EI+CptIMNweT0ms9S3mkP/q+J6FNZ1Q6pvpJOEcWglRfyfQpLqjlC0O+dptruTPE8VamKYuqdjxfqD8hifZDOA==}
    engines: {node: '>= 10'}
    cpu: [x64]
    os: [darwin]

  '@napi-rs/tar-freebsd-x64@1.1.0':
    resolution: {integrity: sha512-J0PIqX+pl6lBIAckL/c87gpodLbjZB1OtIK+RDscKC9NLdpVv6VGOxzUV/fYev/hctcE8EfkLbgFOfpmVQPg2g==}
    engines: {node: '>= 10'}
    cpu: [x64]
    os: [freebsd]

  '@napi-rs/tar-linux-arm-gnueabihf@1.1.0':
    resolution: {integrity: sha512-SLgIQo3f3EjkZ82ZwvrEgFvMdDAhsxCYjyoSuWfHCz0U16qx3SuGCp8+FYOPYCECHN3ZlGjXnoAIt9ERd0dEUg==}
    engines: {node: '>= 10'}
    cpu: [arm]
    os: [linux]

  '@napi-rs/tar-linux-arm64-gnu@1.1.0':
    resolution: {integrity: sha512-d014cdle52EGaH6GpYTQOP9Py7glMO1zz/+ynJPjjzYFSxvdYx0byrjumZk2UQdIyGZiJO2MEFpCkEEKFSgPYA==}
    engines: {node: '>= 10'}
    cpu: [arm64]
    os: [linux]

  '@napi-rs/tar-linux-arm64-musl@1.1.0':
    resolution: {integrity: sha512-L/y1/26q9L/uBqiW/JdOb/Dc94egFvNALUZV2WCGKQXc6UByPBMgdiEyW2dtoYxYYYYc+AKD+jr+wQPcvX2vrQ==}
    engines: {node: '>= 10'}
    cpu: [arm64]
    os: [linux]

  '@napi-rs/tar-linux-ppc64-gnu@1.1.0':
    resolution: {integrity: sha512-EPE1K/80RQvPbLRJDJs1QmCIcH+7WRi0F73+oTe1582y9RtfGRuzAkzeBuAGRXAQEjRQw/RjtNqr6UTJ+8UuWQ==}
    engines: {node: '>= 10'}
    cpu: [ppc64]
    os: [linux]

  '@napi-rs/tar-linux-s390x-gnu@1.1.0':
    resolution: {integrity: sha512-B2jhWiB1ffw1nQBqLUP1h4+J1ovAxBOoe5N2IqDMOc63fsPZKNqF1PvO/dIem8z7LL4U4bsfmhy3gBfu547oNQ==}
    engines: {node: '>= 10'}
    cpu: [s390x]
    os: [linux]

  '@napi-rs/tar-linux-x64-gnu@1.1.0':
    resolution: {integrity: sha512-tbZDHnb9617lTnsDMGo/eAMZxnsQFnaRe+MszRqHguKfMwkisc9CCJnks/r1o84u5fECI+J/HOrKXgczq/3Oww==}
    engines: {node: '>= 10'}
    cpu: [x64]
    os: [linux]

  '@napi-rs/tar-linux-x64-musl@1.1.0':
    resolution: {integrity: sha512-dV6cODlzbO8u6Anmv2N/ilQHq/AWz0xyltuXoLU3yUyXbZcnWYZuB2rL8OBGPmqNcD+x9NdScBNXh7vWN0naSQ==}
    engines: {node: '>= 10'}
    cpu: [x64]
    os: [linux]

  '@napi-rs/tar-wasm32-wasi@1.1.0':
    resolution: {integrity: sha512-jIa9nb2HzOrfH0F8QQ9g3WE4aMH5vSI5/1NYVNm9ysCmNjCCtMXCAhlI3WKCdm/DwHf0zLqdrrtDFXODcNaqMw==}
    engines: {node: '>=14.0.0'}
    cpu: [wasm32]

  '@napi-rs/tar-win32-arm64-msvc@1.1.0':
    resolution: {integrity: sha512-vfpG71OB0ijtjemp3WTdmBKJm9R70KM8vsSExMsIQtV0lVzP07oM1CW6JbNRPXNLhRoue9ofYLiUDk8bE0Hckg==}
    engines: {node: '>= 10'}
    cpu: [arm64]
    os: [win32]

  '@napi-rs/tar-win32-ia32-msvc@1.1.0':
    resolution: {integrity: sha512-hGPyPW60YSpOSgzfy68DLBHgi6HxkAM+L59ZZZPMQ0TOXjQg+p2EW87+TjZfJOkSpbYiEkULwa/f4a2hcVjsqQ==}
    engines: {node: '>= 10'}
    cpu: [ia32]
    os: [win32]

  '@napi-rs/tar-win32-x64-msvc@1.1.0':
    resolution: {integrity: sha512-L6Ed1DxXK9YSCMyvpR8MiNAyKNkQLjsHsHK9E0qnHa8NzLFqzDKhvs5LfnWxM2kJ+F7m/e5n9zPm24kHb3LsVw==}
    engines: {node: '>= 10'}
    cpu: [x64]
    os: [win32]

  '@napi-rs/tar@1.1.0':
    resolution: {integrity: sha512-7cmzIu+Vbupriudo7UudoMRH2OA3cTw67vva8MxeoAe5S7vPFI7z0vp0pMXiA25S8IUJefImQ90FeJjl8fjEaQ==}
    engines: {node: '>= 10'}

  '@napi-rs/wasm-runtime@1.0.7':
    resolution: {integrity: sha512-SeDnOO0Tk7Okiq6DbXmmBODgOAb9dp9gjlphokTUxmt8U3liIP1ZsozBahH69j/RJv+Rfs6IwUKHTgQYJ/HBAw==}

  '@napi-rs/wasm-tools-android-arm-eabi@1.0.1':
    resolution: {integrity: sha512-lr07E/l571Gft5v4aA1dI8koJEmF1F0UigBbsqg9OWNzg80H3lDPO+auv85y3T/NHE3GirDk7x/D3sLO57vayw==}
    engines: {node: '>= 10'}
    cpu: [arm]
    os: [android]

  '@napi-rs/wasm-tools-android-arm64@1.0.1':
    resolution: {integrity: sha512-WDR7S+aRLV6LtBJAg5fmjKkTZIdrEnnQxgdsb7Cf8pYiMWBHLU+LC49OUVppQ2YSPY0+GeYm9yuZWW3kLjJ7Bg==}
    engines: {node: '>= 10'}
    cpu: [arm64]
    os: [android]

  '@napi-rs/wasm-tools-darwin-arm64@1.0.1':
    resolution: {integrity: sha512-qWTI+EEkiN0oIn/N2gQo7+TVYil+AJ20jjuzD2vATS6uIjVz+Updeqmszi7zq7rdFTLp6Ea3/z4kDKIfZwmR9g==}
    engines: {node: '>= 10'}
    cpu: [arm64]
    os: [darwin]

  '@napi-rs/wasm-tools-darwin-x64@1.0.1':
    resolution: {integrity: sha512-bA6hubqtHROR5UI3tToAF/c6TDmaAgF0SWgo4rADHtQ4wdn0JeogvOk50gs2TYVhKPE2ZD2+qqt7oBKB+sxW3A==}
    engines: {node: '>= 10'}
    cpu: [x64]
    os: [darwin]

  '@napi-rs/wasm-tools-freebsd-x64@1.0.1':
    resolution: {integrity: sha512-90+KLBkD9hZEjPQW1MDfwSt5J1L46EUKacpCZWyRuL6iIEO5CgWU0V/JnEgFsDOGyyYtiTvHc5bUdUTWd4I9Vg==}
    engines: {node: '>= 10'}
    cpu: [x64]
    os: [freebsd]

  '@napi-rs/wasm-tools-linux-arm64-gnu@1.0.1':
    resolution: {integrity: sha512-rG0QlS65x9K/u3HrKafDf8cFKj5wV2JHGfl8abWgKew0GVPyp6vfsDweOwHbWAjcHtp2LHi6JHoW80/MTHm52Q==}
    engines: {node: '>= 10'}
    cpu: [arm64]
    os: [linux]

  '@napi-rs/wasm-tools-linux-arm64-musl@1.0.1':
    resolution: {integrity: sha512-jAasbIvjZXCgX0TCuEFQr+4D6Lla/3AAVx2LmDuMjgG4xoIXzjKWl7c4chuaD+TI+prWT0X6LJcdzFT+ROKGHQ==}
    engines: {node: '>= 10'}
    cpu: [arm64]
    os: [linux]

  '@napi-rs/wasm-tools-linux-x64-gnu@1.0.1':
    resolution: {integrity: sha512-Plgk5rPqqK2nocBGajkMVbGm010Z7dnUgq0wtnYRZbzWWxwWcXfZMPa8EYxrK4eE8SzpI7VlZP1tdVsdjgGwMw==}
    engines: {node: '>= 10'}
    cpu: [x64]
    os: [linux]

  '@napi-rs/wasm-tools-linux-x64-musl@1.0.1':
    resolution: {integrity: sha512-GW7AzGuWxtQkyHknHWYFdR0CHmW6is8rG2Rf4V6GNmMpmwtXt/ItWYWtBe4zqJWycMNazpfZKSw/BpT7/MVCXQ==}
    engines: {node: '>= 10'}
    cpu: [x64]
    os: [linux]

  '@napi-rs/wasm-tools-wasm32-wasi@1.0.1':
    resolution: {integrity: sha512-/nQVSTrqSsn7YdAc2R7Ips/tnw5SPUcl3D7QrXCNGPqjbatIspnaexvaOYNyKMU6xPu+pc0BTnKVmqhlJJCPLA==}
    engines: {node: '>=14.0.0'}
    cpu: [wasm32]

  '@napi-rs/wasm-tools-win32-arm64-msvc@1.0.1':
    resolution: {integrity: sha512-PFi7oJIBu5w7Qzh3dwFea3sHRO3pojMsaEnUIy22QvsW+UJfNQwJCryVrpoUt8m4QyZXI+saEq/0r4GwdoHYFQ==}
    engines: {node: '>= 10'}
    cpu: [arm64]
    os: [win32]

  '@napi-rs/wasm-tools-win32-ia32-msvc@1.0.1':
    resolution: {integrity: sha512-gXkuYzxQsgkj05Zaq+KQTkHIN83dFAwMcTKa2aQcpYPRImFm2AQzEyLtpXmyCWzJ0F9ZYAOmbSyrNew8/us6bw==}
    engines: {node: '>= 10'}
    cpu: [ia32]
    os: [win32]

  '@napi-rs/wasm-tools-win32-x64-msvc@1.0.1':
    resolution: {integrity: sha512-rEAf05nol3e3eei2sRButmgXP+6ATgm0/38MKhz9Isne82T4rPIMYsCIFj0kOisaGeVwoi2fnm7O9oWp5YVnYQ==}
    engines: {node: '>= 10'}
    cpu: [x64]
    os: [win32]

  '@napi-rs/wasm-tools@1.0.1':
    resolution: {integrity: sha512-enkZYyuCdo+9jneCPE/0fjIta4wWnvVN9hBo2HuiMpRF0q3lzv1J6b/cl7i0mxZUKhBrV3aCKDBQnCOhwKbPmQ==}
    engines: {node: '>= 10'}

  '@nodelib/fs.scandir@2.1.5':
    resolution: {integrity: sha512-vq24Bq3ym5HEQm2NKCr3yXDwjc7vTsEThRDnkp2DK9p1uqLR+DHurm/NOTo0KG7HYHU7eppKZj3MyqYuMBf62g==}
    engines: {node: '>= 8'}

  '@nodelib/fs.stat@2.0.5':
    resolution: {integrity: sha512-RkhPPp2zrqDAQA/2jNhnztcPAlv64XdhIp7a7454A5ovI7Bukxgt7MX7udwAu3zg1DcpPU0rz3VV1SeaqvY4+A==}
    engines: {node: '>= 8'}

  '@nodelib/fs.walk@1.2.8':
    resolution: {integrity: sha512-oGB+UxlgWcgQkgwo8GcEGwemoTFt3FIO9ababBmaGwXIoBKZ+GTy0pP185beGg7Llih/NSHSV2XAs1lnznocSg==}
    engines: {node: '>= 8'}

  '@octokit/auth-token@6.0.0':
    resolution: {integrity: sha512-P4YJBPdPSpWTQ1NU4XYdvHvXJJDxM6YwpS0FZHRgP7YFkdVxsWcpWGy/NVqlAA7PcPCnMacXlRm1y2PFZRWL/w==}
    engines: {node: '>= 20'}

  '@octokit/core@7.0.5':
    resolution: {integrity: sha512-t54CUOsFMappY1Jbzb7fetWeO0n6K0k/4+/ZpkS+3Joz8I4VcvY9OiEBFRYISqaI2fq5sCiPtAjRDOzVYG8m+Q==}
    engines: {node: '>= 20'}

  '@octokit/endpoint@11.0.1':
    resolution: {integrity: sha512-7P1dRAZxuWAOPI7kXfio88trNi/MegQ0IJD3vfgC3b+LZo1Qe6gRJc2v0mz2USWWJOKrB2h5spXCzGbw+fAdqA==}
    engines: {node: '>= 20'}

  '@octokit/graphql@9.0.2':
    resolution: {integrity: sha512-iz6KzZ7u95Fzy9Nt2L8cG88lGRMr/qy1Q36ih/XVzMIlPDMYwaNLE/ENhqmIzgPrlNWiYJkwmveEetvxAgFBJw==}
    engines: {node: '>= 20'}

  '@octokit/openapi-types@26.0.0':
    resolution: {integrity: sha512-7AtcfKtpo77j7Ts73b4OWhOZHTKo/gGY8bB3bNBQz4H+GRSWqx2yvj8TXRsbdTE0eRmYmXOEY66jM7mJ7LzfsA==}

  '@octokit/plugin-paginate-rest@13.2.0':
    resolution: {integrity: sha512-YuAlyjR8o5QoRSOvMHxSJzPtogkNMgeMv2mpccrvdUGeC3MKyfi/hS+KiFwyH/iRKIKyx+eIMsDjbt3p9r2GYA==}
    engines: {node: '>= 20'}
    peerDependencies:
      '@octokit/core': '>=6'

  '@octokit/plugin-request-log@6.0.0':
    resolution: {integrity: sha512-UkOzeEN3W91/eBq9sPZNQ7sUBvYCqYbrrD8gTbBuGtHEuycE4/awMXcYvx6sVYo7LypPhmQwwpUe4Yyu4QZN5Q==}
    engines: {node: '>= 20'}
    peerDependencies:
      '@octokit/core': '>=6'

  '@octokit/plugin-rest-endpoint-methods@16.1.0':
    resolution: {integrity: sha512-nCsyiKoGRnhH5LkH8hJEZb9swpqOcsW+VXv1QoyUNQXJeVODG4+xM6UICEqyqe9XFr6LkL8BIiFCPev8zMDXPw==}
    engines: {node: '>= 20'}
    peerDependencies:
      '@octokit/core': '>=6'

  '@octokit/request-error@7.0.1':
    resolution: {integrity: sha512-CZpFwV4+1uBrxu7Cw8E5NCXDWFNf18MSY23TdxCBgjw1tXXHvTrZVsXlW8hgFTOLw8RQR1BBrMvYRtuyaijHMA==}
    engines: {node: '>= 20'}

  '@octokit/request@10.0.5':
    resolution: {integrity: sha512-TXnouHIYLtgDhKo+N6mXATnDBkV05VwbR0TtMWpgTHIoQdRQfCSzmy/LGqR1AbRMbijq/EckC/E3/ZNcU92NaQ==}
    engines: {node: '>= 20'}

  '@octokit/rest@22.0.0':
    resolution: {integrity: sha512-z6tmTu9BTnw51jYGulxrlernpsQYXpui1RK21vmXn8yF5bp6iX16yfTtJYGK5Mh1qDkvDOmp2n8sRMcQmR8jiA==}
    engines: {node: '>= 20'}

  '@octokit/types@15.0.0':
    resolution: {integrity: sha512-8o6yDfmoGJUIeR9OfYU0/TUJTnMPG2r68+1yEdUeG2Fdqpj8Qetg0ziKIgcBm0RW/j29H41WP37CYCEhp6GoHQ==}

  '@oxc-minify/binding-android-arm64@0.95.0':
    resolution: {integrity: sha512-ck0NakTt3oBWTMQjxKf5ZW1GzCs0y1kETzJdh8h8NAWTutlMfeWiuUxCgG4FMF4XiTnCdLq/dFAKFcdbiwcoqg==}
    engines: {node: ^20.19.0 || >=22.12.0}
    cpu: [arm64]
    os: [android]

  '@oxc-minify/binding-darwin-arm64@0.95.0':
    resolution: {integrity: sha512-uvRkBVsh88DgMqddCIHcL1tKycKThfzLHNuBOm7csfpOD85TJimpl/1qAfrTCNrdaiteFK4U9QRKBdDvZay4RQ==}
    engines: {node: ^20.19.0 || >=22.12.0}
    cpu: [arm64]
    os: [darwin]

  '@oxc-minify/binding-darwin-x64@0.95.0':
    resolution: {integrity: sha512-SpDArHPKy/K9rduOCdlqz4BxFZte5Ad4/CPNaP0EaVTNbDW1OjBMrVOzRxr/bveWUbUJW3gbWby//YzXCese/w==}
    engines: {node: ^20.19.0 || >=22.12.0}
    cpu: [x64]
    os: [darwin]

  '@oxc-minify/binding-freebsd-x64@0.95.0':
    resolution: {integrity: sha512-U/ER7VsDCOv9HTE3rIZmNdN2ijZTT1vjDPPRsl9Z5Zyip2OsbHJxh4iNC00bO7qSw5keADuP4ooXsu2pjnfXNA==}
    engines: {node: ^20.19.0 || >=22.12.0}
    cpu: [x64]
    os: [freebsd]

  '@oxc-minify/binding-linux-arm-gnueabihf@0.95.0':
    resolution: {integrity: sha512-g+u5Zg72J7G9DbjnCIO6BhHE4lSaODLFjArFq9sZWu4xi4QOYapGdNZVbQWrWjzGlKTvYOhH621ySMOc07O64g==}
    engines: {node: ^20.19.0 || >=22.12.0}
    cpu: [arm]
    os: [linux]

  '@oxc-minify/binding-linux-arm-musleabihf@0.95.0':
    resolution: {integrity: sha512-RqQctWyvgSVkJ+UMhDPLDjSO+YjAWFGoSfvikgEIvGrTVjFzXz20EDFSH+CR9J+mXsuJOku63VKmcAZr8Vd/Qg==}
    engines: {node: ^20.19.0 || >=22.12.0}
    cpu: [arm]
    os: [linux]

  '@oxc-minify/binding-linux-arm64-gnu@0.95.0':
    resolution: {integrity: sha512-psrzacTaa5zmRXm2Skooj5YOZvueFZLOjNDAkwQcjIgrVAzl7uXtDCPq8soM46O12wGXMpDNUkrbD2BVcF+S9g==}
    engines: {node: ^20.19.0 || >=22.12.0}
    cpu: [arm64]
    os: [linux]

  '@oxc-minify/binding-linux-arm64-musl@0.95.0':
    resolution: {integrity: sha512-W5VWcOTIxH8bvIviiFreNHK5RkaNE7Y7hm0fxYa9pAdDe8U2OnD77JPPHmNSKYROaDa1ZsmXK1dAOnwGcxvv1w==}
    engines: {node: ^20.19.0 || >=22.12.0}
    cpu: [arm64]
    os: [linux]

  '@oxc-minify/binding-linux-riscv64-gnu@0.95.0':
    resolution: {integrity: sha512-FBAaIvTcRqdXDPZAsfEBc5nK3noZtEAO82090ne5EDsDNKu8u8sjLhXYJWM3AZFD6p7OPRqBby6N4pVicrk0dA==}
    engines: {node: ^20.19.0 || >=22.12.0}
    cpu: [riscv64]
    os: [linux]

  '@oxc-minify/binding-linux-s390x-gnu@0.95.0':
    resolution: {integrity: sha512-7/OWwUC3r0/nPsHOCsTkgitdjpvDOwm8f4lE/Xeigt+9EcRcVuaSHRVOHI47mQ/cSL6V3AObVcmiAGysR36vEw==}
    engines: {node: ^20.19.0 || >=22.12.0}
    cpu: [s390x]
    os: [linux]

  '@oxc-minify/binding-linux-x64-gnu@0.95.0':
    resolution: {integrity: sha512-3K2lxzk679ml1vXJtO8Nt3xMD2trnDQWBb4Q676Un5g3dbaYf1WgTmEI13ZnCrwE5uBI02DFtFQplkLFqb9dGA==}
    engines: {node: ^20.19.0 || >=22.12.0}
    cpu: [x64]
    os: [linux]

  '@oxc-minify/binding-linux-x64-musl@0.95.0':
    resolution: {integrity: sha512-DrxQAALZs/He11OlCWZrJGsdwGSAK61nkZxcl3MnO33mL54Qs/vI9AbI2lMtggU+xB2sNKbjKTTpTbCPHOmhTA==}
    engines: {node: ^20.19.0 || >=22.12.0}
    cpu: [x64]
    os: [linux]

  '@oxc-minify/binding-wasm32-wasi@0.95.0':
    resolution: {integrity: sha512-PASXKqJyLHesNjTweXqkA3kG/hdjpauGb+REP5yZ4dr8gxu5DbMqk4QjsBmW3LjDF4tXXjRs8nHR6Qt2dhxTzA==}
    engines: {node: '>=14.0.0'}
    cpu: [wasm32]

  '@oxc-minify/binding-win32-arm64-msvc@0.95.0':
    resolution: {integrity: sha512-fPVQZWObqqBRYedFy/bOI0UzUZCqq6ra/PBZFqi31c5Zn73ETTseLYL7ebQqKgjv8l9gQPBIAFIoXYsaoxT72A==}
    engines: {node: ^20.19.0 || >=22.12.0}
    cpu: [arm64]
    os: [win32]

  '@oxc-minify/binding-win32-x64-msvc@0.95.0':
    resolution: {integrity: sha512-mtCkksnBcO4dIxuj1n9THbMihV+zjO7ZIVCPOq54pylA+hTb/OHau3OV+XyU0pnmREGTuF9xV3BUKag1SYS/lQ==}
    engines: {node: ^20.19.0 || >=22.12.0}
    cpu: [x64]
    os: [win32]

  '@oxc-node/cli@0.0.32':
    resolution: {integrity: sha512-D45a6bbKJpWcd7WDqY5Bmq1UXa604wY1wvC/nLfKOCbf4n20fGs5XwUl9wkB7KoloXWOva1GqApHuHaz24DQqg==}
    hasBin: true

  '@oxc-node/core-android-arm-eabi@0.0.32':
    resolution: {integrity: sha512-Ykkz+xYJ1Hd+vjVSXljyIFRW/ZRMp2tQfPy9T2jj9F2pm5CAchqJHSXEbB3FbhdUXusUqhWLmu70JdVhS4SBcQ==}
    cpu: [arm]
    os: [android]

  '@oxc-node/core-android-arm64@0.0.32':
    resolution: {integrity: sha512-csPEZPGTlPtkoMnDeG+hrYX2AJIh8dPKW7TW5E0MdNMIkJ8aFIymBH2QF+xSMsFl9Gpbl5ZxYLkRIrth+Mhzhg==}
    cpu: [arm64]
    os: [android]

  '@oxc-node/core-darwin-arm64@0.0.32':
    resolution: {integrity: sha512-wlURG+gBge3ovdBtMQ/KvyFsLVXnQ4h5vlIxBYMCTkwCzwvfXbcSOLLZMxypOeXPlH/cdVqOigvh9XBbc3KAfg==}
    cpu: [arm64]
    os: [darwin]

  '@oxc-node/core-darwin-x64@0.0.32':
    resolution: {integrity: sha512-tFlUz54cemNp6N7+suP+uwCXErzol7ibMslxOHbXtGWwRVckV3Bb1rQyCajFSQYCr/du1ZdDCVsTfuPmXQlejg==}
    cpu: [x64]
    os: [darwin]

  '@oxc-node/core-freebsd-x64@0.0.32':
    resolution: {integrity: sha512-yqikvHq0VbnPasRwOkDiMe5dhLZexvZSBzNroBVGbMWNaHBvkP+GP4EFZ3Y5pcNPC3og3xP4J6+N8bbbEZk3vg==}
    cpu: [x64]
    os: [freebsd]

  '@oxc-node/core-linux-arm-gnueabihf@0.0.32':
    resolution: {integrity: sha512-Qbv937NEH4gNNC1W3Lx6G4Mh5mETMYSf2jbTxCzcfng74BVorpQd0pKB72bvEA0RQtIkXoEfCW24VeyR3yA84Q==}
    cpu: [arm]
    os: [linux]

  '@oxc-node/core-linux-arm64-gnu@0.0.32':
    resolution: {integrity: sha512-w+6SmMWEaVap5RC9axCvg1ZOFdQsNLlLYrYrKX5siZvcVs6jPNyg3O9rbO85tBFPvuAvSLr66mBJwW70MQJv0w==}
    cpu: [arm64]
    os: [linux]

  '@oxc-node/core-linux-arm64-musl@0.0.32':
    resolution: {integrity: sha512-AZeVCYaECJbQaj6bxCZK77ApbAQUKNOq4wWoRIkVZnn9/ay5wqHLmkvWdOku0aw2WkGiteLp5nCXSDZjw1g0/A==}
    cpu: [arm64]
    os: [linux]

  '@oxc-node/core-linux-ppc64-gnu@0.0.32':
    resolution: {integrity: sha512-sz8r3BPLWZC5vZ/5UCb2MhcEFT8bRIeo3IFnksh6K9umAyjgByxnBZP/EyL4twcjQqbrDC64Ox0Pm5vtTIiFWw==}
    cpu: [ppc64]
    os: [linux]

  '@oxc-node/core-linux-s390x-gnu@0.0.32':
    resolution: {integrity: sha512-YLpDVEcsvj03z6SqqcxA1J+ocTR+pP6dv0oIrGXaATwQtx0C+nt6WrVESaXjJpQDAc/5I+LkVDlimeAJb4iLNQ==}
    cpu: [s390x]
    os: [linux]

  '@oxc-node/core-linux-x64-gnu@0.0.32':
    resolution: {integrity: sha512-FCBaQq4Y08AOLvl83AVzGeRAp/7RI49sDb44sE3/XzxdAVHYyhp0wA84h/NBi8Cj8XhSJdr6KosskHl1cVB0Qg==}
    cpu: [x64]
    os: [linux]

  '@oxc-node/core-linux-x64-musl@0.0.32':
    resolution: {integrity: sha512-QKvj6d7VGKK3udW8TXfB0NYNjCloKxZznl58eaoFMoO+bOwuOWJX/8tN37FjkghH4Sb38vRK24+BdqebAHjBdA==}
    cpu: [x64]
    os: [linux]

  '@oxc-node/core-openharmony-arm64@0.0.32':
    resolution: {integrity: sha512-k8wqQZ04J4l44v6iB7VFVNc+tz0BBJV2nxSwhLTHpciAFZnOG4BJUqw+2OsObUreR3z5zarebkVFyEJ3QaUH5g==}
    cpu: [arm64]
    os: [openharmony]

  '@oxc-node/core-wasm32-wasi@0.0.32':
    resolution: {integrity: sha512-O8Bj67iC0lm0xSlpmHseU+tQytrqdhDFUc0MzYmPSvs0i60u3CNGiw/BWuO6xDpBfhp/IQkWSGBrecZZt1hMFg==}
    engines: {node: '>=14.0.0'}
    cpu: [wasm32]

  '@oxc-node/core-win32-arm64-msvc@0.0.32':
    resolution: {integrity: sha512-mGFu9B3E/jBqvy6FzTZHjUZUOOst1dnN/LIX1Bi8wbSrB+1TdOBykOcNJ3F+BppdaTCWqKb6ieLU6BvvnxboaA==}
    cpu: [arm64]
    os: [win32]

  '@oxc-node/core-win32-ia32-msvc@0.0.32':
    resolution: {integrity: sha512-JEk4P/c/x6T4MHPBtty7IdCx/hxqhdhLrrJ0pIQ8Ue1Kkx74Aq6NDPg6TWtHAxmn+4cw6c1TLzGPXW+1dwbFcA==}
    cpu: [ia32]
    os: [win32]

  '@oxc-node/core-win32-x64-msvc@0.0.32':
    resolution: {integrity: sha512-6G0YmfxjD3Ec8G619VXfJ3luryJb1Fq649H8ZcfLO8810WLwtzZiAXZCsCLs8lPsLTEpTeFR+AWuc8v4IRHekg==}
    cpu: [x64]
    os: [win32]

  '@oxc-node/core@0.0.32':
    resolution: {integrity: sha512-2lbEquSd7qU5SZwbu2ngxs/vaa5sgRB5FE6TSPIPp6wfy7+11M0OrzD3g9TxH5CcsawecF2pC8nNpRVjBgBhOg==}

  '@oxc-parser/binding-android-arm64@0.95.0':
    resolution: {integrity: sha512-dZyxhhvJigwWL1wgnLlqyEiSeuqO0WdDH9H+if0dPcBM4fKa5fjVkaUcJT1jBMcBTnkjxMwTXYZy5TK60N0fjg==}
    engines: {node: ^20.19.0 || >=22.12.0}
    cpu: [arm64]
    os: [android]

  '@oxc-parser/binding-darwin-arm64@0.37.0':
    resolution: {integrity: sha512-YO1m7YyBCSbjSYviEvwGOuyM3uy7SG+fQax89PfmG3PVEtY4we4RgnD2wB8k/HVj0TFcvASFchdF/86k9vBUZg==}
    cpu: [arm64]
    os: [darwin]

  '@oxc-parser/binding-darwin-arm64@0.95.0':
    resolution: {integrity: sha512-zun9+V33kyCtNec9oUSWwb0qi3fB8pXwum1yGFECPEr55g/CrWju6/Jv4hwwNBeW2tK9Ch/PRstEtYmOLMhHpg==}
    engines: {node: ^20.19.0 || >=22.12.0}
    cpu: [arm64]
    os: [darwin]

  '@oxc-parser/binding-darwin-x64@0.37.0':
    resolution: {integrity: sha512-5jZ1H1XylylUQe/uQkZ5WjC9xmEVajarFb/CSTcdCbgf9dxQU1bYzyCHV6vS0545G9AKaBqUvBqAY4PmjUhE7Q==}
    cpu: [x64]
    os: [darwin]

  '@oxc-parser/binding-darwin-x64@0.95.0':
    resolution: {integrity: sha512-9djMQ/t6Ns/UXtziwUe562uVJMbhtuLtCj+Xav+HMVT/rhV9gWO8PQOG7AwDLUBjJanItsrfqrGtqhNxtZ701w==}
    engines: {node: ^20.19.0 || >=22.12.0}
    cpu: [x64]
    os: [darwin]

  '@oxc-parser/binding-freebsd-x64@0.95.0':
    resolution: {integrity: sha512-GK6k0PgCVkkeRZtHgcosCYbXIRySpJpuPw/OInfLGFh8f3x9gp2l8Fbcfx+YO+ZOHFBCd2NNedGqw8wMgouxfA==}
    engines: {node: ^20.19.0 || >=22.12.0}
    cpu: [x64]
    os: [freebsd]

  '@oxc-parser/binding-linux-arm-gnueabihf@0.95.0':
    resolution: {integrity: sha512-+g/lFITtyHHEk69cunOHuiT5cX+mpUTcbGYNe8suguZ7FqgNwai+PnGv0ctCvtgxBPVfckfUK8c3RvFKo+vi/w==}
    engines: {node: ^20.19.0 || >=22.12.0}
    cpu: [arm]
    os: [linux]

  '@oxc-parser/binding-linux-arm-musleabihf@0.95.0':
    resolution: {integrity: sha512-SXNasDtPw8ycNV7VEvFxb4LETmykvWKUhHR7K3us818coXYpDj54P8WEx8hJobP/9skuuiFuKHmtYLdjX8wntA==}
    engines: {node: ^20.19.0 || >=22.12.0}
    cpu: [arm]
    os: [linux]

  '@oxc-parser/binding-linux-arm64-gnu@0.37.0':
    resolution: {integrity: sha512-yc3l20sHy7wn4hfaW32YDfPb8d2VGYF0H1co3uPB2BpmnM9O6Am3I79+ZdhbPYcWJ9CI8tkoyI0ONTQDOUDrnA==}
    cpu: [arm64]
    os: [linux]

  '@oxc-parser/binding-linux-arm64-gnu@0.95.0':
    resolution: {integrity: sha512-0LzebARTU0ROfD6pDK4h1pFn+09meErCZ0MA2TaW08G72+GNneEsksPufOuI+9AxVSRa+jKE3fu0wavvhZgSkg==}
    engines: {node: ^20.19.0 || >=22.12.0}
    cpu: [arm64]
    os: [linux]

  '@oxc-parser/binding-linux-arm64-musl@0.37.0':
    resolution: {integrity: sha512-yGuCN27918FOOjdfavlVw4tHC8tx/ke33EPTeibqgfVOgi4fCo1f4n30OrXvLvJS104mVH1g0acK5hh8LHLqwA==}
    cpu: [arm64]
    os: [linux]

  '@oxc-parser/binding-linux-arm64-musl@0.95.0':
    resolution: {integrity: sha512-Pvi1lGe/G+mJZ3hUojMP/aAHAzHA25AEtVr8/iuz7UV72t/15NOgJYr9kELMUMNjPqpr3vKUgXTFmTtAxp11Qw==}
    engines: {node: ^20.19.0 || >=22.12.0}
    cpu: [arm64]
    os: [linux]

  '@oxc-parser/binding-linux-riscv64-gnu@0.95.0':
    resolution: {integrity: sha512-pUEVHIOVNDfhk4sTlLhn6mrNENhE4/dAwemxIfqpcSyBlYG0xYZND1F3jjR2yWY6DakXZ6VSuDbtiv1LPNlOLw==}
    engines: {node: ^20.19.0 || >=22.12.0}
    cpu: [riscv64]
    os: [linux]

  '@oxc-parser/binding-linux-s390x-gnu@0.95.0':
    resolution: {integrity: sha512-5+olaepHTE3J/+w7g0tr3nocvv5BKilAJnzj4L8tWBCLEZbL6olJcGVoldUO+3cgg1SO1xJywP5BuLhT0mDUDw==}
    engines: {node: ^20.19.0 || >=22.12.0}
    cpu: [s390x]
    os: [linux]

  '@oxc-parser/binding-linux-x64-gnu@0.37.0':
    resolution: {integrity: sha512-VsXB/HdNvXb54L8vxBMroChAowJg5jefGQGeCN9pOJk4ijirOJ/QW2kx/l0hSyd1bKnnwn/nCz043/rdTh180w==}
    cpu: [x64]
    os: [linux]

  '@oxc-parser/binding-linux-x64-gnu@0.95.0':
    resolution: {integrity: sha512-8huzHlK/N98wrnYKxIcYsK8ZGBWomQchu/Mzi6m+CtbhjWOv9DmK0jQ2fUWImtluQVpTwS0uZT06d3g7XIkJrA==}
    engines: {node: ^20.19.0 || >=22.12.0}
    cpu: [x64]
    os: [linux]

  '@oxc-parser/binding-linux-x64-musl@0.37.0':
    resolution: {integrity: sha512-lshHFg/PWM916PS1fN5puYDdsDGIz+DJwFDWjGG0161Sm/OfM3TIJx3mWGP+XsA0cYVI3VAmQKr0QlKptAG2yw==}
    cpu: [x64]
    os: [linux]

  '@oxc-parser/binding-linux-x64-musl@0.95.0':
    resolution: {integrity: sha512-bWnrLfGDcx/fab0+UQnFbVFbiykof/btImbYf+cI2pU/1Egb2x+OKSmM5Qt0nEUiIpM5fgJmYXxTopybSZOKYA==}
    engines: {node: ^20.19.0 || >=22.12.0}
    cpu: [x64]
    os: [linux]

  '@oxc-parser/binding-wasm32-wasi@0.95.0':
    resolution: {integrity: sha512-0JLyqkZu1HnQIZ4e5LBGOtzqua1QwFEUOoMSycdoerXqayd4LK2b7WMfAx8eCIf+jGm1Uj6f3R00nlsx8g1faQ==}
    engines: {node: '>=14.0.0'}
    cpu: [wasm32]

  '@oxc-parser/binding-win32-arm64-msvc@0.37.0':
    resolution: {integrity: sha512-4F9wko/lY9l+jeUsaudxNfMvT780nXCxva1kUDtQm1sMldMEveO6gm9yBDYyBwUpXVSJnk4r6nWPpHWmg5FOeA==}
    cpu: [arm64]
    os: [win32]

  '@oxc-parser/binding-win32-arm64-msvc@0.95.0':
    resolution: {integrity: sha512-RWvaA6s1SYlBj9CxwHfNn0CRlkPdv9fEUAXfZkGQPdP5e1ppIaO2KYE0sUov/zzp9hPTMMsTMHl4dcIbb+pHCQ==}
    engines: {node: ^20.19.0 || >=22.12.0}
    cpu: [arm64]
    os: [win32]

  '@oxc-parser/binding-win32-x64-msvc@0.37.0':
    resolution: {integrity: sha512-iDHakUlv12mF0bsRUCrr/8kzqyD46JuxnaQzpCf5ez8n7BpcpW+cS2Sha0IEKJqfC9LDi6XqPF9rzcJQ00jKfw==}
    cpu: [x64]
    os: [win32]

  '@oxc-parser/binding-win32-x64-msvc@0.95.0':
    resolution: {integrity: sha512-BQpgl7rDjFvCIHudmUR0dCwc4ylBYZl4CPVinlD3NhkMif4WD5dADckoo5ES/KOpFyvwcbKZX+grP63cjHi26g==}
    engines: {node: ^20.19.0 || >=22.12.0}
    cpu: [x64]
    os: [win32]

  '@oxc-project/runtime@0.92.0':
    resolution: {integrity: sha512-Z7x2dZOmznihvdvCvLKMl+nswtOSVxS2H2ocar+U9xx6iMfTp0VGIrX6a4xB1v80IwOPC7dT1LXIJrY70Xu3Jw==}
    engines: {node: ^20.19.0 || >=22.12.0}

  '@oxc-project/runtime@0.95.0':
    resolution: {integrity: sha512-qJS5pNepwMGnafO9ayKGz7rfPQgUBuunHpnP1//9Qa0zK3oT3t1EhT+I+pV9MUA+ZKez//OFqxCxf1vijCKb2Q==}
    engines: {node: ^20.19.0 || >=22.12.0}

  '@oxc-project/types@0.37.0':
    resolution: {integrity: sha512-9shvIr/cpoNo5cX8nWdZmviHLJSidjZy4M0MyfR6ucREZBtABTNBIa1a4emWUJ3qAMwJW6G1v0zm8K2rj9Pf4A==}

  '@oxc-project/types@0.94.0':
    resolution: {integrity: sha512-+UgQT/4o59cZfH6Cp7G0hwmqEQ0wE+AdIwhikdwnhWI9Dp8CgSY081+Q3O67/wq3VJu8mgUEB93J9EHHn70fOw==}

  '@oxc-project/types@0.95.0':
    resolution: {integrity: sha512-vACy7vhpMPhjEJhULNxrdR0D943TkA/MigMpJCHmBHvMXxRStRi/dPtTlfQ3uDwWSzRpT8z+7ImjZVf8JWBocQ==}

  '@oxc-resolver/binding-android-arm-eabi@11.9.0':
    resolution: {integrity: sha512-4AxaG6TkSBQ2FiC5oGZEJQ35DjsSfAbW6/AJauebq4EzIPVOIgDJCF4de+PvX/Xi9BkNw6VtJuMXJdWW97iEAA==}
    cpu: [arm]
    os: [android]

  '@oxc-resolver/binding-android-arm64@11.9.0':
    resolution: {integrity: sha512-oOEg7rUd2M6YlmRkvPcszJ6KO6TaLGN21oDdcs27gbTVYbQQtCWYbZz5jRW5zEBJu6dopoWVx+shJNGtG1qDFw==}
    cpu: [arm64]
    os: [android]

  '@oxc-resolver/binding-darwin-arm64@11.9.0':
    resolution: {integrity: sha512-fM6zE/j6o3C1UIkcZPV7C1f186R7w97guY2N4lyNLlhlgwwhd46acnOezLARvRNU5oyKNev4PvOJhGCCDnFMGg==}
    cpu: [arm64]
    os: [darwin]

  '@oxc-resolver/binding-darwin-x64@11.9.0':
    resolution: {integrity: sha512-Bg3Orw7gAxbUqQlt64YPWvHDVo3bo2JfI26Qmzv6nKo7mIMTDhQKl7YmywtLNMYbX0IgUM4qu1V90euu+WCDOw==}
    cpu: [x64]
    os: [darwin]

  '@oxc-resolver/binding-freebsd-x64@11.9.0':
    resolution: {integrity: sha512-eBqVZqTETH6miBfIZXvpzUe98WATz2+Sh+LEFwuRpGsTsKkIpTyb4p1kwylCLkxrd3Yx7wkxQku+L0AMEGBiAA==}
    cpu: [x64]
    os: [freebsd]

  '@oxc-resolver/binding-linux-arm-gnueabihf@11.9.0':
    resolution: {integrity: sha512-QgCk/IJnGBvpbc8rYTVgO+A3m3edJjH1zfv8Nvx7fmsxpbXwWH2l4b4tY3/SLMzasxsp7x7k87+HWt095bI5Lg==}
    cpu: [arm]
    os: [linux]

  '@oxc-resolver/binding-linux-arm-musleabihf@11.9.0':
    resolution: {integrity: sha512-xkJH0jldIXD2GwoHpCDEF0ucJ7fvRETCL+iFLctM679o7qeDXvtzsO/E401EgFFXcWBJNKXWvH+ZfdYMKyowfA==}
    cpu: [arm]
    os: [linux]

  '@oxc-resolver/binding-linux-arm64-gnu@11.9.0':
    resolution: {integrity: sha512-TWq+y2psMzbMtZB9USAq2bSA7NV1TMmh9lhAFbMGQ8Yp2YV4BRC/HilD6qF++efQl6shueGBFOv0LVe9BUXaIA==}
    cpu: [arm64]
    os: [linux]

  '@oxc-resolver/binding-linux-arm64-musl@11.9.0':
    resolution: {integrity: sha512-8WwGLfXk7yttc6rD6g53+RnYfX5B8xOot1ffthLn8oCXzVRO4cdChlmeHStxwLD/MWx8z8BGeyfyINNrsh9N2w==}
    cpu: [arm64]
    os: [linux]

  '@oxc-resolver/binding-linux-ppc64-gnu@11.9.0':
    resolution: {integrity: sha512-ZWiAXfan6actlSzayaFS/kYO2zD6k1k0fmLb1opbujXYMKepEnjjVOvKdzCIYR/zKzudqI39dGc+ywqVdsPIpQ==}
    cpu: [ppc64]
    os: [linux]

  '@oxc-resolver/binding-linux-riscv64-gnu@11.9.0':
    resolution: {integrity: sha512-p9mCSb+Bym+eycNo9k+81wQ5SAE31E+/rtfbDmF4/7krPotkEjPsEBSc3rqunRwO+FtsUn7H68JLY7hlai49eQ==}
    cpu: [riscv64]
    os: [linux]

  '@oxc-resolver/binding-linux-riscv64-musl@11.9.0':
    resolution: {integrity: sha512-/SePuVxgFhLPciRwsJ8kLVltr+rxh0b6riGFuoPnFXBbHFclKnjNIt3TfqzUj0/vOnslXw3cVGPpmtkm2TgCgg==}
    cpu: [riscv64]
    os: [linux]

  '@oxc-resolver/binding-linux-s390x-gnu@11.9.0':
    resolution: {integrity: sha512-zLuEjlYIzfnr1Ei2UZYQBbCTa/9deh+BEjO9rh1ai8BfEq4uj6RupTtNpgHfgAsEYdqOBVExw9EU1S6SW3RCAw==}
    cpu: [s390x]
    os: [linux]

  '@oxc-resolver/binding-linux-x64-gnu@11.9.0':
    resolution: {integrity: sha512-cxdg73WG+aVlPu/k4lEQPRVOhWunYOUglW6OSzclZLJJAXZU0tSZ5ymKaqPRkfTsyNSAafj1cA1XYd+P9UxBgw==}
    cpu: [x64]
    os: [linux]

  '@oxc-resolver/binding-linux-x64-musl@11.9.0':
    resolution: {integrity: sha512-sy5nkVdMvNgqcx9sIY7G6U9TYZUZC4cmMGw/wKhJNuuD2/HFGtbje62ttXSwBAbVbmJ2GgZ4ZUo/S1OMyU+/OA==}
    cpu: [x64]
    os: [linux]

  '@oxc-resolver/binding-wasm32-wasi@11.9.0':
    resolution: {integrity: sha512-dfi/a0Xh6o6nOLbJdaYuy7txncEcwkRHp9DGGZaAP7zxDiepkBZ6ewSJODQrWwhjVmMteXo+XFzEOMjsC7WUtQ==}
    engines: {node: '>=14.0.0'}
    cpu: [wasm32]

  '@oxc-resolver/binding-win32-arm64-msvc@11.9.0':
    resolution: {integrity: sha512-b1yKr+eFwyi8pZMjAQwW352rXpaHAmz7FLK03vFIxdyWzWiiL6S3UrfMu+nKQud38963zu4wNNLm7rdXQazgRA==}
    cpu: [arm64]
    os: [win32]

  '@oxc-resolver/binding-win32-ia32-msvc@11.9.0':
    resolution: {integrity: sha512-DxRT+1HjCpRH8qYCmGHzgsRCYiK+X14PUM9Fb+aD4TljplA7MdDQXqMISTb4zBZ70AuclvlXKTbW+K1GZop3xA==}
    cpu: [ia32]
    os: [win32]

  '@oxc-resolver/binding-win32-x64-msvc@11.9.0':
    resolution: {integrity: sha512-gE3QJvhh0Yj9cSAkkHjRLKPmC7BTJeiaB5YyhVKVUwbnWQgTszV92lZ9pvZtNPEghP7jPbhEs4c6983A0ojQwA==}
    cpu: [x64]
    os: [win32]

  '@oxc-transform/binding-android-arm64@0.95.0':
    resolution: {integrity: sha512-eW+BCgRWOsMrDiz7FEV7BjAmaF9lGIc2ueGdRUYjRUMq4f5FSGS7gMBTYDxajdoIB3L5Gnksh1CWkIlgg95UVA==}
    engines: {node: ^20.19.0 || >=22.12.0}
    cpu: [arm64]
    os: [android]

  '@oxc-transform/binding-darwin-arm64@0.95.0':
    resolution: {integrity: sha512-OUUaYZVss8tyDZZ7TGr2vnH3+i3Ouwsx0frQRGkiePNatXxaJJ3NS5+Kwgi9hh3WryXaQz2hWji4AM2RHYE7Cg==}
    engines: {node: ^20.19.0 || >=22.12.0}
    cpu: [arm64]
    os: [darwin]

  '@oxc-transform/binding-darwin-x64@0.95.0':
    resolution: {integrity: sha512-49UPEgIlgWUndwcP3LH6dvmOewZ92DxCMpFMo11JhUlmNJxA3sjVImEBRB56/tJ+XF+xnya9kB1oCW4yRY+mRw==}
    engines: {node: ^20.19.0 || >=22.12.0}
    cpu: [x64]
    os: [darwin]

  '@oxc-transform/binding-freebsd-x64@0.95.0':
    resolution: {integrity: sha512-lNKrHKaDEm8pbKlVbn0rv2L97O0lbA0Tsrxx4GF/HhmdW+NgwGU1pMzZ4tB2QcylbqgKxOB+v9luebHyh1jfgA==}
    engines: {node: ^20.19.0 || >=22.12.0}
    cpu: [x64]
    os: [freebsd]

  '@oxc-transform/binding-linux-arm-gnueabihf@0.95.0':
    resolution: {integrity: sha512-+VWcLeeizI8IjU+V+o8AmzPuIMiTrGr0vrmXU3CEsV05MrywCuJU+f6ilPs3JBKno9VIwqvRpHB/z39sQabHWg==}
    engines: {node: ^20.19.0 || >=22.12.0}
    cpu: [arm]
    os: [linux]

  '@oxc-transform/binding-linux-arm-musleabihf@0.95.0':
    resolution: {integrity: sha512-a59xPw84t6VwlvNEGcmuw3feGcKcWOC7uB8oePJ/BVSAV1yayLoB3k6JASwLTZ7N/PNPNUhcw1jDxowgAfBJfg==}
    engines: {node: ^20.19.0 || >=22.12.0}
    cpu: [arm]
    os: [linux]

  '@oxc-transform/binding-linux-arm64-gnu@0.95.0':
    resolution: {integrity: sha512-NLdrFuEHlmbiC1M1WESFV4luUcB/84GXi+cbnRXhgMjIW/CThRVJ989eTJy59QivkVlLcJSKTiKiKCt0O6TTlQ==}
    engines: {node: ^20.19.0 || >=22.12.0}
    cpu: [arm64]
    os: [linux]

  '@oxc-transform/binding-linux-arm64-musl@0.95.0':
    resolution: {integrity: sha512-GL0ffCPW8JlFI0/jeSgCY665yDdojHxA0pbYG+k8oEHOWCYZUZK9AXL+r0oerNEWYJ8CRB+L5Yq87ZtU/YUitw==}
    engines: {node: ^20.19.0 || >=22.12.0}
    cpu: [arm64]
    os: [linux]

  '@oxc-transform/binding-linux-riscv64-gnu@0.95.0':
    resolution: {integrity: sha512-tbH7LaClSmN3YFVo1UjMSe7D6gkb5f+CMIbj9i873UUZomVRmAjC4ygioObfzM+sj/tX0WoTXx5L1YOfQkHL6Q==}
    engines: {node: ^20.19.0 || >=22.12.0}
    cpu: [riscv64]
    os: [linux]

  '@oxc-transform/binding-linux-s390x-gnu@0.95.0':
    resolution: {integrity: sha512-8jMqiURWa0iTiPMg7BWaln89VdhhWzNlPyKM90NaFVVhBIKCr2UEhrQWdpBw/E9C8uWf/4VabBEhfPMK+0yS4w==}
    engines: {node: ^20.19.0 || >=22.12.0}
    cpu: [s390x]
    os: [linux]

  '@oxc-transform/binding-linux-x64-gnu@0.95.0':
    resolution: {integrity: sha512-D5ULJ2uWipsTgfvHIvqmnGkCtB3Fyt2ZN7APRjVO+wLr+HtmnaWddKsLdrRWX/m/6nQ2xQdoQekdJrokYK9LtQ==}
    engines: {node: ^20.19.0 || >=22.12.0}
    cpu: [x64]
    os: [linux]

  '@oxc-transform/binding-linux-x64-musl@0.95.0':
    resolution: {integrity: sha512-DmCGU+FzRezES5wVAGVimZGzYIjMOapXbWpxuz8M8p3nMrfdBEQ5/tpwBp2vRlIohhABy4vhHJByl4c64ENCGQ==}
    engines: {node: ^20.19.0 || >=22.12.0}
    cpu: [x64]
    os: [linux]

  '@oxc-transform/binding-wasm32-wasi@0.95.0':
    resolution: {integrity: sha512-tSo1EU4Whd1gXyae7cwSDouhppkuz6Jkd5LY8Uch9VKsHVSRhDLDW19Mq6VSwtyPxDPTJnJ2jYJWm+n8SYXiXQ==}
    engines: {node: '>=14.0.0'}
    cpu: [wasm32]

  '@oxc-transform/binding-win32-arm64-msvc@0.95.0':
    resolution: {integrity: sha512-6eaxlgj+J5n8zgJTSugqdPLBtKGRqvxYLcvHN8b+U9hVhF/2HG/JCOrcSYV/XgWGNPQiaRVzpR3hGhmFro9QTw==}
    engines: {node: ^20.19.0 || >=22.12.0}
    cpu: [arm64]
    os: [win32]

  '@oxc-transform/binding-win32-x64-msvc@0.95.0':
    resolution: {integrity: sha512-Y8JY79A7fTuBjEXZFu+mHbHzgsV3uJDUuUKeGffpOwI1ayOGCKeBJTiMhksYkiir1xS+DkGLEz73+xse9Is9rw==}
    engines: {node: ^20.19.0 || >=22.12.0}
    cpu: [x64]
    os: [win32]

  '@oxlint/darwin-arm64@1.22.0':
    resolution: {integrity: sha512-vfgwTA1CowVaU3QXFBjfGjbPsHbdjAiJnWX5FBaq8uXS8tksGgl0ue14MK6fVnXncWK9j69LRnkteGTixxDAfA==}
    cpu: [arm64]
    os: [darwin]

  '@oxlint/darwin-x64@1.22.0':
    resolution: {integrity: sha512-70x7Y+e0Ddb2Cf2IZsYGnXZrnB/MZgOTi/VkyXZucbnQcpi2VoaYS4Ve662DaNkzvTxdKOGmyJVMmD/digdJLQ==}
    cpu: [x64]
    os: [darwin]

  '@oxlint/linux-arm64-gnu@1.22.0':
    resolution: {integrity: sha512-Rv94lOyEV8WEuzhjJSpCW3DbL/tlOVizPxth1v5XAFuQdM5rgpOMs3TsAf/YFUn52/qenwVglyvQZL8oAUYlpg==}
    cpu: [arm64]
    os: [linux]

  '@oxlint/linux-arm64-musl@1.22.0':
    resolution: {integrity: sha512-Aau6V6Osoyb3SFmRejP3rRhs1qhep4aJTdotFf1RVMVSLJkF7Ir0p+eGZSaIJyylFZuCCxHpud3hWasphmZnzw==}
    cpu: [arm64]
    os: [linux]

  '@oxlint/linux-x64-gnu@1.22.0':
    resolution: {integrity: sha512-6eOtv+2gHrKw/hxUkV6hJdvYhzr0Dqzb4oc7sNlWxp64jU6I19tgMwSlmtn02r34YNSn+/NpZ/ECvQrycKUUFQ==}
    cpu: [x64]
    os: [linux]

  '@oxlint/linux-x64-musl@1.22.0':
    resolution: {integrity: sha512-c4O7qD7TCEfPE/FFKYvakF2sQoIP0LFZB8F5AQK4K9VYlyT1oENNRCdIiMu6irvLelOzJzkUM0XrvUCL9Kkxrw==}
    cpu: [x64]
    os: [linux]

  '@oxlint/win32-arm64@1.22.0':
    resolution: {integrity: sha512-6DJwF5A9VoIbSWNexLYubbuteAL23l3YN00wUL7Wt4ZfEZu2f/lWtGB9yC9BfKLXzudq8MvGkrS0szmV0bc1VQ==}
    cpu: [arm64]
    os: [win32]

  '@oxlint/win32-x64@1.22.0':
    resolution: {integrity: sha512-nf8EZnIUgIrHlP9k26iOFMZZPoJG16KqZBXu5CG5YTAtVcu4CWlee9Q/cOS/rgQNGjLF+WPw8sVA5P3iGlYGQQ==}
    cpu: [x64]
    os: [win32]

  '@peggyjs/from-mem@3.1.1':
    resolution: {integrity: sha512-m5OEjgJaePWpyNtQCvRZkpLoV+z44eh6QIO9yEwQuOThdUdkECO3wcKLT3tFA3H8WM5bxU/K/dpmo7r/X16UEw==}
    engines: {node: '>=20.8'}

  '@pkgjs/parseargs@0.11.0':
    resolution: {integrity: sha512-+1VkjdD0QBLPodGrJUeqarH8VAIvQODIbwh9XpP5Syisf7YoQgsJKPNFoqqLQlu+VQ/tVSshMR6loPMn8U+dPg==}
    engines: {node: '>=14'}

  '@pnpm/cli-meta@5.0.1':
    resolution: {integrity: sha512-s7rVArn3s78w2ZDWC2/NzMaYBzq39QBmo1BQ4+qq1liX+ltSErDyAx3M/wvvJQgc+Ur3dZJYuc9t96roPnW3XQ==}
    engines: {node: '>=16.14'}

  '@pnpm/cli-utils@2.0.9':
    resolution: {integrity: sha512-mNujOPCopIi4r7D2HJ96hHKPEr/UPuZGruQvPVvjoc/pCP0l+y38xZAT72W2WhEM4Fo/zP8L+6g/zf88qUSbbg==}
    engines: {node: '>=16.14'}
    peerDependencies:
      '@pnpm/logger': ^5.0.0

  '@pnpm/config.env-replace@1.1.0':
    resolution: {integrity: sha512-htyl8TWnKL7K/ESFa1oW2UB5lVDxuF5DpM7tBi6Hu2LNL3mWkIzNLG6N4zoCUP1lCKNxWy/3iu8mS8MvToGd6w==}
    engines: {node: '>=12.22.0'}

  '@pnpm/config@18.4.0':
    resolution: {integrity: sha512-8B4Pw7cnMvO3kYUBZYYIjg6BcGhHwxEEkmBAcqAeF9NM6LmG6F0lFNsOf6XPfHZMx2vUTpZxaWo0FQo1uU2AAw==}
    engines: {node: '>=16.14'}

  '@pnpm/constants@7.1.0':
    resolution: {integrity: sha512-PzpiPtGF+bIrmkNaHgOIfBZw669+rkUtt/5UFzHukiETwI4/+BTYz8FAr+m5Dfuns531Y+fYRFOpB0PdbAU0+w==}
    engines: {node: '>=16.14'}

  '@pnpm/core-loggers@9.0.1':
    resolution: {integrity: sha512-qP/kk6OeLSxqhvA4n6u4XB6evqD9h1w9p4qtdBOVbkZloCK7L9btkSmKNolBoQ3wrOz7WRFfjRekYUSKphMMCg==}
    engines: {node: '>=16.14'}
    peerDependencies:
      '@pnpm/logger': ^5.0.0

  '@pnpm/dedupe.issues-renderer@1.0.0':
    resolution: {integrity: sha512-vlo2t1ERLH3vsL1PtlCue6qfpWofN2Pt2bvGIPtN6Y4siCZVwjy9GU3yXJk1wS2+a7qj9plPiobebadJgV/VHw==}
    engines: {node: '>=16.14'}

  '@pnpm/dedupe.types@1.0.0':
    resolution: {integrity: sha512-WGZ5E7aMPwaM+WMFYszTCP3Sms/gE0nLgI37gFnNbaKgAh5R7GojSHCxLgXqjiz0Jwx+Qi9BmdDgN1cJs5XBsg==}
    engines: {node: '>=16.14'}

  '@pnpm/default-reporter@12.2.3':
    resolution: {integrity: sha512-ALV6AQOcRPJ5bZlcCHDFQ4cEqH2B/2Luu0VYoAoofINgbhNDOKCrV6PkqLvnMQps98k1f7mtn4w/u4r99+qr7g==}
    engines: {node: '>=16.14'}
    peerDependencies:
      '@pnpm/logger': ^5.0.0

  '@pnpm/error@5.0.1':
    resolution: {integrity: sha512-JQSOeSEqrV6k6+kKgrlSJ7gddJRcjxtNCxSVJRIqwckkGSdSTNpXmKEdGgLlaDuEwElPAZUmLDGSqk5InJ5pMA==}
    engines: {node: '>=16.14'}

  '@pnpm/fetcher-base@14.0.1':
    resolution: {integrity: sha512-DXPZ33CrmDQXnYzwvqyP7I0BF0MQELo4ah2JGpXhLhgOdzU+vj7zdKFo2x82L8anrK861IRi01V8o14oATq1vA==}
    engines: {node: '>=16.14'}

  '@pnpm/find-workspace-packages@6.0.9':
    resolution: {integrity: sha512-80t6m6w3EfOg5k88CR8Eya6aOJi2uXyYGFSv2Y+3DqGAWD2x6CFLM3kop2Zi1nL9THMYpYF3hLnBRbqcJ8rmRg==}
    engines: {node: '>=16.14'}

  '@pnpm/fs.find-packages@2.0.1':
    resolution: {integrity: sha512-QxG4YrnqnFdi9zmGxzUUH7YF6hgFqtPjDmiMlUvPbASSFRIr6mIT1rTynos2cbg0bRGXpLpp+0XtyOMdDGnBnQ==}
    engines: {node: '>=16.14'}

  '@pnpm/git-utils@1.0.0':
    resolution: {integrity: sha512-lUI+XrzOJN4zdPGOGnFUrmtXAXpXi8wD8OI0nWOZmlh+raqbLzC3VkXu1zgaduOK6YonOcnQW88O+ojav1rAdA==}
    engines: {node: '>=16.14'}

  '@pnpm/graceful-fs@3.0.0':
    resolution: {integrity: sha512-72kkqIL2sacOVr6Y6B6xDGjRC4QgTLeIGkw/5XYyeMgMeL9mDE0lonZEOL9JuLS0XPOXQoyDtRCSmUrzAA57LQ==}
    engines: {node: '>=16.14'}

  '@pnpm/hooks.types@1.0.1':
    resolution: {integrity: sha512-Zx2hzwxBKv1RmFzyu4pEVY7QeIGUb54smSSYt8GcJgByn+uMXgwJ7ydv9t2Koc90QTqk8J3P2J+RDrZVIQpVQw==}
    engines: {node: '>=16.14'}

  '@pnpm/lockfile-types@5.1.0':
    resolution: {integrity: sha512-14eYp9iOdJ7SyOIVXomXhbVnc14DEhzMLS3eKqxYxi9LkANUfxx1/pwRiRY/lTiP9RFS+OkIcTm2QiLsmNEctw==}
    engines: {node: '>=16.14'}

  '@pnpm/logger@5.2.0':
    resolution: {integrity: sha512-dCdSs2wPCweMkRLdISAKBOKSWeq/9iS9aanWgjoUkFs06KN2o5XGFg53oCXg/KbZhF9AXS3vMHPwTebzCeAEsA==}
    engines: {node: '>=18.12'}

  '@pnpm/manifest-utils@5.0.1':
    resolution: {integrity: sha512-vQUmd0NQNv1yWEeFA4pjuBCs4AqhaHW4bVpuaD19lHE5J9SCs7iNRDpjnxjTm/qgDgO/hqu/spuAXEbPxR8u0A==}
    engines: {node: '>=16.14'}

  '@pnpm/matcher@5.0.0':
    resolution: {integrity: sha512-uh+JBmW8XHGwz9x0K0Ok+TtMiu3ghEaqHHm7dqIubitBP8y9Y0LLP6D2fxWblogjpVzSlH3DpDR1Vicuhw9/cQ==}
    engines: {node: '>=16.14'}

  '@pnpm/network.ca-file@1.0.2':
    resolution: {integrity: sha512-YcPQ8a0jwYU9bTdJDpXjMi7Brhkr1mXsXrUJvjqM2mQDgkRiz8jFaQGOdaLxgjtUfQgZhKy/O3cG/YwmgKaxLA==}
    engines: {node: '>=12.22.0'}

  '@pnpm/npm-conf@2.2.0':
    resolution: {integrity: sha512-roLI1ul/GwzwcfcVpZYPdrgW2W/drLriObl1h+yLF5syc8/5ULWw2ALbCHUWF+4YltIqA3xFSbG4IwyJz37e9g==}
    engines: {node: '>=12'}

  '@pnpm/package-is-installable@8.0.2':
    resolution: {integrity: sha512-eYuqNBjzYf5wXbD4Xm6ZupRPjYxn2sp6mtYL9+bMntx1+yoUlCJABrYcSvbTM7kheoHyHRf+gEQDFKdn5trQ6w==}
    engines: {node: '>=16.14'}
    peerDependencies:
      '@pnpm/logger': ^5.0.0

  '@pnpm/pnpmfile@5.0.7':
    resolution: {integrity: sha512-A8uwamvs9jhf3DYLuGHCngWW8WXEDgcm3nwOeRTWJOOgButgXueIRHcEZPiKgQwy6t116ntimNeW5H3/hjim6w==}
    engines: {node: '>=16.14'}
    peerDependencies:
      '@pnpm/logger': ^5.0.0

  '@pnpm/ramda@0.28.1':
    resolution: {integrity: sha512-zcAG+lvU0fMziNeGXpPyCyCJYp5ZVrPElEE4t14jAmViaihohocZ+dDkcRIyAomox8pQsuZnv1EyHR+pOhmUWw==}

  '@pnpm/read-project-manifest@5.0.1':
    resolution: {integrity: sha512-MDXuQpYFbabSXzAnqP7VIQqBx5Z1fzOhzB/3YmIXJ+tE7Wue//IR3itMSYlWeaFLo1G5PCJklM2zBdvggRw1nw==}
    engines: {node: '>=16.14'}

  '@pnpm/render-peer-issues@4.0.1':
    resolution: {integrity: sha512-+SsNmbBHH7lBsFrs6dQCEWRtT+Bmq9MYxu+xgkXRplyvjSEQmM0h/UduIw5s8ZAlUuQcxNVTvl0b7ul6OPEIwg==}
    engines: {node: '>=16.14'}

  '@pnpm/resolver-base@10.0.1':
    resolution: {integrity: sha512-2yufLOpiPKQyNVLbL3dgoytkDuuURB5yBOrFtafiuZieGZJid2AeHmFfPhU9hNc/ZM1+wqH3EuVHe/1DdEgm4Q==}
    engines: {node: '>=16.14'}

  '@pnpm/store-controller-types@15.0.1':
    resolution: {integrity: sha512-S88sR6xhQ1ZDhMRIjhaRBA11N2OIDU2W+60szQLU8e2bw+KgGU60LbcXMunTdRnJskuB9UfDyoN6YuRtETBqYA==}
    engines: {node: '>=16.14'}

  '@pnpm/text.comments-parser@2.0.0':
    resolution: {integrity: sha512-DRWtTmmxQQtuWHf1xPt9bqzCSq8d0MQF5x1kdpCDMLd7xk3nP4To2/OGkPrb8MKbrWsgCNDwXyKCFlEKrAg7fg==}
    engines: {node: '>=16.14'}

  '@pnpm/types@9.1.0':
    resolution: {integrity: sha512-MMPDMLOY17bfNhLhR9Qmq6/2keoocnR5DWXZfZDC4dKXugrMsE1jB6RnuU8swJIo4zyCsMT/iVSAtl/XK+9Z+A==}
    engines: {node: '>=16.14'}

  '@pnpm/util.lex-comparator@1.0.0':
    resolution: {integrity: sha512-3aBQPHntVgk5AweBWZn+1I/fqZ9krK/w01197aYVkAJQGftb+BVWgEepxY5GChjSW12j52XX+CmfynYZ/p0DFQ==}
    engines: {node: '>=12.22.0'}

  '@pnpm/write-project-manifest@5.0.1':
    resolution: {integrity: sha512-zU4vDfBUx/jUBPmR4CzCqPDOPObb/7iLT3UZvhXSJ8ZXDo9214V6agnJvxQ6bYBcypdiKva0hnb3tmo1chQBYg==}
    engines: {node: '>=16.14'}

  '@quansync/fs@0.1.5':
    resolution: {integrity: sha512-lNS9hL2aS2NZgNW7BBj+6EBl4rOf8l+tQ0eRY6JWCI8jI2kc53gSoqbjojU0OnAWhzoXiOjFyGsHcDGePB3lhA==}

  '@rolldown/binding-android-arm64@1.0.0-beta.43':
    resolution: {integrity: sha512-TP8bcPOb1s6UmY5syhXrDn9k0XkYcw+XaoylTN4cJxf0JOVS2j682I3aTcpfT51hOFGr2bRwNKN9RZ19XxeQbA==}
    engines: {node: ^20.19.0 || >=22.12.0}
    cpu: [arm64]
    os: [android]

  '@rolldown/binding-darwin-arm64@1.0.0-beta.43':
    resolution: {integrity: sha512-kuVWnZsE4vEjMF/10SbSUyzucIW2zmdsqFghYMqy+fsjXnRHg0luTU6qWF8IqJf4Cbpm9NEZRnjIEPpAbdiSNQ==}
    engines: {node: ^20.19.0 || >=22.12.0}
    cpu: [arm64]
    os: [darwin]

  '@rolldown/binding-darwin-x64@1.0.0-beta.43':
    resolution: {integrity: sha512-u9Ps4sh6lcmJ3vgLtyEg/x4jlhI64U0mM93Ew+tlfFdLDe7yKyA+Fe80cpr2n1mNCeZXrvTSbZluKpXQ0GxLjw==}
    engines: {node: ^20.19.0 || >=22.12.0}
    cpu: [x64]
    os: [darwin]

  '@rolldown/binding-freebsd-x64@1.0.0-beta.43':
    resolution: {integrity: sha512-h9lUtVtXgfbk/tnicMpbFfZ3DJvk5Zn2IvmlC1/e0+nUfwoc/TFqpfrRRqcNBXk/e+xiWMSKv6b0MF8N+Rtvlg==}
    engines: {node: ^20.19.0 || >=22.12.0}
    cpu: [x64]
    os: [freebsd]

  '@rolldown/binding-linux-arm-gnueabihf@1.0.0-beta.43':
    resolution: {integrity: sha512-IX2C6bA6wM2rX/RvD75ko+ix9yxPKjKGGq7pOhB8wGI4Z4fqX5B1nDHga/qMDmAdCAR1m9ymzxkmqhm/AFYf7A==}
    engines: {node: ^20.19.0 || >=22.12.0}
    cpu: [arm]
    os: [linux]

  '@rolldown/binding-linux-arm64-gnu@1.0.0-beta.43':
    resolution: {integrity: sha512-mcjd57vEj+CEQbZAzUiaxNzNgwwgOpFtZBWcINm8DNscvkXl5b/s622Z1dqGNWSdrZmdjdC6LWMvu8iHM6v9sQ==}
    engines: {node: ^20.19.0 || >=22.12.0}
    cpu: [arm64]
    os: [linux]

  '@rolldown/binding-linux-arm64-musl@1.0.0-beta.43':
    resolution: {integrity: sha512-Pa8QMwlkrztTo/1mVjZmPIQ44tCSci10TBqxzVBvXVA5CFh5EpiEi99fPSll2dHG2uT4dCOMeC6fIhyDdb0zXA==}
    engines: {node: ^20.19.0 || >=22.12.0}
    cpu: [arm64]
    os: [linux]

  '@rolldown/binding-linux-x64-gnu@1.0.0-beta.43':
    resolution: {integrity: sha512-BgynXKMjeaX4AfWLARhOKDetBOOghnSiVRjAHVvhiAaDXgdQN8e65mSmXRiVoVtD3cHXx/cfU8Gw0p0K+qYKVQ==}
    engines: {node: ^20.19.0 || >=22.12.0}
    cpu: [x64]
    os: [linux]

  '@rolldown/binding-linux-x64-musl@1.0.0-beta.43':
    resolution: {integrity: sha512-VIsoPlOB/tDSAw9CySckBYysoIBqLeps1/umNSYUD8pMtalJyzMTneAVI1HrUdf4ceFmQ5vARoLIXSsPwVFxNg==}
    engines: {node: ^20.19.0 || >=22.12.0}
    cpu: [x64]
    os: [linux]

  '@rolldown/binding-openharmony-arm64@1.0.0-beta.43':
    resolution: {integrity: sha512-YDXTxVJG67PqTQMKyjVJSddoPbSWJ4yRz/E3xzTLHqNrTDGY0UuhG8EMr8zsYnfH/0cPFJ3wjQd/hJWHuR6nkA==}
    engines: {node: ^20.19.0 || >=22.12.0}
    cpu: [arm64]
    os: [openharmony]

  '@rolldown/binding-wasm32-wasi@1.0.0-beta.43':
    resolution: {integrity: sha512-3M+2DmorXvDuAIGYQ9Z93Oy1G9ETkejLwdXXb1uRTgKN9pMcu7N+KG2zDrJwqyxeeLIFE22AZGtSJm3PJbNu9Q==}
    engines: {node: '>=14.0.0'}
    cpu: [wasm32]

  '@rolldown/binding-win32-arm64-msvc@1.0.0-beta.43':
    resolution: {integrity: sha512-/B1j1pJs33y9ywtslOMxryUPHq8zIGu/OGEc2gyed0slimJ8fX2uR/SaJVhB4+NEgCFIeYDR4CX6jynAkeRuCA==}
    engines: {node: ^20.19.0 || >=22.12.0}
    cpu: [arm64]
    os: [win32]

  '@rolldown/binding-win32-ia32-msvc@1.0.0-beta.43':
    resolution: {integrity: sha512-29oG1swCz7hNP+CQYrsM4EtylsKwuYzM8ljqbqC5TsQwmKat7P8ouDpImsqg/GZxFSXcPP9ezQm0Q0wQwGM3JA==}
    engines: {node: ^20.19.0 || >=22.12.0}
    cpu: [ia32]
    os: [win32]

  '@rolldown/binding-win32-x64-msvc@1.0.0-beta.43':
    resolution: {integrity: sha512-eWBV1Ef3gfGNehxVGCyXs7wLayRIgCmyItuCZwYYXW5bsk4EvR4n2GP5m3ohjnx7wdiY3nLmwQfH2Knb5gbNZw==}
    engines: {node: ^20.19.0 || >=22.12.0}
    cpu: [x64]
    os: [win32]

  '@rolldown/pluginutils@1.0.0-beta.29':
    resolution: {integrity: sha512-NIJgOsMjbxAXvoGq/X0gD7VPMQ8j9g0BiDaNjVNVjvl+iKXxL3Jre0v31RmBYeLEmkbj2s02v8vFTbUXi5XS2Q==}

  '@rolldown/pluginutils@1.0.0-beta.43':
    resolution: {integrity: sha512-5Uxg7fQUCmfhax7FJke2+8B6cqgeUJUD9o2uXIKXhD+mG0mL6NObmVoi9wXEU1tY89mZKgAYA6fTbftx3q2ZPQ==}

  '@rolldown/test-side-effects-field-glob@file:packages/rolldown/tests/package-fixtures/test-side-effects-field-glob':
    resolution: {directory: packages/rolldown/tests/package-fixtures/test-side-effects-field-glob, type: directory}

  '@rollup/plugin-commonjs@28.0.6':
    resolution: {integrity: sha512-XSQB1K7FUU5QP+3lOQmVCE3I0FcbbNvmNT4VJSj93iUjayaARrTQeoRdiYQoftAJBLrR9t2agwAd3ekaTgHNlw==}
    engines: {node: '>=16.0.0 || 14 >= 14.17'}
    peerDependencies:
      rollup: ^2.68.0||^3.0.0||^4.0.0
    peerDependenciesMeta:
      rollup:
        optional: true

  '@rollup/plugin-json@6.1.0':
    resolution: {integrity: sha512-EGI2te5ENk1coGeADSIwZ7G2Q8CJS2sF120T7jLw4xFw9n7wIOXHo+kIYRAoVpJAN+kmqZSoO3Fp4JtoNF4ReA==}
    engines: {node: '>=14.0.0'}
    peerDependencies:
      rollup: ^1.20.0||^2.0.0||^3.0.0||^4.0.0
    peerDependenciesMeta:
      rollup:
        optional: true

  '@rollup/plugin-node-resolve@16.0.2':
    resolution: {integrity: sha512-tCtHJ2BlhSoK4cCs25NMXfV7EALKr0jyasmqVCq3y9cBrKdmJhtsy1iTz36Xhk/O+pDJbzawxF4K6ZblqCnITQ==}
    engines: {node: '>=14.0.0'}
    peerDependencies:
      rollup: ^2.78.0||^3.0.0||^4.0.0
    peerDependenciesMeta:
      rollup:
        optional: true

  '@rollup/pluginutils@5.3.0':
    resolution: {integrity: sha512-5EdhGZtnu3V88ces7s53hhfK5KSASnJZv8Lulpc04cWO3REESroJXg73DFsOmgbU2BhwV0E20bu2IDZb3VKW4Q==}
    engines: {node: '>=14.0.0'}
    peerDependencies:
      rollup: ^1.20.0||^2.0.0||^3.0.0||^4.0.0
    peerDependenciesMeta:
      rollup:
        optional: true

  '@rollup/rollup-android-arm-eabi@4.52.4':
    resolution: {integrity: sha512-BTm2qKNnWIQ5auf4deoetINJm2JzvihvGb9R6K/ETwKLql/Bb3Eg2H1FBp1gUb4YGbydMA3jcmQTR73q7J+GAA==}
    cpu: [arm]
    os: [android]

  '@rollup/rollup-android-arm64@4.52.4':
    resolution: {integrity: sha512-P9LDQiC5vpgGFgz7GSM6dKPCiqR3XYN1WwJKA4/BUVDjHpYsf3iBEmVz62uyq20NGYbiGPR5cNHI7T1HqxNs2w==}
    cpu: [arm64]
    os: [android]

  '@rollup/rollup-darwin-arm64@4.52.4':
    resolution: {integrity: sha512-QRWSW+bVccAvZF6cbNZBJwAehmvG9NwfWHwMy4GbWi/BQIA/laTIktebT2ipVjNncqE6GLPxOok5hsECgAxGZg==}
    cpu: [arm64]
    os: [darwin]

  '@rollup/rollup-darwin-x64@4.52.4':
    resolution: {integrity: sha512-hZgP05pResAkRJxL1b+7yxCnXPGsXU0fG9Yfd6dUaoGk+FhdPKCJ5L1Sumyxn8kvw8Qi5PvQ8ulenUbRjzeCTw==}
    cpu: [x64]
    os: [darwin]

  '@rollup/rollup-freebsd-arm64@4.52.4':
    resolution: {integrity: sha512-xmc30VshuBNUd58Xk4TKAEcRZHaXlV+tCxIXELiE9sQuK3kG8ZFgSPi57UBJt8/ogfhAF5Oz4ZSUBN77weM+mQ==}
    cpu: [arm64]
    os: [freebsd]

  '@rollup/rollup-freebsd-x64@4.52.4':
    resolution: {integrity: sha512-WdSLpZFjOEqNZGmHflxyifolwAiZmDQzuOzIq9L27ButpCVpD7KzTRtEG1I0wMPFyiyUdOO+4t8GvrnBLQSwpw==}
    cpu: [x64]
    os: [freebsd]

  '@rollup/rollup-linux-arm-gnueabihf@4.52.4':
    resolution: {integrity: sha512-xRiOu9Of1FZ4SxVbB0iEDXc4ddIcjCv2aj03dmW8UrZIW7aIQ9jVJdLBIhxBI+MaTnGAKyvMwPwQnoOEvP7FgQ==}
    cpu: [arm]
    os: [linux]

  '@rollup/rollup-linux-arm-musleabihf@4.52.4':
    resolution: {integrity: sha512-FbhM2p9TJAmEIEhIgzR4soUcsW49e9veAQCziwbR+XWB2zqJ12b4i/+hel9yLiD8pLncDH4fKIPIbt5238341Q==}
    cpu: [arm]
    os: [linux]

  '@rollup/rollup-linux-arm64-gnu@4.52.4':
    resolution: {integrity: sha512-4n4gVwhPHR9q/g8lKCyz0yuaD0MvDf7dV4f9tHt0C73Mp8h38UCtSCSE6R9iBlTbXlmA8CjpsZoujhszefqueg==}
    cpu: [arm64]
    os: [linux]

  '@rollup/rollup-linux-arm64-musl@4.52.4':
    resolution: {integrity: sha512-u0n17nGA0nvi/11gcZKsjkLj1QIpAuPFQbR48Subo7SmZJnGxDpspyw2kbpuoQnyK+9pwf3pAoEXerJs/8Mi9g==}
    cpu: [arm64]
    os: [linux]

  '@rollup/rollup-linux-loong64-gnu@4.52.4':
    resolution: {integrity: sha512-0G2c2lpYtbTuXo8KEJkDkClE/+/2AFPdPAbmaHoE870foRFs4pBrDehilMcrSScrN/fB/1HTaWO4bqw+ewBzMQ==}
    cpu: [loong64]
    os: [linux]

  '@rollup/rollup-linux-ppc64-gnu@4.52.4':
    resolution: {integrity: sha512-teSACug1GyZHmPDv14VNbvZFX779UqWTsd7KtTM9JIZRDI5NUwYSIS30kzI8m06gOPB//jtpqlhmraQ68b5X2g==}
    cpu: [ppc64]
    os: [linux]

  '@rollup/rollup-linux-riscv64-gnu@4.52.4':
    resolution: {integrity: sha512-/MOEW3aHjjs1p4Pw1Xk4+3egRevx8Ji9N6HUIA1Ifh8Q+cg9dremvFCUbOX2Zebz80BwJIgCBUemjqhU5XI5Eg==}
    cpu: [riscv64]
    os: [linux]

  '@rollup/rollup-linux-riscv64-musl@4.52.4':
    resolution: {integrity: sha512-1HHmsRyh845QDpEWzOFtMCph5Ts+9+yllCrREuBR/vg2RogAQGGBRC8lDPrPOMnrdOJ+mt1WLMOC2Kao/UwcvA==}
    cpu: [riscv64]
    os: [linux]

  '@rollup/rollup-linux-s390x-gnu@4.52.4':
    resolution: {integrity: sha512-seoeZp4L/6D1MUyjWkOMRU6/iLmCU2EjbMTyAG4oIOs1/I82Y5lTeaxW0KBfkUdHAWN7j25bpkt0rjnOgAcQcA==}
    cpu: [s390x]
    os: [linux]

  '@rollup/rollup-linux-x64-gnu@4.52.4':
    resolution: {integrity: sha512-Wi6AXf0k0L7E2gteNsNHUs7UMwCIhsCTs6+tqQ5GPwVRWMaflqGec4Sd8n6+FNFDw9vGcReqk2KzBDhCa1DLYg==}
    cpu: [x64]
    os: [linux]

  '@rollup/rollup-linux-x64-musl@4.52.4':
    resolution: {integrity: sha512-dtBZYjDmCQ9hW+WgEkaffvRRCKm767wWhxsFW3Lw86VXz/uJRuD438/XvbZT//B96Vs8oTA8Q4A0AfHbrxP9zw==}
    cpu: [x64]
    os: [linux]

  '@rollup/rollup-openharmony-arm64@4.52.4':
    resolution: {integrity: sha512-1ox+GqgRWqaB1RnyZXL8PD6E5f7YyRUJYnCqKpNzxzP0TkaUh112NDrR9Tt+C8rJ4x5G9Mk8PQR3o7Ku2RKqKA==}
    cpu: [arm64]
    os: [openharmony]

  '@rollup/rollup-win32-arm64-msvc@4.52.4':
    resolution: {integrity: sha512-8GKr640PdFNXwzIE0IrkMWUNUomILLkfeHjXBi/nUvFlpZP+FA8BKGKpacjW6OUUHaNI6sUURxR2U2g78FOHWQ==}
    cpu: [arm64]
    os: [win32]

  '@rollup/rollup-win32-ia32-msvc@4.52.4':
    resolution: {integrity: sha512-AIy/jdJ7WtJ/F6EcfOb2GjR9UweO0n43jNObQMb6oGxkYTfLcnN7vYYpG+CN3lLxrQkzWnMOoNSHTW54pgbVxw==}
    cpu: [ia32]
    os: [win32]

  '@rollup/rollup-win32-x64-gnu@4.52.4':
    resolution: {integrity: sha512-UF9KfsH9yEam0UjTwAgdK0anlQ7c8/pWPU2yVjyWcF1I1thABt6WXE47cI71pGiZ8wGvxohBoLnxM04L/wj8mQ==}
    cpu: [x64]
    os: [win32]

  '@rollup/rollup-win32-x64-msvc@4.52.4':
    resolution: {integrity: sha512-bf9PtUa0u8IXDVxzRToFQKsNCRz9qLYfR/MpECxl4mRoWYjAeFjgxj1XdZr2M/GNVpT05p+LgQOHopYDlUu6/w==}
    cpu: [x64]
    os: [win32]

  '@sec-ant/readable-stream@0.4.1':
    resolution: {integrity: sha512-831qok9r2t8AlxLko40y2ebgSDhenenCatLVeW/uBtnHPyhHOvG0C7TvfgecV+wHzIm5KUICgzmVpWS+IMEAeg==}

  '@shikijs/core@3.13.0':
    resolution: {integrity: sha512-3P8rGsg2Eh2qIHekwuQjzWhKI4jV97PhvYjYUzGqjvJfqdQPz+nMlfWahU24GZAyW1FxFI1sYjyhfh5CoLmIUA==}

  '@shikijs/engine-javascript@3.13.0':
    resolution: {integrity: sha512-Ty7xv32XCp8u0eQt8rItpMs6rU9Ki6LJ1dQOW3V/56PKDcpvfHPnYFbsx5FFUP2Yim34m/UkazidamMNVR4vKg==}

  '@shikijs/engine-oniguruma@3.13.0':
    resolution: {integrity: sha512-O42rBGr4UDSlhT2ZFMxqM7QzIU+IcpoTMzb3W7AlziI1ZF7R8eS2M0yt5Ry35nnnTX/LTLXFPUjRFCIW+Operg==}

  '@shikijs/langs@3.13.0':
    resolution: {integrity: sha512-672c3WAETDYHwrRP0yLy3W1QYB89Hbpj+pO4KhxK6FzIrDI2FoEXNiNCut6BQmEApYLfuYfpgOZaqbY+E9b8wQ==}

  '@shikijs/themes@3.13.0':
    resolution: {integrity: sha512-Vxw1Nm1/Od8jyA7QuAenaV78BG2nSr3/gCGdBkLpfLscddCkzkL36Q5b67SrLLfvAJTOUzW39x4FHVCFriPVgg==}

  '@shikijs/transformers@3.13.0':
    resolution: {integrity: sha512-833lcuVzcRiG+fXvgslWsM2f4gHpjEgui1ipIknSizRuTgMkNZupiXE5/TVJ6eSYfhNBFhBZKkReKWO2GgYmqA==}

  '@shikijs/types@3.13.0':
    resolution: {integrity: sha512-oM9P+NCFri/mmQ8LoFGVfVyemm5Hi27330zuOBp0annwJdKH1kOLndw3zCtAVDehPLg9fKqoEx3Ht/wNZxolfw==}

  '@shikijs/vscode-textmate@10.0.2':
    resolution: {integrity: sha512-83yeghZ2xxin3Nj8z1NMd/NCuca+gsYXswywDy5bHvwlWL8tpTQmzGeUuHd9FC3E/SBEMvzJRwWEOz5gGes9Qg==}

  '@sindresorhus/merge-streams@4.0.0':
    resolution: {integrity: sha512-tlqY9xq5ukxTUZBmoOp+m61cqwQD5pHJtFY3Mn8CA8ps6yghLH/Hw8UPdqg4OLmFW3IFlcXnQNmo/dh8HzXYIQ==}
    engines: {node: '>=18'}

  '@tybys/wasm-util@0.10.1':
    resolution: {integrity: sha512-9tTaPJLSiejZKx+Bmog4uSubteqTvFrVrURwkmHixBo0G4seD0zUxp98E1DzUBJxLQ3NPwXrGKDiVjwx/DpPsg==}

  '@types/babel__core@7.20.5':
    resolution: {integrity: sha512-qoQprZvz5wQFJwMDqeseRXWv3rqMvhgpbXFfVyWhbx9X47POIA6i/+dXefEmZKoAgOaTdaIgNSMqMIU61yRyzA==}

  '@types/babel__generator@7.27.0':
    resolution: {integrity: sha512-ufFd2Xi92OAVPYsy+P4n7/U7e68fex0+Ee8gSG9KX7eo084CWiQ4sdxktvdl0bOPupXtVJPY19zk6EwWqUQ8lg==}

  '@types/babel__template@7.4.4':
    resolution: {integrity: sha512-h/NUaSyG5EyxBIp8YRxo4RMe2/qQgvyowRwVMzhYhBCONbW8PUsg4lkFMrhgZhUe5z3L3MiLDuvyJ/CaPa2A8A==}

  '@types/babel__traverse@7.28.0':
    resolution: {integrity: sha512-8PvcXf70gTDZBgt9ptxJ8elBeBjcLOAcOtoO/mPJjtji1+CdGbHgm77om1GrsPxsiE+uXIpNSK64UYaIwQXd4Q==}

  '@types/chai@5.2.2':
    resolution: {integrity: sha512-8kB30R7Hwqf40JPiKhVzodJs2Qc1ZJ5zuT3uzw5Hq/dhNCl3G3l83jfpdI1e20BP348+fV7VIL/+FxaXkqBmWg==}

  '@types/connect@3.4.38':
    resolution: {integrity: sha512-K6uROf1LD88uDQqJCktA4yzL1YYAK6NgfsI0v/mTgyPKWsX1CnJ0XPSDhViejru1GcRkLWb8RlzFYJRqGUbaug==}

  '@types/debug@4.1.12':
    resolution: {integrity: sha512-vIChWdVG3LG1SMxEvI/AK+FWJthlrqlTu7fbrlywTkkaONwk/UAGaULXRlf8vkzFBLVm0zkMdCquhL5aOjhXPQ==}

  '@types/deep-eql@4.0.2':
    resolution: {integrity: sha512-c9h9dVVMigMPc4bwTvC5dxqtqJZwQPePsWjPlpSOnojbor6pGqdk541lfA7AqFQr5pB1BRdq0juY9db81BwyFw==}

  '@types/estree-jsx@1.0.5':
    resolution: {integrity: sha512-52CcUVNFyfb1A2ALocQw/Dd1BQFNmSdkuC3BkZ6iqhdMfQz7JWOFRuJFloOzjk+6WijU56m9oKXFAXc7o3Towg==}

  '@types/estree@1.0.8':
    resolution: {integrity: sha512-dWHzHa2WqEXI/O1E9OjrocMTKJl2mSrEolh1Iomrv6U+JuNwaHXsXx9bLu5gG7BUWFIN0skIQJQ/L1rIex4X6w==}

  '@types/fs-extra@11.0.4':
    resolution: {integrity: sha512-yTbItCNreRooED33qjunPthRcSjERP1r4MqCZc7wv0u2sUkzTFp45tgUfS5+r7FrZPdmCCNflLhVSP/o+SemsQ==}

  '@types/fs-extra@9.0.13':
    resolution: {integrity: sha512-nEnwB++1u5lVDM2UI4c1+5R+FYaKfaAzS4OococimjVm3nQw3TuzH5UNsocrcTBbhnerblyHj4A49qXbIiZdpA==}

  '@types/glob@9.0.0':
    resolution: {integrity: sha512-00UxlRaIUvYm4R4W9WYkN8/J+kV8fmOQ7okeH6YFtGWFMt3odD45tpG5yA5wnL7HE6lLgjaTW5n14ju2hl2NNA==}
    deprecated: This is a stub types definition. glob provides its own type definitions, so you do not need this installed.

  '@types/hast@3.0.4':
    resolution: {integrity: sha512-WPs+bbQw5aCj+x6laNGWLH3wviHtoCv/P3+otBhbOhJgG8qtpdAMlTCxLtsTWA7LH1Oh/bFCHsBn0TPS5m30EQ==}

  '@types/http-errors@2.0.5':
    resolution: {integrity: sha512-r8Tayk8HJnX0FztbZN7oVqGccWgw98T/0neJphO91KkmOzug1KkofZURD4UaD5uH8AqcFLfdPErnBod0u71/qg==}

  '@types/jsonfile@6.1.4':
    resolution: {integrity: sha512-D5qGUYwjvnNNextdU59/+fI+spnwtTFmyQP0h+PfIOSkNfpU6AOICUOkm4i0OnSk+NyjdPJrxCDro0sJsWlRpQ==}

  '@types/kill-port@2.0.3':
    resolution: {integrity: sha512-ZHs59e5FBjDLQLOxM48+814LSyNf5sgpi0odtJ0FH6xrIAZXb4yksYG+4mZCbidX3fBOfHytAKAVMgkWvv/Piw==}

  '@types/linkify-it@5.0.0':
    resolution: {integrity: sha512-sVDA58zAw4eWAffKOaQH5/5j3XeayukzDk+ewSsnv3p4yJEZHCCzMDiZM8e0OUrRvmpGZ85jf4yDHkHsgBNr9Q==}

  '@types/lodash-es@4.17.12':
    resolution: {integrity: sha512-0NgftHUcV4v34VhXm8QBSftKVXtbkBG3ViCjs6+eJ5a6y6Mi/jiFGPc1sC7QK+9BFhWrURE3EOggmWaSxL9OzQ==}

  '@types/lodash@4.17.20':
    resolution: {integrity: sha512-H3MHACvFUEiujabxhaI/ImO6gUrd8oOurg7LQtS7mbwIXA/cUqWrvBsaeJ23aZEPk1TAYkurjfMbSELfoCXlGA==}

  '@types/markdown-it@14.1.2':
    resolution: {integrity: sha512-promo4eFwuiW+TfGxhi+0x3czqTYJkG8qB17ZUJiVF10Xm7NLVRSLUsfRTU/6h1e24VvRnXCx+hG7li58lkzog==}

  '@types/mdast@4.0.4':
    resolution: {integrity: sha512-kGaNbPh1k7AFzgpud/gMdvIm5xuECykRR+JnWKQno9TAXVa6WIVCGTPvYGekIDL4uwCZQSYbUxNBSb1aUo79oA==}

  '@types/mdurl@2.0.0':
    resolution: {integrity: sha512-RGdgjQUZba5p6QEFAVx2OGb8rQDL/cPRG7GiedRzMcJ1tYnUANBncjbSB1NRGwbvjcPeikRABz2nshyPk1bhWg==}

  '@types/mime@1.3.5':
    resolution: {integrity: sha512-/pyBZWSLD2n0dcHE3hq8s8ZvcETHtEuF+3E7XVt0Ig2nvsVQXdghHVcEkIWjy9A0wKfTn97a/PSDYohKIlnP/w==}

  '@types/minimatch@3.0.5':
    resolution: {integrity: sha512-Klz949h02Gz2uZCMGwDUSDS1YBlTdDDgbWHi+81l29tQALUtvz4rAYi5uoVhE5Lagoq6DeqAUlbrHvW/mXDgdQ==}

  '@types/mocha@10.0.10':
    resolution: {integrity: sha512-xPyYSz1cMPnJQhl0CLMH68j3gprKZaTjG3s5Vi+fDgx+uhG9NOXwbVt52eFS8ECyXhyKcjDLCBEqBExKuiZb7Q==}

  '@types/ms@2.1.0':
    resolution: {integrity: sha512-GsCCIZDE/p3i96vtEqx+7dBUGXrc7zeSK3wwPHIaRThS+9OhWIXRqzs4d6k1SVU8g91DrNRWxWUGhp5KXQb2VA==}

  '@types/node@24.7.2':
    resolution: {integrity: sha512-/NbVmcGTP+lj5oa4yiYxxeBjRivKQ5Ns1eSZeB99ExsEQ6rX5XYU1Zy/gGxY/ilqtD4Etx9mKyrPxZRetiahhA==}

  '@types/picomatch@4.0.2':
    resolution: {integrity: sha512-qHHxQ+P9PysNEGbALT8f8YOSHW0KJu6l2xU8DYY0fu/EmGxXdVnuTLvFUvBgPJMSqXq29SYHveejeAha+4AYgA==}

  '@types/react-dom@19.2.1':
    resolution: {integrity: sha512-/EEvYBdT3BflCWvTMO7YkYBHVE9Ci6XdqZciZANQgKpaiDRGOLIlRo91jbTNRQjgPFWVaRxcYc0luVNFitz57A==}
    peerDependencies:
      '@types/react': ^19.2.0

  '@types/react@19.2.2':
    resolution: {integrity: sha512-6mDvHUFSjyT2B2yeNx2nUgMxh9LtOWvkhIU3uePn2I2oyNymUAX1NIsdgviM4CH+JSrp2D2hsMvJOkxY+0wNRA==}

  '@types/resolve@1.20.2':
    resolution: {integrity: sha512-60BCwRFOZCQhDncwQdxxeOEEkbc5dIMccYLwbxsS4TUNeVECQ/pBJ0j09mrHOl/JJvpRPGwO9SvE4nR2Nb/a4Q==}

  '@types/rimraf@3.0.2':
    resolution: {integrity: sha512-F3OznnSLAUxFrCEu/L5PY8+ny8DtcFRjx7fZZ9bycvXRi3KPTRS9HOitGZwvPg0juRhXFWIeKX58cnX5YqLohQ==}

  '@types/semver@7.7.1':
    resolution: {integrity: sha512-FmgJfu+MOcQ370SD0ev7EI8TlCAfKYU+B4m5T3yXc1CiRN94g/SZPtsCkk506aUDtlMnFZvasDwHHUcZUEaYuA==}

  '@types/send@0.17.5':
    resolution: {integrity: sha512-z6F2D3cOStZvuk2SaP6YrwkNO65iTZcwA2ZkSABegdkAh/lf+Aa/YQndZVfmEXT5vgAp6zv06VQ3ejSVjAny4w==}

  '@types/serve-static@1.15.9':
    resolution: {integrity: sha512-dOTIuqpWLyl3BBXU3maNQsS4A3zuuoYRNIvYSxxhebPfXg2mzWQEPne/nlJ37yOse6uGgR386uTpdsx4D0QZWA==}

  '@types/ssri@7.1.5':
    resolution: {integrity: sha512-odD/56S3B51liILSk5aXJlnYt99S6Rt9EFDDqGtJM26rKHApHcwyU/UoYHrzKkdkHMAIquGWCuHtQTbes+FRQw==}

  '@types/strip-comments@2.0.4':
    resolution: {integrity: sha512-YwcQqIGy90zEHrReYrMTpZfq003Um77WayeE8UwJTHvaM9g9XR9N7GMVSnjRhhDzQYVX375JnB5P6q5kAg221g==}

  '@types/stylis@4.2.5':
    resolution: {integrity: sha512-1Xve+NMN7FWjY14vLoY5tL3BVEQ/n42YLwaqJIPYhotZ9uBHt87VceMwWQpzmdEt2TNXIorIFG+YeCUUW7RInw==}

  '@types/unist@3.0.3':
    resolution: {integrity: sha512-ko/gIFJRv177XgZsZcBwnqJN5x/Gien8qNOn0D5bQU/zAzVf9Zt3BlcUiLqhV9y4ARk0GbT3tnUiPNgnTXzc/Q==}

  '@types/web-bluetooth@0.0.21':
    resolution: {integrity: sha512-oIQLCGWtcFZy2JW77j9k8nHzAOpqMHLQejDA48XXMWH6tjCQHz5RCFz1bzsmROyL6PUm+LLnUiI4BCn221inxA==}

  '@types/ws@8.18.1':
    resolution: {integrity: sha512-ThVF6DCVhA8kUGy+aazFQ4kXQ7E1Ty7A3ypFOe0IcJV8O/M511G99AW24irKrW56Wt44yG9+ij8FaqoBGkuBXg==}

  '@ungap/structured-clone@1.3.0':
    resolution: {integrity: sha512-WmoN8qaIAo7WTYWbAZuG8PYEhn5fkz7dZrqTBZ7dtt//lL2Gwms1IcnQ5yHqjDfX8Ft5j4YzDM23f87zBfDe9g==}

  '@vitejs/plugin-vue@6.0.1':
    resolution: {integrity: sha512-+MaE752hU0wfPFJEUAIxqw18+20euHHdxVtMvbFcOEpjEyfqXH/5DCoTHiVJ0J29EhTJdoTkjEv5YBKU9dnoTw==}
    engines: {node: ^20.19.0 || >=22.12.0}
    peerDependencies:
      vite: ^5.0.0 || ^6.0.0 || ^7.0.0
      vue: ^3.2.25

  '@vitest/expect@3.2.4':
    resolution: {integrity: sha512-Io0yyORnB6sikFlt8QW5K7slY4OjqNX9jmJQ02QDda8lyM6B5oNgVWoSoKPac8/kgnCUzuHQKrSLtu/uOqqrig==}

  '@vitest/mocker@3.2.4':
    resolution: {integrity: sha512-46ryTE9RZO/rfDd7pEqFl7etuyzekzEhUbTW3BvmeO/BcCMEgq59BKhek3dXDWgAj4oMK6OZi+vRr1wPW6qjEQ==}
    peerDependencies:
      msw: ^2.4.9
      vite: ^5.0.0 || ^6.0.0 || ^7.0.0-0
    peerDependenciesMeta:
      msw:
        optional: true
      vite:
        optional: true

  '@vitest/pretty-format@3.2.4':
    resolution: {integrity: sha512-IVNZik8IVRJRTr9fxlitMKeJeXFFFN0JaB9PHPGQ8NKQbGpfjlTx9zO4RefN8gp7eqjNy8nyK3NZmBzOPeIxtA==}

  '@vitest/runner@3.2.4':
    resolution: {integrity: sha512-oukfKT9Mk41LreEW09vt45f8wx7DordoWUZMYdY/cyAk7w5TWkTRCNZYF7sX7n2wB7jyGAl74OxgwhPgKaqDMQ==}

  '@vitest/snapshot@3.2.4':
    resolution: {integrity: sha512-dEYtS7qQP2CjU27QBC5oUOxLE/v5eLkGqPE0ZKEIDGMs4vKWe7IjgLOeauHsR0D5YuuycGRO5oSRXnwnmA78fQ==}

  '@vitest/spy@3.2.4':
    resolution: {integrity: sha512-vAfasCOe6AIK70iP5UD11Ac4siNUNJ9i/9PZ3NKx07sG6sUxeag1LWdNrMWeKKYBLlzuK+Gn65Yd5nyL6ds+nw==}

  '@vitest/utils@3.2.4':
    resolution: {integrity: sha512-fB2V0JFrQSMsCo9HiSq3Ezpdv4iYaXRG1Sx8edX3MwxfyNn83mKiGzOcH+Fkxt4MHxr3y42fQi1oeAInqgX2QA==}

  '@vue/compiler-core@3.5.22':
    resolution: {integrity: sha512-jQ0pFPmZwTEiRNSb+i9Ow/I/cHv2tXYqsnHKKyCQ08irI2kdF5qmYedmF8si8mA7zepUFmJ2hqzS8CQmNOWOkQ==}

  '@vue/compiler-dom@3.5.22':
    resolution: {integrity: sha512-W8RknzUM1BLkypvdz10OVsGxnMAuSIZs9Wdx1vzA3mL5fNMN15rhrSCLiTm6blWeACwUwizzPVqGJgOGBEN/hA==}

  '@vue/compiler-sfc@3.5.22':
    resolution: {integrity: sha512-tbTR1zKGce4Lj+JLzFXDq36K4vcSZbJ1RBu8FxcDv1IGRz//Dh2EBqksyGVypz3kXpshIfWKGOCcqpSbyGWRJQ==}

  '@vue/compiler-ssr@3.5.22':
    resolution: {integrity: sha512-GdgyLvg4R+7T8Nk2Mlighx7XGxq/fJf9jaVofc3IL0EPesTE86cP/8DD1lT3h1JeZr2ySBvyqKQJgbS54IX1Ww==}

  '@vue/devtools-api@6.6.4':
    resolution: {integrity: sha512-sGhTPMuXqZ1rVOk32RylztWkfXTRhuS7vgAKv0zjqk8gbsHkJ7xfFf+jbySxt7tWObEJwyKaHMikV/WGDiQm8g==}

  '@vue/devtools-api@8.0.2':
    resolution: {integrity: sha512-RdwsaYoSTumwZ7XOt5yIPP1/T4O0bTs+c5XaEjmUB6f9x+FvDSL9AekxW1vuhK1lmA9TfewpXVt2r5LIax3LHw==}

  '@vue/devtools-kit@8.0.2':
    resolution: {integrity: sha512-yjZKdEmhJzQqbOh4KFBfTOQjDPMrjjBNCnHBvnTGJX+YLAqoUtY2J+cg7BE+EA8KUv8LprECq04ts75wCoIGWA==}

  '@vue/devtools-shared@8.0.2':
    resolution: {integrity: sha512-mLU0QVdy5Lp40PMGSixDw/Kbd6v5dkQXltd2r+mdVQV7iUog2NlZuLxFZApFZ/mObUBDhoCpf0T3zF2FWWdeHw==}

  '@vue/reactivity@3.5.22':
    resolution: {integrity: sha512-f2Wux4v/Z2pqc9+4SmgZC1p73Z53fyD90NFWXiX9AKVnVBEvLFOWCEgJD3GdGnlxPZt01PSlfmLqbLYzY/Fw4A==}

  '@vue/runtime-core@3.5.22':
    resolution: {integrity: sha512-EHo4W/eiYeAzRTN5PCextDUZ0dMs9I8mQ2Fy+OkzvRPUYQEyK9yAjbasrMCXbLNhF7P0OUyivLjIy0yc6VrLJQ==}

  '@vue/runtime-dom@3.5.22':
    resolution: {integrity: sha512-Av60jsryAkI023PlN7LsqrfPvwfxOd2yAwtReCjeuugTJTkgrksYJJstg1e12qle0NarkfhfFu1ox2D+cQotww==}

  '@vue/server-renderer@3.5.22':
    resolution: {integrity: sha512-gXjo+ao0oHYTSswF+a3KRHZ1WszxIqO7u6XwNHqcqb9JfyIL/pbWrrh/xLv7jeDqla9u+LK7yfZKHih1e1RKAQ==}
    peerDependencies:
      vue: 3.5.22

  '@vue/shared@3.5.22':
    resolution: {integrity: sha512-F4yc6palwq3TT0u+FYf0Ns4Tfl9GRFURDN2gWG7L1ecIaS/4fCIuFOjMTnCyjsu/OK6vaDKLCrGAa+KvvH+h4w==}

  '@vueuse/core@13.9.0':
    resolution: {integrity: sha512-ts3regBQyURfCE2BcytLqzm8+MmLlo5Ln/KLoxDVcsZ2gzIwVNnQpQOL/UKV8alUqjSZOlpFZcRNsLRqj+OzyA==}
    peerDependencies:
      vue: ^3.5.0

  '@vueuse/integrations@13.9.0':
    resolution: {integrity: sha512-SDobKBbPIOe0cVL7QxMzGkuUGHvWTdihi9zOrrWaWUgFKe15cwEcwfWmgrcNzjT6kHnNmWuTajPHoIzUjYNYYQ==}
    peerDependencies:
      async-validator: ^4
      axios: ^1
      change-case: ^5
      drauu: ^0.4
      focus-trap: ^7
      fuse.js: ^7
      idb-keyval: ^6
      jwt-decode: ^4
      nprogress: ^0.2
      qrcode: ^1.5
      sortablejs: ^1
      universal-cookie: ^7 || ^8
      vue: ^3.5.0
    peerDependenciesMeta:
      async-validator:
        optional: true
      axios:
        optional: true
      change-case:
        optional: true
      drauu:
        optional: true
      focus-trap:
        optional: true
      fuse.js:
        optional: true
      idb-keyval:
        optional: true
      jwt-decode:
        optional: true
      nprogress:
        optional: true
      qrcode:
        optional: true
      sortablejs:
        optional: true
      universal-cookie:
        optional: true

  '@vueuse/metadata@13.9.0':
    resolution: {integrity: sha512-1AFRvuiGphfF7yWixZa0KwjYH8ulyjDCC0aFgrGRz8+P4kvDFSdXLVfTk5xAN9wEuD1J6z4/myMoYbnHoX07zg==}

  '@vueuse/shared@13.9.0':
    resolution: {integrity: sha512-e89uuTLMh0U5cZ9iDpEI2senqPGfbPRTHM/0AaQkcxnpqjkZqDYP8rpfm7edOz8s+pOCOROEy1PIveSW8+fL5g==}
    peerDependencies:
      vue: ^3.5.0

  '@zkochan/which@2.0.3':
    resolution: {integrity: sha512-C1ReN7vt2/2O0fyTsx5xnbQuxBrmG5NMSbcIkPKCCfCTJgpZBsuRYzFXHj3nVq8vTfK7vxHUmzfCpSHgO7j4rg==}
    engines: {node: '>= 8'}
    hasBin: true

  acorn-dynamic-import@4.0.0:
    resolution: {integrity: sha512-d3OEjQV4ROpoflsnUA8HozoIR504TFxNivYEUi6uwz0IYhBkTDXGuWlNdMtybRt3nqVx/L6XqMt0FxkXuWKZhw==}
    deprecated: This is probably built in to whatever tool you're using. If you still need it... idk
    peerDependencies:
      acorn: ^6.0.0

  acorn-jsx@5.3.2:
    resolution: {integrity: sha512-rq9s+JNhf0IChjtDXxllJ7g41oZk5SlXtp0LHwyA5cejwn7vKmKp4pPri6YEePv2PU65sAsegbXtIinmDFDXgQ==}
    peerDependencies:
      acorn: ^6.0.0 || ^7.0.0 || ^8.0.0

  acorn@6.4.2:
    resolution: {integrity: sha512-XtGIhXwF8YM8bJhGxG5kXgjkEuNGLTkoYqVE+KMR+aspr4KGYmKYg7yUe3KghyQ9yheNwLnjmzh/7+gfDBmHCQ==}
    engines: {node: '>=0.4.0'}
    hasBin: true

  acorn@8.15.0:
    resolution: {integrity: sha512-NZyJarBfL7nWwIq+FDL6Zp/yHEhePMNnnJ0y3qfieCrmNvYct8uvtiV41UvlSe6apAfk0fY1FbWx+NwfmpvtTg==}
    engines: {node: '>=0.4.0'}
    hasBin: true

  ansi-align@3.0.1:
    resolution: {integrity: sha512-IOfwwBF5iczOjp/WeY4YxyjqAFMQoZufdQWDd19SEExbVLNXqvpzSJ/M7Za4/sCPmQ0+GRquoA7bGcINcxew6w==}

  ansi-diff@1.2.0:
    resolution: {integrity: sha512-BIXwHKpjzghBjcwEV10Y4b17tjHfK4nhEqK3LqyQ3JgcMcjmi3DIevozNgrOpfvBMmrq9dfvrPJSu5/5vNUBQg==}

  ansi-escapes@7.1.1:
    resolution: {integrity: sha512-Zhl0ErHcSRUaVfGUeUdDuLgpkEo8KIFjB4Y9uAc46ScOpdDiU1Dbyplh7qWJeJ/ZHpbyMSM26+X3BySgnIz40Q==}
    engines: {node: '>=18'}

  ansi-regex@3.0.1:
    resolution: {integrity: sha512-+O9Jct8wf++lXxxFc4hc8LsjaSq0HFzzL7cVsw8pRDIPdjKD2mT4ytDZlLuSBZ4cLKZFXIrMGO7DbQCtMJJMKw==}
    engines: {node: '>=4'}

  ansi-regex@5.0.1:
    resolution: {integrity: sha512-quJQXlTSUGL2LH9SUXo8VwsY4soanhgo6LNSm84E1LBcE8s3O0wpdiRzyR9z/ZZJMlMWv37qOOb9pdJlMUEKFQ==}
    engines: {node: '>=8'}

  ansi-regex@6.2.2:
    resolution: {integrity: sha512-Bq3SmSpyFHaWjPk8If9yc6svM8c56dB5BAtW4Qbw5jHTwwXXcTLoRMkpDJp6VL0XzlWaCHTXrkFURMYmD0sLqg==}
    engines: {node: '>=12'}

  ansi-split@1.0.1:
    resolution: {integrity: sha512-RRxQym4DFtDNmHIkW6aeFVvrXURb11lGAEPXNiryjCe8bK8RsANjzJ0M2aGOkvBYwP4Bl/xZ8ijtr6D3j1x/eg==}

  ansi-styles@3.2.1:
    resolution: {integrity: sha512-VT0ZI6kZRdTh8YyJw3SMbYm/u+NqfsAxEpWO0Pf9sq8/e94WxxOpPKx9FR1FlyCtOVDNOQ+8ntlqFxiRc+r5qA==}
    engines: {node: '>=4'}

  ansi-styles@4.3.0:
    resolution: {integrity: sha512-zbB9rCJAT1rbjiVDb2hqKFHNYLxgtk8NURxZ3IZwD3F6NtxbXZQCnnSi1Lkx+IDohdPlFp222wVALIheZJQSEg==}
    engines: {node: '>=8'}

  ansi-styles@6.2.3:
    resolution: {integrity: sha512-4Dj6M28JB+oAH8kFkTLUo+a2jwOFkuqb3yucU0CANcRRUbxS0cP0nZYCGjcc3BNXwRIsUVmDGgzawme7zvJHvg==}
    engines: {node: '>=12'}

  ansis@4.2.0:
    resolution: {integrity: sha512-HqZ5rWlFjGiV0tDm3UxxgNRqsOTniqoKZu0pIAfh7TZQMGuZK+hH0drySty0si0QXj1ieop4+SkSfPZBPPkHig==}
    engines: {node: '>=14'}

  archy@1.0.0:
    resolution: {integrity: sha512-Xg+9RwCg/0p32teKdGMPTPnVXKD0w3DfHnFTficozsAgsvq2XenPJq/MYpzzQ/v8zrOyJn6Ds39VA4JIDwFfqw==}

  argparse@1.0.10:
    resolution: {integrity: sha512-o5Roy6tNG4SL/FOkCAN6RzjiakZS25RLYFrcMttJqbdd8BWrnA+fGz57iN5Pb06pvBGvl5gQ0B48dJlslXvoTg==}

  argparse@2.0.1:
    resolution: {integrity: sha512-8+9WqebbFzpX9OR+Wa6O29asIogeRMzcGtAINdpMHHyAg10f05aSFVBbcEqGf/PXw1EjAZ+q2/bEBg3DvurK3Q==}

  as-table@1.0.55:
    resolution: {integrity: sha512-xvsWESUJn0JN421Xb9MQw6AsMHRCUknCe0Wjlxvjud80mU4E6hQf1A6NzQKcYNmYw62MfzEtXc+badstZP3JpQ==}

  assertion-error@2.0.1:
    resolution: {integrity: sha512-Izi8RQcffqCeNVgFigKli1ssklIbpHnCYc6AknXGYoB6grJqyeby7jv12JUQgmTAnIDnbck1uxksT4dzN3PWBA==}
    engines: {node: '>=12'}

  ast-kit@2.1.3:
    resolution: {integrity: sha512-TH+b3Lv6pUjy/Nu0m6A2JULtdzLpmqF9x1Dhj00ZoEiML8qvVA9j1flkzTKNYgdEhWrjDwtWNpyyCUbfQe514g==}
    engines: {node: '>=20.19.0'}

  astring@1.9.0:
    resolution: {integrity: sha512-LElXdjswlqjWrPpJFg1Fx4wpkOCxj1TDHlSV4PlaRxHGWko024xICaa97ZkMfs6DRKlCguiAI+rbXv5GWwXIkg==}
    hasBin: true

  babel-plugin-polyfill-corejs2@0.4.14:
    resolution: {integrity: sha512-Co2Y9wX854ts6U8gAAPXfn0GmAyctHuK8n0Yhfjd6t30g7yvKjspvvOo9yG+z52PZRgFErt7Ka2pYnXCjLKEpg==}
    peerDependencies:
      '@babel/core': ^7.4.0 || ^8.0.0-0 <8.0.0

  babel-plugin-polyfill-corejs3@0.13.0:
    resolution: {integrity: sha512-U+GNwMdSFgzVmfhNm8GJUX88AadB3uo9KpJqS3FaqNIPKgySuvMb+bHPsOmmuWyIcuqZj/pzt1RUIUZns4y2+A==}
    peerDependencies:
      '@babel/core': ^7.4.0 || ^8.0.0-0 <8.0.0

  babel-plugin-polyfill-regenerator@0.6.5:
    resolution: {integrity: sha512-ISqQ2frbiNU9vIJkzg7dlPpznPZ4jOiUQ1uSmB0fEHeowtN3COYRsXr/xexn64NpU13P06jc/L5TgiJXOgrbEg==}
    peerDependencies:
      '@babel/core': ^7.4.0 || ^8.0.0-0 <8.0.0

  bail@2.0.2:
    resolution: {integrity: sha512-0xO6mYd7JB2YesxDKplafRpsiOzPt9V02ddPCLbY1xYGPOX24NTyN50qnUxgCPcSoYMhKpAuBTjQoRZCAkUDRw==}

  balanced-match@1.0.2:
    resolution: {integrity: sha512-3oSeUO0TMV67hN1AmbXsK4yaqU7tjiHlbxRDZOpH0KW9+CeX4bRAaX0Anxt0tx2MrpRpWwQaPwIlISEJhYU5Pw==}

  baseline-browser-mapping@2.8.16:
    resolution: {integrity: sha512-OMu3BGQ4E7P1ErFsIPpbJh0qvDudM/UuJeHgkAvfWe+0HFJCXh+t/l8L6fVLR55RI/UbKrVLnAXZSVwd9ysWYw==}
    hasBin: true

  before-after-hook@4.0.0:
    resolution: {integrity: sha512-q6tR3RPqIB1pMiTRMFcZwuG5T8vwp+vUvEG0vuI6B+Rikh5BfPp2fQ82c925FOs+b0lcFQ8CFrL+KbilfZFhOQ==}

  better-path-resolve@1.0.0:
    resolution: {integrity: sha512-pbnl5XzGBdrFU/wT4jqmJVPn2B6UHPBOhzMQkY/SPUPB6QtUXtmBHBIwCbXJol93mOpGMnQyP/+BB19q04xj7g==}
    engines: {node: '>=4'}

  birpc@2.6.1:
    resolution: {integrity: sha512-LPnFhlDpdSH6FJhJyn4M0kFO7vtQ5iPw24FnG0y21q09xC7e8+1LeR31S1MAIrDAHp4m7aas4bEkTDTvMAtebQ==}

  bole@5.0.22:
    resolution: {integrity: sha512-BI0Fjfi38q0bnvG5FjQoLbipfme62eNENiXAWT3QjVvEa9Xdkkg4A0r4mkkOsbq8Hang0rSCbedUhdNA9hTCcg==}

  boxen@5.1.2:
    resolution: {integrity: sha512-9gYgQKXx+1nP8mP7CzFyaUARhg7D3n1dF/FnErWmu9l6JvGpNUN278h0aSb+QjoiKSWG+iZ3uHrcqk0qrY9RQQ==}
    engines: {node: '>=10'}

  brace-expansion@1.1.12:
    resolution: {integrity: sha512-9T9UjW3r0UW5c1Q7GTwllptXwhvYmEzFhzMfZ9H7FQWt+uZePjZPjBP/W1ZEyZ1twGWom5/56TF4lPcqjnDHcg==}

  brace-expansion@2.0.2:
    resolution: {integrity: sha512-Jt0vHyM+jmUBqojB7E1NIYadt0vI0Qxjxd2TErW94wDz+E2LAm5vKMXXwg6ZZBTHPuUlDgQHKXvjGBdfcF1ZDQ==}

  braces@3.0.3:
    resolution: {integrity: sha512-yQbXgO/OSZVD2IsiLlro+7Hf6Q18EJrKSEsdoMzKePKXct3gvD8oLcOQdIzGupr5Fj+EDe8gO/lxc1BzfMpxvA==}
    engines: {node: '>=8'}

  browser-stdout@1.3.1:
    resolution: {integrity: sha512-qhAVI1+Av2X7qelOfAIYwXONood6XlZE/fXaBSmW/T5SzLAmCgzi+eiWE7fUvbHaeNBQH13UftjpXxsfLkMpgw==}

  browserslist@4.26.3:
    resolution: {integrity: sha512-lAUU+02RFBuCKQPj/P6NgjlbCnLBMp4UtgTx7vNHd3XSIJF87s9a5rA3aH2yw3GS9DqZAUbOtZdCCiZeVRqt0w==}
    engines: {node: ^6 || ^7 || ^8 || ^9 || ^10 || ^11 || ^12 || >=13.7}
    hasBin: true

  buble@0.20.0:
    resolution: {integrity: sha512-/1gnaMQE8xvd5qsNBl+iTuyjJ9XxeaVxAMF86dQ4EyxFJOZtsgOS8Ra+7WHgZTam5IFDtt4BguN0sH0tVTKrOw==}
    hasBin: true

  buffer-from@1.1.2:
    resolution: {integrity: sha512-E+XQCRwSbaaiChtv6k6Dwgc+bx+Bs6vuKJHHl5kox/BaKbhiXzqQOwK4cO22yElGp2OCmjwVhT3HmxgyPGnJfQ==}

  cac@6.7.14:
    resolution: {integrity: sha512-b6Ilus+c3RrdDk+JhLKUAQfzzgLEPy6wcXqS7f/xe1EETvsDP6GORG7SFuOs6cID5YkqchW/LXZbX5bc8j7ZcQ==}
    engines: {node: '>=8'}

  camelcase-keys@6.2.2:
    resolution: {integrity: sha512-YrwaA0vEKazPBkn0ipTiMpSajYDSe+KjQfrjhcBMxJt/znbvlHd8Pw/Vamaz5EB4Wfhs3SUR3Z9mwRu/P3s3Yg==}
    engines: {node: '>=8'}

  camelcase@5.3.1:
    resolution: {integrity: sha512-L28STB170nwWS63UjtlEOE3dldQApaJXZkOI1uMFfzf3rRuPegHaHesyee+YxQ+W6SvRDQV6UrdOdRiR153wJg==}
    engines: {node: '>=6'}

  camelcase@6.3.0:
    resolution: {integrity: sha512-Gmy6FhYlCY7uOElZUSbxo2UCDH8owEk996gkbrpsgGtrJLM3J7jGxl9Ic7Qwwj4ivOE5AWZWRMecDdF7hqGjFA==}
    engines: {node: '>=10'}

  camelize@1.0.1:
    resolution: {integrity: sha512-dU+Tx2fsypxTgtLoE36npi3UqcjSSMNYfkqgmoEhtZrraP5VWq0K7FkWVTYa8eMPtnU/G2txVsfdCJTn9uzpuQ==}

  can-write-to-dir@1.1.1:
    resolution: {integrity: sha512-eOgiEWqjppB+3DN/5E82EQ8dTINus8d9GXMCbEsUnp2hcUIcXmBvzWmD3tXMk3CuBK0v+ddK9qw0EAF+JVRMjQ==}
    engines: {node: '>=10.13'}

  caniuse-lite@1.0.30001750:
    resolution: {integrity: sha512-cuom0g5sdX6rw00qOoLNSFCJ9/mYIsuSOA+yzpDw8eopiFqcVwQvZHqov0vmEighRxX++cfC0Vg1G+1Iy/mSpQ==}

  ccount@2.0.1:
    resolution: {integrity: sha512-eyrF0jiFpY+3drT6383f1qhkbGsLSifNAjA61IUjZjmLCWjItY6LB9ft9YhoDgwfmclB2zhu51Lc7+95b8NRAg==}

  chai@5.3.3:
    resolution: {integrity: sha512-4zNhdJD/iOjSH0A05ea+Ke6MU5mmpQcbQsSOkgdaUMJ9zTlDTD/GYlwohmIE2u0gaxHYiVHEn1Fw9mZ/ktJWgw==}
    engines: {node: '>=18'}

  chalk@2.4.2:
    resolution: {integrity: sha512-Mti+f9lpJNcwF4tWV8/OrTTtF1gZi+f8FqlyAdouralcFWFQWF2+NgCHShjkCb+IFBLq9buZwE1xckQU4peSuQ==}
    engines: {node: '>=4'}

  chalk@4.1.2:
    resolution: {integrity: sha512-oKnbhFyRIXpUuez8iBMmyEa4nbj4IOQyuhc/wy9kY7/WVPcwIO9VA668Pu8RkO7+0G76SLROeyw9CpQ061i4mA==}
    engines: {node: '>=10'}

  chalk@5.6.2:
    resolution: {integrity: sha512-7NzBL0rN6fMUW+f7A6Io4h40qQlG+xGmtMxfbnH/K7TAtt8JQWVQK+6g0UXKMeVJoyV5EkkNsErQ8pVD3bLHbA==}
    engines: {node: ^12.17.0 || ^14.13 || >=16.0.0}

  change-case@5.4.4:
    resolution: {integrity: sha512-HRQyTk2/YPEkt9TnUPbOpr64Uw3KOicFWPVBb+xiHvd6eBx/qPr9xqfBFDT8P2vWsvvz4jbEkfDe71W3VyNu2w==}

  char-regex@1.0.2:
    resolution: {integrity: sha512-kWWXztvZ5SBQV+eRgKFeh8q5sLuZY2+8WUIzlxWVTg+oGwY14qylx1KbKzHd8P6ZYkAg0xyIDU9JMHhyJMZ1jw==}
    engines: {node: '>=10'}

  character-entities-html4@2.1.0:
    resolution: {integrity: sha512-1v7fgQRj6hnSwFpq1Eu0ynr/CDEw0rXo2B61qXrLNdHZmPKgb7fqS1a2JwF0rISo9q77jDI8VMEHoApn8qDoZA==}

  character-entities-legacy@3.0.0:
    resolution: {integrity: sha512-RpPp0asT/6ufRm//AJVwpViZbGM/MkjQFxJccQRHmISF/22NBtsHqAWmL+/pmkPWoIUJdWyeVleTl1wydHATVQ==}

  character-entities@2.0.2:
    resolution: {integrity: sha512-shx7oQ0Awen/BRIdkjkvz54PnEEI/EjwXDSIZp86/KKdbafHh1Df/RYGBhn4hbe2+uKC9FnT5UCEdyPz3ai9hQ==}

  chardet@2.1.0:
    resolution: {integrity: sha512-bNFETTG/pM5ryzQ9Ad0lJOTa6HWD/YsScAR3EnCPZRPlQh77JocYktSHOUHelyhm8IARL+o4c4F1bP5KVOjiRA==}

  check-error@2.1.1:
    resolution: {integrity: sha512-OAlb+T7V4Op9OwdkjmguYRqncdlx5JiofwOAUkmTF+jNdHwzTaTs4sRAGpzLF3oOz5xAyDGrPgeIDFQmDOTiJw==}
    engines: {node: '>= 16'}

  chokidar@4.0.3:
    resolution: {integrity: sha512-Qgzu8kfBvo+cA4962jnP1KkS6Dop5NS6g7R5LFYJr4b8Ub94PPQXUksCw9PvXoeXPRRddRNC5C1JQUR2SMGtnA==}
    engines: {node: '>= 14.16.0'}

  cjs-module-lexer@2.1.0:
    resolution: {integrity: sha512-UX0OwmYRYQQetfrLEZeewIFFI+wSTofC+pMBLNuH3RUuu/xzG1oz84UCEDOSoQlN3fZ4+AzmV50ZYvGqkMh9yA==}

  cli-boxes@2.2.1:
    resolution: {integrity: sha512-y4coMcylgSCdVinjiDBuR8PCC2bLjyGTwEmPb9NHR/QaNU6EUOXcTY/s6VjGMD6ENSEaeQYHCY0GNGS5jfMwPw==}
    engines: {node: '>=6'}

  cli-columns@4.0.0:
    resolution: {integrity: sha512-XW2Vg+w+L9on9wtwKpyzluIPCWXjaBahI7mTcYjx+BVIYD9c3yqcv/yKC7CmdCZat4rq2yiE1UMSJC5ivKfMtQ==}
    engines: {node: '>= 10'}

  cli-cursor@5.0.0:
    resolution: {integrity: sha512-aCj4O5wKyszjMmDT4tZj93kxyydN/K5zPWSCe6/0AV/AA1pqe5ZBIw0a2ZfPQV7lL5/yb5HsUreJ6UFAF1tEQw==}
    engines: {node: '>=18'}

  cli-truncate@5.1.0:
    resolution: {integrity: sha512-7JDGG+4Zp0CsknDCedl0DYdaeOhc46QNpXi3NLQblkZpXXgA6LncLDUUyvrjSvZeF3VRQa+KiMGomazQrC1V8g==}
    engines: {node: '>=20'}

  cli-width@4.1.0:
    resolution: {integrity: sha512-ouuZd4/dm2Sw5Gmqy6bGyNNNe1qt9RpmxveLSO7KcgsTnU7RXfsw+/bukWGo1abgBiMAic068rclZsO4IWmmxQ==}
    engines: {node: '>= 12'}

  clipanion@4.0.0-rc.4:
    resolution: {integrity: sha512-CXkMQxU6s9GklO/1f714dkKBMu1lopS1WFF0B8o4AxPykR1hpozxSiUZ5ZUeBjfPgCWqbcNOtZVFhB8Lkfp1+Q==}
    peerDependencies:
      typanion: '*'

  cliui@8.0.1:
    resolution: {integrity: sha512-BSeNnyus75C4//NQ9gQt1/csTXyo/8Sb+afLAkzAptFuMsod9HFokGNudZpi/oQV73hnVK+sR+5PVRMd+Dr7YQ==}
    engines: {node: '>=12'}

  clone@1.0.4:
    resolution: {integrity: sha512-JQHZ2QMW6l3aH/j6xCqQThY/9OH4D/9ls34cgkUBiEeocRTU04tHfKPBsUK1PqZCUQM7GiA0IIXJSuXHI64Kbg==}
    engines: {node: '>=0.8'}

  color-convert@1.9.3:
    resolution: {integrity: sha512-QfAUtd+vFdAtFQcC8CCyYt1fYWxSqAiK2cSD6zDB8N3cpsEBAvRxp9zOGg6G/SHHJYAT88/az/IuDGALsNVbGg==}

  color-convert@2.0.1:
    resolution: {integrity: sha512-RRECPsj7iu/xb5oKYcsFHSppFNnsj/52OVTRKb4zP5onXwVF3zVmmToNcOfGC+CRDpfK/U584fMg38ZHCaElKQ==}
    engines: {node: '>=7.0.0'}

  color-name@1.1.3:
    resolution: {integrity: sha512-72fSenhMw2HZMTVHeCA9KCmpEIbzWiQsjN+BHcBbS9vr1mtt+vJjPdksIBNUmKAW8TFUDPJK5SUU3QhE9NEXDw==}

  color-name@1.1.4:
    resolution: {integrity: sha512-dOy+3AuW3a2wNbZHIuMZpTcgjGuLU/uBL/ubcZF9OXbDo8ff4O8yVp5Bf0efS8uEoYo5q4Fx7dY9OgQGXgAsQA==}

  colorette@2.0.20:
    resolution: {integrity: sha512-IfEDxwoWIjkeXL1eXcDiow4UbKjhLdq6/EuSVR9GMN7KVH3r9gQ83e73hsz1Nd1T3ijd5xv1wcWRYO+D6kCI2w==}

  comma-separated-tokens@2.0.3:
    resolution: {integrity: sha512-Fu4hJdvzeylCfQPp9SGWidpzrMs7tTrlu6Vb8XGaRGck8QSNZJJp538Wrb60Lax4fPwR64ViY468OIUTbRlGZg==}

  commander@14.0.1:
    resolution: {integrity: sha512-2JkV3gUZUVrbNA+1sjBOYLsMZ5cEEl8GTFP2a4AVz5hvasAMCQ1D2l2le/cX+pV4N6ZU17zjUahLpIXRrnWL8A==}
    engines: {node: '>=20'}

  commander@2.20.3:
    resolution: {integrity: sha512-GpVkmM8vF2vQUkj2LvZmD35JxeJOLCwJ9cUkugyk2nuhbv3+mJvpLYYt+0+USMxE+oj+ey/lJEnhZw75x/OMcQ==}

  commondir@1.0.1:
    resolution: {integrity: sha512-W9pAhw0ja1Edb5GVdIF1mjZw/ASI0AlShXM83UUGe2DVr5TdAPEA1OA8m/g8zWp9x6On7gqufY+FatDbC3MDQg==}

  concat-map@0.0.1:
    resolution: {integrity: sha512-/Srv4dswyQNBfohGpz9o6Yb3Gz3SrUDqBH5rTuhGR7ahtlbYKnVxw2bCFMRljaA7EXHaXZ8wsHdodFvbkhKmqg==}

  confbox@0.1.8:
    resolution: {integrity: sha512-RMtmw0iFkeR4YV+fUOSucriAQNb9g8zFR52MWCtl+cCZOFRNL6zeB395vPzFhEjjn4fMxXudmELnl/KF/WrK6w==}

  confbox@0.2.2:
    resolution: {integrity: sha512-1NB+BKqhtNipMsov4xI/NnhCKp9XG9NamYp5PVm9klAT0fsrNPjaFICsCFhNhwZJKNh7zB/3q8qXz0E9oaMNtQ==}

  config-chain@1.1.13:
    resolution: {integrity: sha512-qj+f8APARXHrM0hraqXYb2/bOVSV4PvJQlNZ/DVj0QrmNM2q2euizkeuVckQ57J+W0mRH6Hvi+k50M4Jul2VRQ==}

  connect@3.7.0:
    resolution: {integrity: sha512-ZqRXc+tZukToSNmh5C2iWMSoV3X1YUcPbqEM4DkEG5tNQXrQUZCNVGGv3IuicnkMtPfGf3Xtp8WCXs295iQ1pQ==}
    engines: {node: '>= 0.10.0'}

  consola@3.4.2:
    resolution: {integrity: sha512-5IKcdX0nnYavi6G7TtOhwkYzyjfJlatbjMjuLSfE2kYT5pMDOilZ4OvMhi637CcDICTmz3wARPoyhqyX1Y+XvA==}
    engines: {node: ^14.18.0 || >=16.10.0}

  convert-source-map@2.0.0:
    resolution: {integrity: sha512-Kvp459HrV2FEJ1CAsi1Ku+MY3kasH19TFykTz2xWmMeq6bk2NU3XXvfJ+Q61m0xktWwt+1HSYf3JZsTms3aRJg==}

  copy-anything@3.0.5:
    resolution: {integrity: sha512-yCEafptTtb4bk7GLEQoM8KVJpxAfdBJYaXyzQEgQQQgYrZiDp8SJmGKlYza6CYjEDNstAdNdKA3UuoULlEbS6w==}
    engines: {node: '>=12.13'}

  core-js-compat@3.46.0:
    resolution: {integrity: sha512-p9hObIIEENxSV8xIu+V68JjSeARg6UVMG5mR+JEUguG3sI6MsiS1njz2jHmyJDvA+8jX/sytkBHup6kxhM9law==}

  cross-spawn@7.0.6:
    resolution: {integrity: sha512-uV2QOWP2nWzsy2aMp8aRibhi9dlzF5Hgh5SHaB9OiTGEyDTiJJyx0uy51QXdyWbtAHNua4XJzUKca3OzKUd3vA==}
    engines: {node: '>= 8'}

  crypto-random-string@2.0.0:
    resolution: {integrity: sha512-v1plID3y9r/lPhviJ1wrXpLeyUIGAZ2SHNYTEapm7/8A9nLPoyvVp3RK/EPFqn5kEznyWgYZNsRtYYIWbuG8KA==}
    engines: {node: '>=8'}

  css-color-keywords@1.0.0:
    resolution: {integrity: sha512-FyyrDHZKEjXDpNJYvVsV960FiqQyXc/LlYmsxl2BcdMb2WPx0OGRVgTg55rPSyLSNMqP52R9r8geSp7apN3Ofg==}
    engines: {node: '>=4'}

  css-to-react-native@3.2.0:
    resolution: {integrity: sha512-e8RKaLXMOFii+02mOlqwjbD00KSEKqblnpO9e++1aXS1fPQOpS1YoqdVHBqPjHNoxeF2mimzVqawm2KCbEdtHQ==}

  csstype@3.1.3:
    resolution: {integrity: sha512-M1uQkMl8rQK/szD0LNhtqxIPLpimGm8sOBwU7lLnCpSbTyY3yeU1Vc7l4KT5zT4s/yOxHH5O7tIuuLOCnLADRw==}

  data-uri-to-buffer@2.0.2:
    resolution: {integrity: sha512-ND9qDTLc6diwj+Xe5cdAgVTbLVdXbtxTJRXRhli8Mowuaan+0EJOtdqJ0QCHNSSPyoXGx9HX2/VMnKeC34AChA==}

  debug@2.6.9:
    resolution: {integrity: sha512-bC7ElrdJaJnPbAP+1EotYvqZsb3ecl5wi6Bfi6BJTUcNowp6cvspg0jXznRTKDjm/E7AdgFBVeAPVMNcKGsHMA==}
    peerDependencies:
      supports-color: '*'
    peerDependenciesMeta:
      supports-color:
        optional: true

  debug@4.4.3:
    resolution: {integrity: sha512-RGwwWnwQvkVfavKVt22FGLw+xYSdzARwm0ru6DhTVA3umU5hZc28V3kO4stgYryrTlLpuvgI9GiijltAjNbcqA==}
    engines: {node: '>=6.0'}
    peerDependencies:
      supports-color: '*'
    peerDependenciesMeta:
      supports-color:
        optional: true

  decamelize@4.0.0:
    resolution: {integrity: sha512-9iE1PgSik9HeIIw2JO94IidnE3eBoQrFJ3w7sFuzSX4DpmZ3v5sZpUiV5Swcf6mQEF+Y0ru8Neo+p+nyh2J+hQ==}
    engines: {node: '>=10'}

  decode-named-character-reference@1.2.0:
    resolution: {integrity: sha512-c6fcElNV6ShtZXmsgNgFFV5tVX2PaV4g+MOAkb8eXHvn6sryJBrZa9r0zV6+dtTyoCKxtDy5tyQ5ZwQuidtd+Q==}

  dedent@1.7.0:
    resolution: {integrity: sha512-HGFtf8yhuhGhqO07SV79tRp+br4MnbdjeVxotpn1QBl30pcLLCQjX5b2295ll0fv8RKDKsmWYrl05usHM9CewQ==}
    peerDependencies:
      babel-plugin-macros: ^3.1.0
    peerDependenciesMeta:
      babel-plugin-macros:
        optional: true

  deep-eql@5.0.2:
    resolution: {integrity: sha512-h5k/5U50IJJFpzfL6nO9jaaumfjO/f2NjK/oYB2Djzm4p9L+3T9qWpZqZ2hAbLPuuYq9wrU08WQyBTL5GbPk5Q==}
    engines: {node: '>=6'}

  deepmerge@4.3.1:
    resolution: {integrity: sha512-3sUqbMEc77XqpdNO7FRyRog+eW3ph+GYCbj+rK+uYyRMuwsVy0rMiVtPn+QJlKFvWP/1PYpapqYn0Me2knFn+A==}
    engines: {node: '>=0.10.0'}

  defaults@1.0.4:
    resolution: {integrity: sha512-eFuaLoy/Rxalv2kr+lqMlUnrDWV+3j4pljOIJgLIhI058IQfWJ7vXhyEIHu+HtC738klGALYxOKDO0bQP3tg8A==}

  defu@6.1.4:
    resolution: {integrity: sha512-mEQCMmwJu317oSz8CwdIOdwf3xMif1ttiM8LTufzc3g6kR+9Pe236twL8j3IYT1F7GfRgGcW6MWxzZjLIkuHIg==}

  depd@2.0.0:
    resolution: {integrity: sha512-g7nH6P6dyDioJogAAGprGpCtVImJhpPk/roCzdb3fIh61/s/nPsfR6onyMwkCAR/OlC3yBC0lESvUoQEAssIrw==}
    engines: {node: '>= 0.8'}

  dequal@2.0.3:
    resolution: {integrity: sha512-0je+qPKHEMohvfRTCEo3CrPG6cAzAYgmzKyxRiYSSDkS6eGJdyVJm7WaYA5ECaAD9wLB2T4EEeymA5aFVcYXCA==}
    engines: {node: '>=6'}

  detect-libc@2.1.2:
    resolution: {integrity: sha512-Btj2BOOO83o3WyH59e8MgXsxEQVcarkUOpEYrubB0urwnN10yQ364rsiByU11nZlqWYZm05i/of7io4mzihBtQ==}
    engines: {node: '>=8'}

  devlop@1.1.0:
    resolution: {integrity: sha512-RWmIqhcFf1lRYBvNmr7qTNuyCt/7/ns2jbpp1+PalgE/rDQcBT0fioSMUpJ93irlUhC5hrg4cYqe6U+0ImW0rA==}

  diff@7.0.0:
    resolution: {integrity: sha512-PJWHUb1RFevKCwaFA9RlG5tCd+FO5iRh9A8HEtkmBH2Li03iJriB6m6JIN4rGz3K3JLawI7/veA1xzRKP6ISBw==}
    engines: {node: '>=0.3.1'}

  diff@8.0.2:
    resolution: {integrity: sha512-sSuxWU5j5SR9QQji/o2qMvqRNYRDOcBTgsJ/DeCf4iSN4gW+gNMXM7wFIP+fdXZxoNiAnHUTGjCr+TSWXdRDKg==}
    engines: {node: '>=0.3.1'}

  dprint@0.50.2:
    resolution: {integrity: sha512-+0Fzg+17jsMMUouK00/Fara5YtGOuE76EAJINHB8VpkXHd0n00rMXtw/03qorOgz23eo8Y0UpYvNZBJJo3aNtw==}
    hasBin: true

  dts-resolver@2.1.2:
    resolution: {integrity: sha512-xeXHBQkn2ISSXxbJWD828PFjtyg+/UrMDo7W4Ffcs7+YWCquxU8YjV1KoxuiL+eJ5pg3ll+bC6flVv61L3LKZg==}
    engines: {node: '>=20.18.0'}
    peerDependencies:
      oxc-resolver: '>=11.0.0'
    peerDependenciesMeta:
      oxc-resolver:
        optional: true

  eastasianwidth@0.2.0:
    resolution: {integrity: sha512-I88TYZWc9XiYHRQ4/3c5rjjfgkjhLyW2luGIheGERbNQ6OY7yTybanSpDXZa8y7VUP9YmDcYa+eyq4ca7iLqWA==}

  ee-first@1.1.1:
    resolution: {integrity: sha512-WMwm9LhRUo+WUaRN+vRuETqG89IgZphVSNkdFgeb6sS/E4OrDIN7t48CAewSHXc6C8lefD8KKfr5vY61brQlow==}

  electron-to-chromium@1.5.234:
    resolution: {integrity: sha512-RXfEp2x+VRYn8jbKfQlRImzoJU01kyDvVPBmG39eU2iuRVhuS6vQNocB8J0/8GrIMLnPzgz4eW6WiRnJkTuNWg==}

  emnapi@1.5.0:
    resolution: {integrity: sha512-adAaiwTxMnHbq1u2LUf+AfDR5MYrxDVBtezGspxwk5e/Zb6KHkGNdfuMU4JBIVm6ASY06K8KalhOPUht92MsnA==}
    peerDependencies:
      node-addon-api: '>= 6.1.0'
    peerDependenciesMeta:
      node-addon-api:
        optional: true

  emoji-regex@10.5.0:
    resolution: {integrity: sha512-lb49vf1Xzfx080OKA0o6l8DQQpV+6Vg95zyCJX9VB/BqKYlhG7N4wgROUUHRA+ZPUefLnteQOad7z1kT2bV7bg==}

  emoji-regex@8.0.0:
    resolution: {integrity: sha512-MSjYzcWNOA0ewAHpz0MxpYFvwg6yjy1NG3xteoqz644VCo/RPgnr1/GGt+ic3iJTzQ8Eu3TdM14SawnVUmGE6A==}

  emoji-regex@9.2.2:
    resolution: {integrity: sha512-L18DaJsXSUk2+42pv8mLs5jJT2hqFkFE4j21wOmgbUqsZ2hL72NsUU785g9RXgo3s0ZNgVl42TiHp3ZtOv/Vyg==}

  empathic@2.0.0:
    resolution: {integrity: sha512-i6UzDscO/XfAcNYD75CfICkmfLedpyPDdozrLMmQc5ORaQcdMoc21OnlEylMIqI7U8eniKrPMxxtj8k0vhmJhA==}
    engines: {node: '>=14'}

  encodeurl@1.0.2:
    resolution: {integrity: sha512-TPJXq8JqFaVYm2CWmPvnP2Iyo4ZSM7/QKcSmuMLDObfpH5fi7RUGmd/rTDf+rut/saiDiQEeVTNgAmJEdAOx0w==}
    engines: {node: '>= 0.8'}

  encodeurl@2.0.0:
    resolution: {integrity: sha512-Q0n9HRi4m6JuGIV1eFlmvJB7ZEVxu93IrMyiMsGC0lrMJMWzRgx6WGquyfQgZVb31vhGgXnfmPNNXmxnOkRBrg==}
    engines: {node: '>= 0.8'}

  ensure-posix-path@1.1.1:
    resolution: {integrity: sha512-VWU0/zXzVbeJNXvME/5EmLuEj2TauvoaTz6aFYK1Z92JCBlDlZ3Gu0tuGR42kpW1754ywTs+QB0g5TP0oj9Zaw==}

  entities@4.5.0:
    resolution: {integrity: sha512-V0hjH4dGPh9Ao5p0MoRY6BVqtwCjhz6vI5LT8AJ55H+4g9/4vbHx1I54fS0XuclLhDHArPQCiMjDxjaL8fPxhw==}
    engines: {node: '>=0.12'}

  environment@1.1.0:
    resolution: {integrity: sha512-xUtoPkMggbz0MPyPiIWr1Kp4aeWJjDZ6SMvURhimjdZgsRuDplF5/s9hcgGhyXMhs+6vpnuoiZ2kFiu3FMnS8Q==}
    engines: {node: '>=18'}

  error-ex@1.3.4:
    resolution: {integrity: sha512-sqQamAnR14VgCr1A618A3sGrygcpK+HEbenA/HiEAkkUwcZIIB/tgWqHFxWgOyDh4nB4JCRimh79dR5Ywc9MDQ==}

  es-module-lexer@1.7.0:
    resolution: {integrity: sha512-jEQoCwk8hyb2AZziIOLhDqpm5+2ww5uIE6lkO/6jcOCusfk6LhMHpXXfBLXTZ7Ydyt0j4VoUQv6uGNYbdW+kBA==}

  es-toolkit@1.40.0:
    resolution: {integrity: sha512-8o6w0KFmU0CiIl0/Q/BCEOabF2IJaELM1T2PWj6e8KqzHv1gdx+7JtFnDwOx1kJH/isJ5NwlDG1nCr1HrRF94Q==}

  esbuild@0.25.10:
    resolution: {integrity: sha512-9RiGKvCwaqxO2owP61uQ4BgNborAQskMR6QusfWzQqv7AZOg5oGehdY2pRJMTKuwxd1IDBP4rSbI5lHzU7SMsQ==}
    engines: {node: '>=18'}
    hasBin: true

  escalade@3.2.0:
    resolution: {integrity: sha512-WUj2qlxaQtO4g6Pq5c29GTcWGDyd8itL8zTlipgECz3JesAiiOKotd8JU6otB3PACgG6xkJUyVhboMS+bje/jA==}
    engines: {node: '>=6'}

  escape-html@1.0.3:
    resolution: {integrity: sha512-NiSupZ4OeuGwr68lGIeym/ksIZMJodUGOSCZ/FSnTxcrekbvqrgdUxlJOMpijaKZVjAJrWrGs/6Jy8OMuyj9ow==}

  escape-string-regexp@1.0.5:
    resolution: {integrity: sha512-vbRorB5FUQWvla16U8R/qgaFIya2qGzwDrNmCZuYKrbdSUMG6I1ZCGQRefkRVhuOkIGVne7BQ35DSfo1qvJqFg==}
    engines: {node: '>=0.8.0'}

  escape-string-regexp@4.0.0:
    resolution: {integrity: sha512-TtpcNJ3XAzx3Gq8sWRzJaVajRs0uVxA2YAkdb1jm2YkPz4G6egUFAyA3n5vtEIZefPk5Wa4UXbKuS5fKkJWdgA==}
    engines: {node: '>=10'}

  escape-string-regexp@5.0.0:
    resolution: {integrity: sha512-/veY75JbMK4j1yjvuUxuVsiS/hr/4iHs9FTT6cgTexxdE0Ly/glccBAkloH/DofkjRbZU3bnoj38mOmhkZ0lHw==}
    engines: {node: '>=12'}

  esprima@4.0.1:
    resolution: {integrity: sha512-eGuFFw7Upda+g4p+QHvnW0RyTX/SVeJBDM/gCtMARO0cLuT2HcEKnTPvhjV6aGeqrCB/sbNop0Kszm0jsaWU4A==}
    engines: {node: '>=4'}
    hasBin: true

  estree-toolkit@1.7.13:
    resolution: {integrity: sha512-/fLCEcVBUgAtMkGXZHplPVyUv7wiSfsCGubBdM16n1iYCidPfyk1Kk1U0wAxLZADuA3z8k87DfVYXlBmHJeekg==}

  estree-walker@2.0.2:
    resolution: {integrity: sha512-Rfkk/Mp/DL7JVje3u18FxFujQlTNR2q6QfMSMB7AvCBx91NGj/ba3kCfza0f6dVDbw7YlRf/nDrn7pQrCCyQ/w==}

  estree-walker@3.0.3:
    resolution: {integrity: sha512-7RUKfXgSMMkzt6ZuXmqapOurLGPPfgj6l9uRZ7lRGolvk0y2yocc35LdcxKC5PQZdn2DMqioAQ2NoWcrTKmm6g==}

  esutils@2.0.3:
    resolution: {integrity: sha512-kVscqXk4OCp68SZ0dkgEKVi6/8ij300KBWTJq32P/dYeWTSwK41WyTxalN1eRmA5Z9UU/LX9D7FWSmV9SAYx6g==}
    engines: {node: '>=0.10.0'}

  etag@1.8.1:
    resolution: {integrity: sha512-aIL5Fx7mawVa300al2BnEE4iNvo1qETxLrPI/o05L7z6go7fCw1J6EQmbK4FmJ2AS7kgVF/KEZWufBfdClMcPg==}
    engines: {node: '>= 0.6'}

  eventemitter3@5.0.1:
    resolution: {integrity: sha512-GWkBvjiSZK87ELrYOSESUYeVIc9mvLLf/nXalMOS5dYrgZq9o5OVkbZAVM06CVxYsCwH9BDZFPlQTlPA1j4ahA==}

  execa@5.1.1:
    resolution: {integrity: sha512-8uSpZZocAZRBAPIEINJj3Lo9HyGitllczc27Eh5YYojjMFMn8yHMDMaUHE2Jqfq05D/wucwI4JGURyXt1vchyg==}
    engines: {node: '>=10'}

  execa@9.6.0:
    resolution: {integrity: sha512-jpWzZ1ZhwUmeWRhS7Qv3mhpOhLfwI+uAX4e5fOcXqwMR7EcJ0pj2kV1CVzHVMX/LphnKWD3LObjZCoJ71lKpHw==}
    engines: {node: ^18.19.0 || >=20.5.0}

  expect-type@1.2.2:
    resolution: {integrity: sha512-JhFGDVJ7tmDJItKhYgJCGLOWjuK9vPxiXoUFLwLDc99NlmklilbiQJwoctZtt13+xMw91MCk/REan6MWHqDjyA==}
    engines: {node: '>=12.0.0'}

  exsolve@1.0.7:
    resolution: {integrity: sha512-VO5fQUzZtI6C+vx4w/4BWJpg3s/5l+6pRQEHzFRM8WFi4XffSP1Z+4qi7GbjWbvRQEbdIco5mIMq+zX4rPuLrw==}

  extend-shallow@2.0.1:
    resolution: {integrity: sha512-zCnTtlxNoAiDc3gqY2aYAWFx7XWWiasuF2K8Me5WbN8otHKTUKBwjPtNpRs/rbUZm7KxWAaNj7P1a/p52GbVug==}
    engines: {node: '>=0.10.0'}

  extend@3.0.2:
    resolution: {integrity: sha512-fjquC59cD7CyW6urNXK0FBufkZcoiGG80wTuPujX590cB5Ttln20E2UB4S/WARVqhXffZl2LNgS+gQdPIIim/g==}

  fast-content-type-parse@3.0.0:
    resolution: {integrity: sha512-ZvLdcY8P+N8mGQJahJV5G4U88CSvT1rP8ApL6uETe88MBXrBHAkZlSEySdUlyztF7ccb+Znos3TFqaepHxdhBg==}

  fast-deep-equal@3.1.3:
    resolution: {integrity: sha512-f3qQ9oQy9j2AhBe/H9VC91wLmKBCCU/gDOnKNAYG5hswO7BLKj09Hc5HYNz9cGI++xlpDCIgDaitVs03ATR84Q==}

  fast-glob@3.3.3:
    resolution: {integrity: sha512-7MptL8U0cqcFdzIzwOTHoilX9x5BrNqye7Z/LuC7kCMRio1EMSyqRK3BEAUD7sXRq4iT4AzTVuZdhgQ2TCvYLg==}
    engines: {node: '>=8.6.0'}

  fast-safe-stringify@2.1.1:
    resolution: {integrity: sha512-W+KJc2dmILlPplD/H4K9l9LcAHAfPtP6BY84uVLXQ6Evcz9Lcg33Y2z1IVblT6xdY54PXYVHEv+0Wpq8Io6zkA==}

  fastq@1.19.1:
    resolution: {integrity: sha512-GwLTyxkCXjXbxqIhTsMI2Nui8huMPtnxg7krajPJAjnEG/iiOS7i+zCtWGZR9G0NBKbXKh6X9m9UIsYX/N6vvQ==}

  fault@2.0.1:
    resolution: {integrity: sha512-WtySTkS4OKev5JtpHXnib4Gxiurzh5NCGvWrFaZ34m6JehfTUhKZvn9njTfw48t6JumVQOmrKqpmGcdwxnhqBQ==}

  fd-package-json@2.0.0:
    resolution: {integrity: sha512-jKmm9YtsNXN789RS/0mSzOC1NUq9mkVd65vbSSVsKdjGvYXBuE4oWe2QOEoFeRmJg+lPuZxpmrfFclNhoRMneQ==}

  fdir@6.5.0:
    resolution: {integrity: sha512-tIbYtZbucOs0BRGqPJkshJUYdL+SDH7dVM8gjy+ERp3WAUjLEFJE+02kanyHtwjWOnwrKYBiwAmM0p4kLJAnXg==}
    engines: {node: '>=12.0.0'}
    peerDependencies:
      picomatch: ^3 || ^4
    peerDependenciesMeta:
      picomatch:
        optional: true

  figures@6.1.0:
    resolution: {integrity: sha512-d+l3qxjSesT4V7v2fh+QnmFnUWv9lSpjarhShNTgBOfA0ttejbQUAlHLitbjkoRiDulW0OPoQPYIGhIC8ohejg==}
    engines: {node: '>=18'}

  fill-range@7.1.1:
    resolution: {integrity: sha512-YsGpe3WHLK8ZYi4tWDg2Jy3ebRz2rXowDxnld4bkQB00cc/1Zw9AWnC0i9ztDJitivtQvaI9KaLyKrc+hBW0yg==}
    engines: {node: '>=8'}

  finalhandler@1.1.2:
    resolution: {integrity: sha512-aAWcW57uxVNrQZqFXjITpW3sIUQmHGG3qSb9mUah9MgMC4NeWhNOlNjXEYq3HjRAvL6arUviZGGJsBg6z0zsWA==}
    engines: {node: '>= 0.8'}

  find-up@5.0.0:
    resolution: {integrity: sha512-78/PXT1wlLLDgTzDs7sjq9hzz0vXD+zn+7wypEe4fXQxCmdmqfGsEPQxmiCSQI3ajFV91bVSsvNtrJRiW6nGng==}
    engines: {node: '>=10'}

  fixturify@3.0.0:
    resolution: {integrity: sha512-PFOf/DT9/t2NCiVyiQ5cBMJtGZfWh3aeOV8XVqQQOPBlTv8r6l0k75/hm36JOaiJlrWFk/8aYFyOKAvOkrkjrw==}
    engines: {node: 14.* || >= 16.*}

  flat@5.0.2:
    resolution: {integrity: sha512-b6suED+5/3rTpUBdG1gupIl8MPFCAMA0QXwmljLhvCUKcUvdE4gWky9zpuGCcXHOsz4J9wPGNWq6OKpmIzz3hQ==}
    hasBin: true

  focus-trap@7.6.5:
    resolution: {integrity: sha512-7Ke1jyybbbPZyZXFxEftUtxFGLMpE2n6A+z//m4CRDlj0hW+o3iYSmh8nFlYMurOiJVDmJRilUQtJr08KfIxlg==}

  follow-redirects@1.15.11:
    resolution: {integrity: sha512-deG2P0JfjrTxl50XGCDyfI97ZGVCxIpfKYmfyrQ54n5FO/0gfIES8C/Psl6kWVDolizcaaxZJnTS0QSMxvnsBQ==}
    engines: {node: '>=4.0'}
    peerDependencies:
      debug: '*'
    peerDependenciesMeta:
      debug:
        optional: true

  foreground-child@3.3.1:
    resolution: {integrity: sha512-gIXjKqtFuWEgzFRJA9WCQeSJLZDjgJUOMCMzxtvFq/37KojM1BFGufqsCy0r4qSQmYLsZYMeyRqzIWOMup03sw==}
    engines: {node: '>=14'}

  format@0.2.2:
    resolution: {integrity: sha512-wzsgA6WOq+09wrU1tsJ09udeR/YZRaeArL9e1wPbFg3GG2yDnC2ldKpxs4xunpFF9DgqCqOIra3bc1HWrJ37Ww==}
    engines: {node: '>=0.4.x'}

  formatly@0.3.0:
    resolution: {integrity: sha512-9XNj/o4wrRFyhSMJOvsuyMwy8aUfBaZ1VrqHVfohyXf0Sw0e+yfKG+xZaY3arGCOMdwFsqObtzVOc1gU9KiT9w==}
    engines: {node: '>=18.3.0'}
    hasBin: true

  fresh@2.0.0:
    resolution: {integrity: sha512-Rx/WycZ60HOaqLKAi6cHRKKI7zxWbJ31MhntmtwMoaTeF7XFH9hhBp8vITaMidfljRQ6eYWCKkaTK+ykVJHP2A==}
    engines: {node: '>= 0.8'}

  fs-extra@10.1.0:
    resolution: {integrity: sha512-oRXApq54ETRj4eMiFzGnHWGy+zo5raudjuxN0b8H7s/RU2oW0Wvsx9O0ACRN/kRq9E8Vu/ReskGB5o3ji+FzHQ==}
    engines: {node: '>=12'}

  fs-extra@11.3.2:
    resolution: {integrity: sha512-Xr9F6z6up6Ws+NjzMCZc6WXg2YFRlrLP9NQDO3VQrWrfiojdhS56TzueT88ze0uBdCTwEIhQ3ptnmKeWGFAe0A==}
    engines: {node: '>=14.14'}

  fsevents@2.3.3:
    resolution: {integrity: sha512-5xoDfX+fL7faATnagmWPpbFtwh/R77WmMMqqHGS65C3vvB0YHrgF+B1YmZ3441tMj5n63k0212XNoJwzlhffQw==}
    engines: {node: ^8.16.0 || ^10.6.0 || >=11.0.0}
    os: [darwin]

  function-bind@1.1.2:
    resolution: {integrity: sha512-7XHNxH7qX9xG5mIwxkhumTox/MIRNcOgDrxWsMt2pAr23WHp6MrRlN7FBSFpCpr+oVO0F744iUgR82nJMfG2SA==}

  gensync@1.0.0-beta.2:
    resolution: {integrity: sha512-3hN7NaskYvMDLQY55gnW3NQ+mesEAepTqlg+VEbj7zzqEMBVNhzcGYYeqFo/TlYz6eQiFcp1HcsCZO+nGgS8zg==}
    engines: {node: '>=6.9.0'}

  get-caller-file@2.0.5:
    resolution: {integrity: sha512-DyFP3BM/3YHTQOCUL/w0OZHR0lpKeGrxotcHWcqNEdnltqFwXVfhEBQ94eIo34AfQpo0rGki4cyIiftY06h2Fg==}
    engines: {node: 6.* || 8.* || >= 10.*}

  get-east-asian-width@1.4.0:
    resolution: {integrity: sha512-QZjmEOC+IT1uk6Rx0sX22V6uHWVwbdbxf1faPqJ1QhLdGgsRGCZoyaQBm/piRdJy/D2um6hM1UP7ZEeQ4EkP+Q==}
    engines: {node: '>=18'}

  get-source@2.0.12:
    resolution: {integrity: sha512-X5+4+iD+HoSeEED+uwrQ07BOQr0kEDFMVqqpBuI+RaZBpBpHCuXxo70bjar6f0b0u/DQJsJ7ssurpP0V60Az+w==}

  get-stream@6.0.1:
    resolution: {integrity: sha512-ts6Wi+2j3jQjqi70w5AlN8DFnkSwC+MqmxEzdEALB2qXZYV3X/b1CTfgPLGJNMeAWxdPfU8FO1ms3NUfaHCPYg==}
    engines: {node: '>=10'}

  get-stream@9.0.1:
    resolution: {integrity: sha512-kVCxPF3vQM/N0B1PmoqVUqgHP+EeVjmZSQn+1oCRPxd2P21P2F19lIgbR3HBosbB1PUhOAoctJnfEn2GbN2eZA==}
    engines: {node: '>=18'}

  get-them-args@1.3.2:
    resolution: {integrity: sha512-LRn8Jlk+DwZE4GTlDbT3Hikd1wSHgLMme/+7ddlqKd7ldwR6LjJgTVWzBnR01wnYGe4KgrXjg287RaI22UHmAw==}

  get-tsconfig@4.12.0:
    resolution: {integrity: sha512-LScr2aNr2FbjAjZh2C6X6BxRx1/x+aTDExct/xyq2XKbYOiG5c0aK7pMsSuyc0brz3ibr/lbQiHD9jzt4lccJw==}

  glob-parent@5.1.2:
    resolution: {integrity: sha512-AOIgSQCepiJYwP3ARnGx+5VnTu2HBYdzbGP45eLw1vr3zB3vZLeyed1sC9hnbcOc9/SrMyM5RPQrkGz4aS9Zow==}
    engines: {node: '>= 6'}

  glob@10.4.5:
    resolution: {integrity: sha512-7Bv8RF0k6xjo7d4A/PxYLbUCfb6c+Vpd2/mB2yRDlew7Jb5hEXiCD9ibfO7wpk8i4sevK6DFny9h7EYbM3/sHg==}
    hasBin: true

  glob@11.0.3:
    resolution: {integrity: sha512-2Nim7dha1KVkaiF4q6Dj+ngPPMdfvLJEOpZk/jKiUAkqKebpGAWQXAq9z1xu9HKu5lWfqw/FASuccEjyznjPaA==}
    engines: {node: 20 || >=22}
    hasBin: true

  globals@15.15.0:
    resolution: {integrity: sha512-7ACyT3wmyp3I61S4fG682L0VA2RGD9otkqGJIwNUMF1SWUombIIk+af1unuDYgMm082aHYwD+mzJvv9Iu8dsgg==}
    engines: {node: '>=18'}

  graceful-fs@4.2.10:
    resolution: {integrity: sha512-9ByhssR2fPVsNZj478qUUbKfmL0+t5BDVyjShtyZZLiK7ZDAArFFfopyOTj0M05wE2tJPisA4iTnnXl2YoPvOA==}

  graceful-fs@4.2.11:
    resolution: {integrity: sha512-RbJ5/jmFcNNCcDV5o9eTnBLJ/HszWV0P73bc+Ff4nS/rJj+YaS6IGyiOL0VoBYX+l1Wrl3k63h/KrH+nhJ0XvQ==}

  gray-matter@4.0.3:
    resolution: {integrity: sha512-5v6yZd4JK3eMI3FqqCouswVqwugaA9r4dNZB1wwcmrD02QkV5H0y7XBQW8QwQqEaZY1pM9aqORSORhJRdNK44Q==}
    engines: {node: '>=6.0'}

  has-flag@3.0.0:
    resolution: {integrity: sha512-sKJf1+ceQBr4SMkvQnBDNDtf4TXpVhVGateu0t918bl30FnbE2m4vNLX+VWe/dpjlb+HugGYzW7uQXH98HPEYw==}
    engines: {node: '>=4'}

  has-flag@4.0.0:
    resolution: {integrity: sha512-EykJT/Q1KjTWctppgIAgfSO0tKVuZUjhgMr17kqTumMl6Afv3EISleU7qZUzoXDFTAHTDC4NOoG/ZxU3EvlMPQ==}
    engines: {node: '>=8'}

  hasown@2.0.2:
    resolution: {integrity: sha512-0hJU9SCPvmMzIBdZFqNPXWa6dqh7WdH0cII9y+CyS8rG3nL48Bclra9HmKhVVUHyPWNH5Y7xDwAB7bfgSjkUMQ==}
    engines: {node: '>= 0.4'}

  hast-util-to-html@9.0.5:
    resolution: {integrity: sha512-OguPdidb+fbHQSU4Q4ZiLKnzWo8Wwsf5bZfbvu7//a9oTYoqD/fWpe96NuHkoS9h0ccGOTe0C4NGXdtS0iObOw==}

  hast-util-whitespace@3.0.0:
    resolution: {integrity: sha512-88JUN06ipLwsnv+dVn+OIYOvAuvBMy/Qoi6O7mQHxdPXpjy+Cd6xRkWwux7DKO+4sYILtLBRIKgsdpS2gQc7qw==}

  he@1.2.0:
    resolution: {integrity: sha512-F/1DnUGPopORZi0ni+CvrCgHQ5FyEAHRLSApuYWMmrbSwoN2Mn/7k+Gl38gJnR7yyDZk6WLXwiGod1JOWNDKGw==}
    hasBin: true

  hookable@5.5.3:
    resolution: {integrity: sha512-Yc+BQe8SvoXH1643Qez1zqLRmbA5rCL+sSmk6TVos0LWVfNIB7PGncdlId77WzLGSIB5KaWgTaNTs2lNVEI6VQ==}

  html-void-elements@3.0.0:
    resolution: {integrity: sha512-bEqo66MRXsUGxWHV5IP0PUiAWwoEjba4VCzg0LjFJBpchPaTfyfCKTG6bc5F8ucKec3q5y6qOdGyYTSBEvhCrg==}

  http-errors@2.0.0:
    resolution: {integrity: sha512-FtwrG/euBzaEjYeRqOgly7G0qviiXoJWnvEH2Z1plBdXgbyjv34pHTSb9zoeHMyDy33+DWy5Wt9Wo+TURtOYSQ==}
    engines: {node: '>= 0.8'}

  human-signals@2.1.0:
    resolution: {integrity: sha512-B4FFZ6q/T2jhhksgkbEW3HBvWIfDW85snkQgawt07S7J5QXTk6BkNV+0yAeZrM5QpMAdYlocGoljn0sJ/WQkFw==}
    engines: {node: '>=10.17.0'}

  human-signals@8.0.1:
    resolution: {integrity: sha512-eKCa6bwnJhvxj14kZk5NCPc6Hb6BdsU9DZcOnmQKSnO1VKrfV0zCvtttPZUsBvjmNDn8rpcJfpwSYnHBjc95MQ==}
    engines: {node: '>=18.18.0'}

  husky@9.1.7:
    resolution: {integrity: sha512-5gs5ytaNjBrh5Ow3zrvdUUY+0VxIuWVL4i9irt6friV+BqdCfmV11CQTWMiBYWHbXhco+J1kHfTOUkePhCDvMA==}
    engines: {node: '>=18'}
    hasBin: true

  iconv-lite@0.7.0:
    resolution: {integrity: sha512-cf6L2Ds3h57VVmkZe+Pn+5APsT7FpqJtEhhieDCvrE2MK5Qk9MyffgQyuxQTm6BChfeZNtcOLHp9IcWRVcIcBQ==}
    engines: {node: '>=0.10.0'}

  imurmurhash@0.1.4:
    resolution: {integrity: sha512-JmXMZ6wuvDmLiHEml9ykzqO6lwFbof0GG4IkcGaENdCRDDmMVnny7s5HsIgHCbaq0w2MyPhDqkhTUgS2LU2PHA==}
    engines: {node: '>=0.8.19'}

  individual@3.0.0:
    resolution: {integrity: sha512-rUY5vtT748NMRbEMrTNiFfy29BgGZwGXUi2NFUVMWQrogSLzlJvQV9eeMWi+g1aVaQ53tpyLAQtd5x/JH0Nh1g==}

  inherits@2.0.4:
    resolution: {integrity: sha512-k/vGaX4/Yla3WzyMCvTQOXYeIHvqOKtnqBduzTHpzpQZzAskKMhZ2K+EnBiSM9zGSoIFeMpXKxa4dYeZIQqewQ==}

  ini@1.3.8:
    resolution: {integrity: sha512-JV/yugV2uzW5iMRSiZAyDtQd+nxtUnjeLt0acNdw98kKLrvuRVyB80tsREOE7yvGVgalhZ6RNXCmEHkUKBKxew==}

  ini@3.0.1:
    resolution: {integrity: sha512-it4HyVAUTKBc6m8e1iXWvXSTdndF7HbdN713+kvLrymxTaU4AUBWrJ4vEooP+V7fexnVD3LKcBshjGGPefSMUQ==}
    engines: {node: ^12.13.0 || ^14.15.0 || >=16.0.0}

  is-arrayish@0.2.1:
    resolution: {integrity: sha512-zz06S8t0ozoDXMG+ube26zeCTNXcKIPJZJi8hBrF4idCLms4CG9QtK7qBl1boi5ODzFpjswb5JPmHCbMpjaYzg==}

  is-core-module@2.16.1:
    resolution: {integrity: sha512-UfoeMA6fIJ8wTYFEUjelnaGI67v6+N7qXJEvQuIGa99l4xsCruSYOVSQ0uPANn4dAzm8lkYPaKLrrijLq7x23w==}
    engines: {node: '>= 0.4'}

  is-extendable@0.1.1:
    resolution: {integrity: sha512-5BMULNob1vgFX6EjQw5izWDxrecWK9AM72rugNr0TFldMOi0fj6Jk+zeKIt0xGj4cEfQIJth4w3OKWOJ4f+AFw==}
    engines: {node: '>=0.10.0'}

  is-extglob@2.1.1:
    resolution: {integrity: sha512-SbKbANkN603Vi4jEZv49LeVJMn4yGwsbzZworEoyEiutsN3nJYdbO36zfhGJ6QEDpOZIFkDtnq5JRxmvl3jsoQ==}
    engines: {node: '>=0.10.0'}

  is-fullwidth-code-point@3.0.0:
    resolution: {integrity: sha512-zymm5+u+sCsSWyD9qNaejV3DFvhCKclKdizYaJUuHA83RLjb7nSuGnddCHGv0hk+KY7BMAlsWeK4Ueg6EV6XQg==}
    engines: {node: '>=8'}

  is-fullwidth-code-point@5.1.0:
    resolution: {integrity: sha512-5XHYaSyiqADb4RnZ1Bdad6cPp8Toise4TzEjcOYDHZkTCbKgiUl7WTUCpNWHuxmDt91wnsZBc9xinNzopv3JMQ==}
    engines: {node: '>=18'}

  is-glob@4.0.3:
    resolution: {integrity: sha512-xelSayHH36ZgE7ZWhli7pW34hNbNl8Ojv5KVmkJD4hBdD3th8Tfk9vYasLM+mXWOZhFkgZfxhLSnrwRr4elSSg==}
    engines: {node: '>=0.10.0'}

  is-module@1.0.0:
    resolution: {integrity: sha512-51ypPSPCoTEIN9dy5Oy+h4pShgJmPCygKfyRCISBI+JoWT/2oJvK8QPxmwv7b/p239jXrm9M1mlQbyKJ5A152g==}

  is-number@7.0.0:
    resolution: {integrity: sha512-41Cifkg6e8TylSpdtTpeLVMqvSBEVzTttHvERD741+pnZ8ANv0004MRL43QKPDlK9cGvNp6NZWZUBlbGXYxxng==}
    engines: {node: '>=0.12.0'}

  is-path-inside@3.0.3:
    resolution: {integrity: sha512-Fd4gABb+ycGAmKou8eMftCupSir5lRxqf4aD/vd0cD2qc4HL07OjCeuHMr8Ro4CoMaeCKDB0/ECBOVWjTwUvPQ==}
    engines: {node: '>=8'}

  is-plain-obj@2.1.0:
    resolution: {integrity: sha512-YWnfyRwxL/+SsrWYfOpUtz5b3YD+nyfkHvjbcanzk8zgyO4ASD67uVMRt8k5bM4lLMDnXfriRhOpemw+NfT1eA==}
    engines: {node: '>=8'}

  is-plain-obj@4.1.0:
    resolution: {integrity: sha512-+Pgi+vMuUNkJyExiMBt5IlFoMyKnr5zhJ4Uspz58WOhBF5QoIZkFyNHIbBAtHwzVAgk5RtndVNsDRN61/mmDqg==}
    engines: {node: '>=12'}

  is-reference@1.2.1:
    resolution: {integrity: sha512-U82MsXXiFIrjCK4otLT+o2NA2Cd2g5MLoOVXUZjIOhLurrRxpEXzI8O0KZHr3IjLvlAH1kTPYSuqer5T9ZVBKQ==}

  is-stream@2.0.1:
    resolution: {integrity: sha512-hFoiJiTl63nn+kstHGBtewWSKnQLpyb155KHheA1l39uvtO9nWIop1p3udqPcUd/xbF1VLMO4n7OI6p7RbngDg==}
    engines: {node: '>=8'}

  is-stream@4.0.1:
    resolution: {integrity: sha512-Dnz92NInDqYckGEUJv689RbRiTSEHCQ7wOVeALbkOz999YpqT46yMRIGtSNl2iCL1waAZSx40+h59NV/EwzV/A==}
    engines: {node: '>=18'}

  is-subdir@1.2.0:
    resolution: {integrity: sha512-2AT6j+gXe/1ueqbW6fLZJiIw3F8iXGJtt0yDrZaBhAZEG1raiTxKWU+IPqMCzQAXOUCKdA4UDMgacKH25XG2Cw==}
    engines: {node: '>=4'}

  is-unicode-supported@0.1.0:
    resolution: {integrity: sha512-knxG2q4UC3u8stRGyAVJCOdxFmv5DZiRcdlIaAQXAbSfJya+OhopNotLQrstBhququ4ZpuKbDc/8S6mgXgPFPw==}
    engines: {node: '>=10'}

  is-unicode-supported@2.1.0:
    resolution: {integrity: sha512-mE00Gnza5EEB3Ds0HfMyllZzbBrmLOX3vfWoj9A9PEnTfratQ/BcaJOuMhnkhjXvb2+FkY3VuHqtAGpTPmglFQ==}
    engines: {node: '>=18'}

  is-what@4.1.16:
    resolution: {integrity: sha512-ZhMwEosbFJkA0YhFnNDgTM4ZxDRsS6HqTo7qsZM08fehyRYIYa0yHu5R6mgo1n/8MgaPBXiPimPD77baVFYg+A==}
    engines: {node: '>=12.13'}

  is-windows@1.0.2:
    resolution: {integrity: sha512-eXK1UInq2bPmjyX6e3VHIzMLobc4J94i4AWn+Hpq3OU5KkrRC96OAcR3PRJ/pGu6m8TRnBHP9dkXQVsT/COVIA==}
    engines: {node: '>=0.10.0'}

  isexe@2.0.0:
    resolution: {integrity: sha512-RHxMLp9lnKHGHRng9QFhRCMbYAcVpn69smSGcq3f36xjgVVWThj4qqLbTLlq7Ssj8B+fIQ1EuCEGI2lKsyQeIw==}

  jackspeak@3.4.3:
    resolution: {integrity: sha512-OGlZQpz2yfahA/Rd1Y8Cd9SIEsqvXkLVoSw/cgwhnhFMDbsQFeZYoJJ7bIZBS9BcamUW96asq/npPWugM+RQBw==}

  jackspeak@4.1.1:
    resolution: {integrity: sha512-zptv57P3GpL+O0I7VdMJNBZCu+BPHVQUk55Ft8/QCJjTVxrnJHuVuX/0Bl2A6/+2oyR/ZMEuFKwmzqqZ/U5nPQ==}
    engines: {node: 20 || >=22}

  jiti@2.6.1:
    resolution: {integrity: sha512-ekilCSN1jwRvIbgeg/57YFh8qQDNbwDb9xT/qu2DAHbFFZUicIl4ygVaAvzveMhMVr3LnpSKTNnwt8PoOfmKhQ==}
    hasBin: true

  js-tokens@4.0.0:
    resolution: {integrity: sha512-RdJUflcE3cUzKiMqQgsCu06FPu9UdIJO0beYbPhHN4k6apgJtifcoCtT9bcxOpYBtpD2kCM6Sbzg4CausW/PKQ==}

  js-tokens@9.0.1:
    resolution: {integrity: sha512-mxa9E9ITFOt0ban3j6L5MpjwegGz6lBQmM1IJkWeBZGcMxto50+eWdjC/52xDbS2vy0k7vIMK0Fe2wfL9OQSpQ==}

  js-yaml@3.14.1:
    resolution: {integrity: sha512-okMH7OXXJ7YrN9Ok3/SXrnu4iX9yOk+25nqX4imS2npuvTYDmo/QEZoqwZkYaIDk3jVvBOTOIEgEhaLOynBS9g==}
    hasBin: true

  js-yaml@4.1.0:
    resolution: {integrity: sha512-wpxZs9NoxZaJESJGIZTyDEaYpl0FKSA+FB9aJiyemKhMwkxQg63h4T1KJgUGHpTqPDNRcmmYLugrRjJlBtWvRA==}
    hasBin: true

  jsesc@0.5.0:
    resolution: {integrity: sha512-uZz5UnB7u4T9LvwmFqXii7pZSouaRPorGs5who1Ip7VO0wxanFvBL7GkM6dTHlgX+jhBApRetaWpnDabOeTcnA==}
    hasBin: true

  jsesc@3.1.0:
    resolution: {integrity: sha512-/sM3dO2FOzXjKQhJuo0Q173wf2KOo8t4I8vHy6lF9poUp7bKT0/NHE8fPX23PwfhnykfqnC2xRxOnVw5XuGIaA==}
    engines: {node: '>=6'}
    hasBin: true

  json-parse-even-better-errors@2.3.1:
    resolution: {integrity: sha512-xyFwyhro/JEof6Ghe2iz2NcXoj2sloNsWr/XsERDK/oiPCfaNhl5ONfp+jQdAZRQQ0IJWNzH9zIZF7li91kh2w==}

  json-stringify-safe@5.0.1:
    resolution: {integrity: sha512-ZClg6AaYvamvYEE82d3Iyd3vSSIjQ+odgjaTzRuO3s7toCdFKczob2i0zCh7JE8kWn17yvAWhUVxvqGwUalsRA==}

  json5@2.2.3:
    resolution: {integrity: sha512-XmOWe7eyHYH14cLdVPoyg+GOH3rYX++KpzrylJwSW98t3Nk+U8XOl8FWKOgwtzdb8lXGf6zYwDUzeHMWfxasyg==}
    engines: {node: '>=6'}
    hasBin: true

  jsonfile@6.2.0:
    resolution: {integrity: sha512-FGuPw30AdOIUTRMC2OMRtQV+jkVj2cfPqSeWXv1NEAJ1qZ5zb1X6z1mFhbfOB/iy3ssJCD+3KuZ8r8C3uVFlAg==}

  kill-port@2.0.1:
    resolution: {integrity: sha512-e0SVOV5jFo0mx8r7bS29maVWp17qGqLBZ5ricNSajON6//kmb7qqqNnml4twNE8Dtj97UQD+gNFOaipS/q1zzQ==}
    hasBin: true

  kind-of@6.0.3:
    resolution: {integrity: sha512-dcS1ul+9tmeD95T+x28/ehLgd9mENa3LsvDTtzm3vyBEO7RPptvAD+t44WVXaUjTBRcrpFeFlC8WCruUR456hw==}
    engines: {node: '>=0.10.0'}

  knip@5.64.3:
    resolution: {integrity: sha512-P9dZetEZfSBwNBFwj55CAnPAMdzVLTTscWx6rdB8eBmPqXPji8F3L+hhWi+Xp+u9O6Xp2ClRDq2JENSK8Z04Qg==}
    engines: {node: '>=18.18.0'}
    hasBin: true
    peerDependencies:
      '@types/node': '>=18'
      typescript: '>=5.0.4 <7'

  kolorist@1.8.0:
    resolution: {integrity: sha512-Y+60/zizpJ3HRH8DCss+q95yr6145JXZo46OTpFvDZWLfRCE4qChOyk1b26nMaNpfHHgxagk9dXT5OP0Tfe+dQ==}

  lightningcss-android-arm64@1.30.2:
    resolution: {integrity: sha512-BH9sEdOCahSgmkVhBLeU7Hc9DWeZ1Eb6wNS6Da8igvUwAe0sqROHddIlvU06q3WyXVEOYDZ6ykBZQnjTbmo4+A==}
    engines: {node: '>= 12.0.0'}
    cpu: [arm64]
    os: [android]

  lightningcss-darwin-arm64@1.30.2:
    resolution: {integrity: sha512-ylTcDJBN3Hp21TdhRT5zBOIi73P6/W0qwvlFEk22fkdXchtNTOU4Qc37SkzV+EKYxLouZ6M4LG9NfZ1qkhhBWA==}
    engines: {node: '>= 12.0.0'}
    cpu: [arm64]
    os: [darwin]

  lightningcss-darwin-x64@1.30.2:
    resolution: {integrity: sha512-oBZgKchomuDYxr7ilwLcyms6BCyLn0z8J0+ZZmfpjwg9fRVZIR5/GMXd7r9RH94iDhld3UmSjBM6nXWM2TfZTQ==}
    engines: {node: '>= 12.0.0'}
    cpu: [x64]
    os: [darwin]

  lightningcss-freebsd-x64@1.30.2:
    resolution: {integrity: sha512-c2bH6xTrf4BDpK8MoGG4Bd6zAMZDAXS569UxCAGcA7IKbHNMlhGQ89eRmvpIUGfKWNVdbhSbkQaWhEoMGmGslA==}
    engines: {node: '>= 12.0.0'}
    cpu: [x64]
    os: [freebsd]

  lightningcss-linux-arm-gnueabihf@1.30.2:
    resolution: {integrity: sha512-eVdpxh4wYcm0PofJIZVuYuLiqBIakQ9uFZmipf6LF/HRj5Bgm0eb3qL/mr1smyXIS1twwOxNWndd8z0E374hiA==}
    engines: {node: '>= 12.0.0'}
    cpu: [arm]
    os: [linux]

  lightningcss-linux-arm64-gnu@1.30.2:
    resolution: {integrity: sha512-UK65WJAbwIJbiBFXpxrbTNArtfuznvxAJw4Q2ZGlU8kPeDIWEX1dg3rn2veBVUylA2Ezg89ktszWbaQnxD/e3A==}
    engines: {node: '>= 12.0.0'}
    cpu: [arm64]
    os: [linux]

  lightningcss-linux-arm64-musl@1.30.2:
    resolution: {integrity: sha512-5Vh9dGeblpTxWHpOx8iauV02popZDsCYMPIgiuw97OJ5uaDsL86cnqSFs5LZkG3ghHoX5isLgWzMs+eD1YzrnA==}
    engines: {node: '>= 12.0.0'}
    cpu: [arm64]
    os: [linux]

  lightningcss-linux-x64-gnu@1.30.2:
    resolution: {integrity: sha512-Cfd46gdmj1vQ+lR6VRTTadNHu6ALuw2pKR9lYq4FnhvgBc4zWY1EtZcAc6EffShbb1MFrIPfLDXD6Xprbnni4w==}
    engines: {node: '>= 12.0.0'}
    cpu: [x64]
    os: [linux]

  lightningcss-linux-x64-musl@1.30.2:
    resolution: {integrity: sha512-XJaLUUFXb6/QG2lGIW6aIk6jKdtjtcffUT0NKvIqhSBY3hh9Ch+1LCeH80dR9q9LBjG3ewbDjnumefsLsP6aiA==}
    engines: {node: '>= 12.0.0'}
    cpu: [x64]
    os: [linux]

  lightningcss-win32-arm64-msvc@1.30.2:
    resolution: {integrity: sha512-FZn+vaj7zLv//D/192WFFVA0RgHawIcHqLX9xuWiQt7P0PtdFEVaxgF9rjM/IRYHQXNnk61/H/gb2Ei+kUQ4xQ==}
    engines: {node: '>= 12.0.0'}
    cpu: [arm64]
    os: [win32]

  lightningcss-win32-x64-msvc@1.30.2:
    resolution: {integrity: sha512-5g1yc73p+iAkid5phb4oVFMB45417DkRevRbt/El/gKXJk4jid+vPFF/AXbxn05Aky8PapwzZrdJShv5C0avjw==}
    engines: {node: '>= 12.0.0'}
    cpu: [x64]
    os: [win32]

  lightningcss@1.30.2:
    resolution: {integrity: sha512-utfs7Pr5uJyyvDETitgsaqSyjCb2qNRAtuqUeWIAKztsOYdcACf2KtARYXg2pSvhkt+9NfoaNY7fxjl6nuMjIQ==}
    engines: {node: '>= 12.0.0'}

  lines-and-columns@1.2.4:
    resolution: {integrity: sha512-7ylylesZQ/PV29jhEDl3Ufjo6ZX7gCqJr5F7PKrqc93v7fzSymt1BpwEU8nAUXs8qzzvqhbjhK5QZg6Mt/HkBg==}

  linkify-it@5.0.0:
    resolution: {integrity: sha512-5aHCbzQRADcdP+ATqnDuhhJ/MRIqDkZX5pyjFHRRysS8vZ5AbqGEoFIb6pYHPZ+L/OC2Lc+xT8uHVVR5CAK/wQ==}

  lint-staged@16.2.4:
    resolution: {integrity: sha512-Pkyr/wd90oAyXk98i/2KwfkIhoYQUMtss769FIT9hFM5ogYZwrk+GRE46yKXSg2ZGhcJ1p38Gf5gmI5Ohjg2yg==}
    engines: {node: '>=20.17'}
    hasBin: true

  listr2@9.0.4:
    resolution: {integrity: sha512-1wd/kpAdKRLwv7/3OKC8zZ5U8e/fajCfWMxacUvB79S5nLrYGPtUI/8chMQhn3LQjsRVErTb9i1ECAwW0ZIHnQ==}
    engines: {node: '>=20.0.0'}

  load-json-file@6.2.0:
    resolution: {integrity: sha512-gUD/epcRms75Cw8RT1pUdHugZYM5ce64ucs2GEISABwkRsOQr0q2wm/MV2TKThycIe5e0ytRweW2RZxclogCdQ==}
    engines: {node: '>=8'}

  local-pkg@1.1.2:
    resolution: {integrity: sha512-arhlxbFRmoQHl33a0Zkle/YWlmNwoyt6QNZEIJcqNbdrsix5Lvc4HyyI3EnwxTYlZYc32EbYrQ8SzEZ7dqgg9A==}
    engines: {node: '>=14'}

  locate-path@6.0.0:
    resolution: {integrity: sha512-iPZK6eYjbxRu3uB4/WZ3EsEIMJFMqAoopl3R+zuq0UjcAm/MO6KCweDgPfP3elTztoKP3KtnVHxTn2NHBSDVUw==}
    engines: {node: '>=10'}

  lodash-es@4.17.21:
    resolution: {integrity: sha512-mKnC+QJ9pWVzv+C4/U3rRsHapFfHvQFoFB92e52xeyGMcX6/OlIl78je1u8vePzYZSkkogMPJ2yjxxsb89cxyw==}

  lodash.debounce@4.0.8:
    resolution: {integrity: sha512-FT1yDzDYEoYWhnSGnpE/4Kj1fLZkDFyqRb7fNt6FdYOSxlUWAtp42Eh6Wb0rGIv/m9Bgo7x4GhQbm5Ys4SG5ow==}

  log-symbols@4.1.0:
    resolution: {integrity: sha512-8XPvpAA8uyhfteu8pIvQxpJZ7SYYdpUivZpGy6sFsBuKRY/7rQGavedeB8aK+Zkyq6upMFVL/9AW6vOYzfRyLg==}
    engines: {node: '>=10'}

  log-update@6.1.0:
    resolution: {integrity: sha512-9ie8ItPR6tjY5uYJh8K/Zrv/RMZ5VOlOWvtZdEHYSTFKZfIBPQa9tOAEeAWhd+AnIneLJ22w5fjOYtoutpWq5w==}
    engines: {node: '>=18'}

  longest-streak@3.1.0:
    resolution: {integrity: sha512-9Ri+o0JYgehTaVBBDoMqIl8GXtbWg711O3srftcHhZ0dqnETqLaoIK0x17fUw9rFSlK/0NlsKe0Ahhyl5pXE2g==}

  loupe@3.2.1:
    resolution: {integrity: sha512-CdzqowRJCeLU72bHvWqwRBBlLcMEtIvGrlvef74kMnV2AolS9Y8xUv1I0U/MNAWMhBlKIoyuEgoJ0t/bbwHbLQ==}

  lru-cache@10.4.3:
    resolution: {integrity: sha512-JNAzZcXrCt42VGLuYz0zfAzDfAvJWW6AfYlDBQyDV5DClI2m5sAmK+OIO7s59XfsRsWHp02jAJrRadPRGTt6SQ==}

  lru-cache@11.2.2:
    resolution: {integrity: sha512-F9ODfyqML2coTIsQpSkRHnLSZMtkU8Q+mSfcaIyKwy58u+8k5nvAYeiNhsyMARvzNcXJ9QfWVrcPsC9e9rAxtg==}
    engines: {node: 20 || >=22}

  lru-cache@5.1.1:
    resolution: {integrity: sha512-KpNARQA3Iwv+jTA0utUVVbrh+Jlrr1Fv0e56GGzAFOXN7dk/FviaDW8LHmK52DlcH4WP2n6gI8vN1aesBFgo9w==}

  lunr@2.3.9:
    resolution: {integrity: sha512-zTU3DaZaF3Rt9rhN3uBMGQD3dD2/vFQqnvZCDv4dl5iOzq2IZQqTxu90r4E5J+nP70J3ilqVCrbho2eWaeW8Ow==}

  magic-string@0.25.9:
    resolution: {integrity: sha512-RmF0AsMzgt25qzqqLc1+MbHmhdx0ojF2Fvs4XnOqz2ZOBXzzkEwc/dJQZCYHAn7v1jbVOjAZfK8msRn4BxO4VQ==}

  magic-string@0.30.19:
    resolution: {integrity: sha512-2N21sPY9Ws53PZvsEpVtNuSW+ScYbQdp4b9qUaL+9QkHUrGFKo56Lg9Emg5s9V/qrtNBmiR01sYhUOwu3H+VOw==}

  map-age-cleaner@0.1.3:
    resolution: {integrity: sha512-bJzx6nMoP6PDLPBFmg7+xRKeFZvFboMrGlxmNj9ClvX53KrmvM5bXFXEWjbz4cz1AFn+jWJ9z/DJSz7hrs0w3w==}
    engines: {node: '>=6'}

  map-obj@4.3.0:
    resolution: {integrity: sha512-hdN1wVrZbb29eBGiGjJbeP8JbKjq1urkHJ/LIP/NY48MZ1QVXUsQBV1G1zvYFHn1XE06cwjBsOI2K3Ulnj1YXQ==}
    engines: {node: '>=8'}

  mark.js@8.11.1:
    resolution: {integrity: sha512-1I+1qpDt4idfgLQG+BNWmrqku+7/2bi5nLf4YwF8y8zXvmfiTBY3PV3ZibfrjBueCByROpuBjLLFCajqkgYoLQ==}

  markdown-it@14.1.0:
    resolution: {integrity: sha512-a54IwgWPaeBCAAsv13YgmALOF1elABB08FxO9i+r4VFk5Vl4pKokRPeX8u5TCgSsPi6ec1otfLjdOpVcgbpshg==}
    hasBin: true

  markdown-title@1.0.2:
    resolution: {integrity: sha512-MqIQVVkz+uGEHi3TsHx/czcxxCbRIL7sv5K5DnYw/tI+apY54IbPefV/cmgxp6LoJSEx/TqcHdLs/298afG5QQ==}
    engines: {node: '>=6'}

  matcher-collection@2.0.1:
    resolution: {integrity: sha512-daE62nS2ZQsDg9raM0IlZzLmI2u+7ZapXBwdoeBUKAYERPDDIc0qNqA8E0Rp2D+gspKR7BgIFP52GeujaGXWeQ==}
    engines: {node: 6.* || 8.* || >= 10.*}

  mdast-util-from-markdown@2.0.2:
    resolution: {integrity: sha512-uZhTV/8NBuw0WHkPTrCqDOl0zVe1BIng5ZtHoDk49ME1qqcjYmmLmOf0gELgcRMxN4w2iuIeVso5/6QymSrgmA==}

  mdast-util-frontmatter@2.0.1:
    resolution: {integrity: sha512-LRqI9+wdgC25P0URIJY9vwocIzCcksduHQ9OF2joxQoyTNVduwLAFUzjoopuRJbJAReaKrNQKAZKL3uCMugWJA==}

  mdast-util-phrasing@4.1.0:
    resolution: {integrity: sha512-TqICwyvJJpBwvGAMZjj4J2n0X8QWp21b9l0o7eXyVJ25YNWYbJDVIyD1bZXE6WtV6RmKJVYmQAKWa0zWOABz2w==}

  mdast-util-to-hast@13.2.0:
    resolution: {integrity: sha512-QGYKEuUsYT9ykKBCMOEDLsU5JRObWQusAolFMeko/tYPufNkRffBAQjIE+99jbA87xv6FgmjLtwjh9wBWajwAA==}

  mdast-util-to-markdown@2.1.2:
    resolution: {integrity: sha512-xj68wMTvGXVOKonmog6LwyJKrYXZPvlwabaryTjLh9LuvovB/KAH+kvi8Gjj+7rJjsFi23nkUxRQv1KqSroMqA==}

  mdast-util-to-string@4.0.0:
    resolution: {integrity: sha512-0H44vDimn51F0YwvxSJSm0eCDOJTRlmN0R1yBh4HLj9wiV1Dn0QoXGbvFAWj2hSItVTlCmBF1hqKlIyUBVFLPg==}

  mdurl@2.0.0:
    resolution: {integrity: sha512-Lf+9+2r+Tdp5wXDXC4PcIBjTDtq4UKjCPMQhKIuzpJNW0b96kVqSwW0bT7FhRSfmAiFYgP+SCRvdrDozfh0U5w==}

  mem@8.1.1:
    resolution: {integrity: sha512-qFCFUDs7U3b8mBDPyz5EToEKoAkgCzqquIgi9nkkR9bixxOVOre+09lbuH7+9Kn2NFpm56M3GUWVbU2hQgdACA==}
    engines: {node: '>=10'}

  merge-stream@2.0.0:
    resolution: {integrity: sha512-abv/qOcuPfk3URPfDzmZU1LKmuw8kT+0nIHvKrKgFrwifol/doWcdA4ZqsWQ8ENrFKkd67Mfpo/LovbIUsbt3w==}

  merge2@1.4.1:
    resolution: {integrity: sha512-8q7VEgMJW4J8tcfVPy8g09NcQwZdbwFEqhe/WZkoIzjn/3TGDwtOCYtXGxA3O8tPzpczCCDgv+P2P5y00ZJOOg==}
    engines: {node: '>= 8'}

  micromark-core-commonmark@2.0.3:
    resolution: {integrity: sha512-RDBrHEMSxVFLg6xvnXmb1Ayr2WzLAWjeSATAoxwKYJV94TeNavgoIdA0a9ytzDSVzBy2YKFK+emCPOEibLeCrg==}

  micromark-extension-frontmatter@2.0.0:
    resolution: {integrity: sha512-C4AkuM3dA58cgZha7zVnuVxBhDsbttIMiytjgsM2XbHAB2faRVaHRle40558FBN+DJcrLNCoqG5mlrpdU4cRtg==}

  micromark-factory-destination@2.0.1:
    resolution: {integrity: sha512-Xe6rDdJlkmbFRExpTOmRj9N3MaWmbAgdpSrBQvCFqhezUn4AHqJHbaEnfbVYYiexVSs//tqOdY/DxhjdCiJnIA==}

  micromark-factory-label@2.0.1:
    resolution: {integrity: sha512-VFMekyQExqIW7xIChcXn4ok29YE3rnuyveW3wZQWWqF4Nv9Wk5rgJ99KzPvHjkmPXF93FXIbBp6YdW3t71/7Vg==}

  micromark-factory-space@2.0.1:
    resolution: {integrity: sha512-zRkxjtBxxLd2Sc0d+fbnEunsTj46SWXgXciZmHq0kDYGnck/ZSGj9/wULTV95uoeYiK5hRXP2mJ98Uo4cq/LQg==}

  micromark-factory-title@2.0.1:
    resolution: {integrity: sha512-5bZ+3CjhAd9eChYTHsjy6TGxpOFSKgKKJPJxr293jTbfry2KDoWkhBb6TcPVB4NmzaPhMs1Frm9AZH7OD4Cjzw==}

  micromark-factory-whitespace@2.0.1:
    resolution: {integrity: sha512-Ob0nuZ3PKt/n0hORHyvoD9uZhr+Za8sFoP+OnMcnWK5lngSzALgQYKMr9RJVOWLqQYuyn6ulqGWSXdwf6F80lQ==}

  micromark-util-character@2.1.1:
    resolution: {integrity: sha512-wv8tdUTJ3thSFFFJKtpYKOYiGP2+v96Hvk4Tu8KpCAsTMs6yi+nVmGh1syvSCsaxz45J6Jbw+9DD6g97+NV67Q==}

  micromark-util-chunked@2.0.1:
    resolution: {integrity: sha512-QUNFEOPELfmvv+4xiNg2sRYeS/P84pTW0TCgP5zc9FpXetHY0ab7SxKyAQCNCc1eK0459uoLI1y5oO5Vc1dbhA==}

  micromark-util-classify-character@2.0.1:
    resolution: {integrity: sha512-K0kHzM6afW/MbeWYWLjoHQv1sgg2Q9EccHEDzSkxiP/EaagNzCm7T/WMKZ3rjMbvIpvBiZgwR3dKMygtA4mG1Q==}

  micromark-util-combine-extensions@2.0.1:
    resolution: {integrity: sha512-OnAnH8Ujmy59JcyZw8JSbK9cGpdVY44NKgSM7E9Eh7DiLS2E9RNQf0dONaGDzEG9yjEl5hcqeIsj4hfRkLH/Bg==}

  micromark-util-decode-numeric-character-reference@2.0.2:
    resolution: {integrity: sha512-ccUbYk6CwVdkmCQMyr64dXz42EfHGkPQlBj5p7YVGzq8I7CtjXZJrubAYezf7Rp+bjPseiROqe7G6foFd+lEuw==}

  micromark-util-decode-string@2.0.1:
    resolution: {integrity: sha512-nDV/77Fj6eH1ynwscYTOsbK7rR//Uj0bZXBwJZRfaLEJ1iGBR6kIfNmlNqaqJf649EP0F3NWNdeJi03elllNUQ==}

  micromark-util-encode@2.0.1:
    resolution: {integrity: sha512-c3cVx2y4KqUnwopcO9b/SCdo2O67LwJJ/UyqGfbigahfegL9myoEFoDYZgkT7f36T0bLrM9hZTAaAyH+PCAXjw==}

  micromark-util-html-tag-name@2.0.1:
    resolution: {integrity: sha512-2cNEiYDhCWKI+Gs9T0Tiysk136SnR13hhO8yW6BGNyhOC4qYFnwF1nKfD3HFAIXA5c45RrIG1ub11GiXeYd1xA==}

  micromark-util-normalize-identifier@2.0.1:
    resolution: {integrity: sha512-sxPqmo70LyARJs0w2UclACPUUEqltCkJ6PhKdMIDuJ3gSf/Q+/GIe3WKl0Ijb/GyH9lOpUkRAO2wp0GVkLvS9Q==}

  micromark-util-resolve-all@2.0.1:
    resolution: {integrity: sha512-VdQyxFWFT2/FGJgwQnJYbe1jjQoNTS4RjglmSjTUlpUMa95Htx9NHeYW4rGDJzbjvCsl9eLjMQwGeElsqmzcHg==}

  micromark-util-sanitize-uri@2.0.1:
    resolution: {integrity: sha512-9N9IomZ/YuGGZZmQec1MbgxtlgougxTodVwDzzEouPKo3qFWvymFHWcnDi2vzV1ff6kas9ucW+o3yzJK9YB1AQ==}

  micromark-util-subtokenize@2.1.0:
    resolution: {integrity: sha512-XQLu552iSctvnEcgXw6+Sx75GflAPNED1qx7eBJ+wydBb2KCbRZe+NwvIEEMM83uml1+2WSXpBAcp9IUCgCYWA==}

  micromark-util-symbol@2.0.1:
    resolution: {integrity: sha512-vs5t8Apaud9N28kgCrRUdEed4UJ+wWNvicHLPxCa9ENlYuAY31M0ETy5y1vA33YoNPDFTghEbnh6efaE8h4x0Q==}

  micromark-util-types@2.0.2:
    resolution: {integrity: sha512-Yw0ECSpJoViF1qTU4DC6NwtC4aWGt1EkzaQB8KPPyCRR8z9TWeV0HbEFGTO+ZY1wB22zmxnJqhPyTpOVCpeHTA==}

  micromark@4.0.2:
    resolution: {integrity: sha512-zpe98Q6kvavpCr1NPVSCMebCKfD7CA2NqZ+rykeNhONIJBpc1tFKt9hucLGwha3jNTNI8lHpctWJWoimVF4PfA==}

  micromatch@4.0.8:
    resolution: {integrity: sha512-PXwfBhYu0hBCPw8Dn0E+WDYb7af3dSLVWKi3HGv84IdF4TyFoC0ysxFd0Goxw7nSv4T/PzEJQxsYsEiFCKo2BA==}
    engines: {node: '>=8.6'}

  millify@6.1.0:
    resolution: {integrity: sha512-H/E3J6t+DQs/F2YgfDhxUVZz/dF8JXPPKTLHL/yHCcLZLtCXJDUaqvhJXQwqOVBvbyNn4T0WjLpIHd7PAw7fBA==}
    hasBin: true

  mime-db@1.54.0:
    resolution: {integrity: sha512-aU5EJuIN2WDemCcAp2vFBfp/m4EAhWJnUNSSw0ixs7/kXbd6Pg64EmwJkNdFhB8aWt1sH2CTXrLxo/iAGV3oPQ==}
    engines: {node: '>= 0.6'}

  mime-types@3.0.1:
    resolution: {integrity: sha512-xRc4oEhT6eaBpU1XF7AjpOFD+xQmXNB5OVKwp4tqCuBpHLS/ZbBDrc07mYTDqVMg6PfxUjjNp85O6Cd2Z/5HWA==}
    engines: {node: '>= 0.6'}

  mimic-fn@2.1.0:
    resolution: {integrity: sha512-OqbOk5oEQeAZ8WXWydlu9HJjz9WVdEIvamMCcXmuqUYjTknH/sqsWvhQ3vgwKFRR1HpjvNBKQ37nbJgYzGqGcg==}
    engines: {node: '>=6'}

  mimic-fn@3.1.0:
    resolution: {integrity: sha512-Ysbi9uYW9hFyfrThdDEQuykN4Ey6BuwPD2kpI5ES/nFTDn/98yxYNLZJcgUAKPT/mcrLLKaGzJR9YVxJrIdASQ==}
    engines: {node: '>=8'}

  mimic-function@5.0.1:
    resolution: {integrity: sha512-VP79XUPxV2CigYP3jWwAUFSku2aKqBH7uTAapFWCBqutsbmDo96KY5o8uh6U+/YSIn5OxJnXp73beVkpqMIGhA==}
    engines: {node: '>=18'}

  minimatch@10.0.3:
    resolution: {integrity: sha512-IPZ167aShDZZUMdRk66cyQAW3qr0WzbHkPdMYa8bzZhlHhO3jALbKdxcaak7W9FfT2rZNpQuUu4Od7ILEpXSaw==}
    engines: {node: 20 || >=22}

  minimatch@3.1.2:
    resolution: {integrity: sha512-J7p63hRiAjw1NDEww1W7i37+ByIrOWO5XQQAzZ3VOcL0PNybwpfmV/N05zFAzwQ9USyEcX6t3UO+K5aqBQOIHw==}

  minimatch@9.0.5:
    resolution: {integrity: sha512-G6T0ZX48xgozx7587koeX9Ys2NYy6Gmv//P89sEte9V9whIapMNF4idKxnW2QtCcLiTWlb/wfCabAtAFWhhBow==}
    engines: {node: '>=16 || 14 >=14.17'}

  minimist@1.2.8:
    resolution: {integrity: sha512-2yyAR8qBkN3YuheJanUpWC5U3bb5osDywNB8RzDVlDwDHbocAJveqqj1u8+SVD7jkWT4yvsHCpWqqWqAxb0zCA==}

  minipass@7.1.2:
    resolution: {integrity: sha512-qOOzS1cBTWYF4BH8fVePDBOO9iptMnGUEZwNc/cMWnTV2nVLZ7VoNWEPHkYczZA0pdoA7dl6e7FL659nX9S2aw==}
    engines: {node: '>=16 || 14 >=14.17'}

  minisearch@7.2.0:
    resolution: {integrity: sha512-dqT2XBYUOZOiC5t2HRnwADjhNS2cecp9u+TJRiJ1Qp/f5qjkeT5APcGPjHw+bz89Ms8Jp+cG4AlE+QZ/QnDglg==}

  mitt@3.0.1:
    resolution: {integrity: sha512-vKivATfr97l2/QBCYAkXYDbrIWPM2IIKEl7YPhjCvKlG3kE2gm+uBo6nEXK3M5/Ffh/FLpKExzOQ3JJoJGFKBw==}

  mlly@1.8.0:
    resolution: {integrity: sha512-l8D9ODSRWLe2KHJSifWGwBqpTZXIXTeo8mlKjY+E2HAakaTeNpqAyBZ8GSqLzHgw4XmHmC8whvpjJNMbFZN7/g==}

  mocha@11.7.4:
    resolution: {integrity: sha512-1jYAaY8x0kAZ0XszLWu14pzsf4KV740Gld4HXkhNTXwcHx4AUEDkPzgEHg9CM5dVcW+zv036tjpsEbLraPJj4w==}
    engines: {node: ^18.18.0 || ^20.9.0 || >=21.1.0}
    hasBin: true

  ms@2.0.0:
    resolution: {integrity: sha512-Tpp60P6IUJDTuOq/5Z8cdskzJujfwqfOTkrwIwj7IRISpnkJnT6SyJ4PCPnGMoFjC9ddhal5KVIYtAt97ix05A==}

  ms@2.1.3:
    resolution: {integrity: sha512-6FlzubTLZG3J2a/NVCAleEhjzq5oxgHyaCU9yYXvcLsvoVaHJq/s5xXI6/XXP6tz7R9xAOtHnSO/tXtF3WRTlA==}

  mute-stream@2.0.0:
    resolution: {integrity: sha512-WWdIxpyjEn+FhQJQQv9aQAYlHoNVdzIzUySNV1gHUPDSdZJ3yZn7pAAbQcV7B56Mvu881q9FZV+0Vx2xC44VWA==}
    engines: {node: ^18.17.0 || >=20.5.0}

  nano-spawn@2.0.0:
    resolution: {integrity: sha512-tacvGzUY5o2D8CBh2rrwxyNojUsZNU2zjNTzKQrkgGJQTbGAfArVWXSKMBokBeeg6C7OLRGUEyoFlYbfeWQIqw==}
    engines: {node: '>=20.17'}

  nanoid@3.3.11:
    resolution: {integrity: sha512-N8SpfPUnUp1bK+PMYW8qSWdl9U+wwNWI4QKxOYDy9JAro3WMX7p2OeVRF9v+347pnakNevPmiHhNmZ2HbFA76w==}
    engines: {node: ^10 || ^12 || ^13.7 || ^14 || >=15.0.1}
    hasBin: true

  ndjson@2.0.0:
    resolution: {integrity: sha512-nGl7LRGrzugTtaFcJMhLbpzJM6XdivmbkdlaGcrk/LXg2KL/YBC6z1g70xh0/al+oFuVFP8N8kiWRucmeEH/qQ==}
    engines: {node: '>=10'}
    hasBin: true

  node-releases@2.0.23:
    resolution: {integrity: sha512-cCmFDMSm26S6tQSDpBCg/NR8NENrVPhAJSf+XbxBG4rPFaaonlEoE9wHQmun+cls499TQGSb7ZyPBRlzgKfpeg==}

  normalize-path@3.0.0:
    resolution: {integrity: sha512-6eZs5Ls3WtCisHWp9S2GUy8dqkpGi4BVSz3GaqiE6ezub0512ESztXUwUB6C6IKbQkY2Pnb/mD4WYojCRwcwLA==}
    engines: {node: '>=0.10.0'}

  normalize-registry-url@2.0.0:
    resolution: {integrity: sha512-3e9FwDyRAhbxXw4slm4Tjv40u78yPwMc/WZkACpqNQOs5sM7wic853AeTLkMFEVhivZkclGYlse8iYsklz0Yvg==}

  npm-run-path@4.0.1:
    resolution: {integrity: sha512-S48WzZW777zhNIrn7gxOlISNAqi9ZC/uQFnRdbeIHhZhCA6UqpkOT8T1G7BvfdgP4Er8gF4sUbaS0i7QvIfCWw==}
    engines: {node: '>=8'}

  npm-run-path@6.0.0:
    resolution: {integrity: sha512-9qny7Z9DsQU8Ou39ERsPU4OZQlSTP47ShQzuKZ6PRXpYLtIFgl/DEBYEXKlvcEa+9tHVcK8CF81Y2V72qaZhWA==}
    engines: {node: '>=18'}

  on-finished@2.3.0:
    resolution: {integrity: sha512-ikqdkGAAyf/X/gPhXGvfgAytDZtDbr+bkNUJ0N9h5MI/dmdgCs3l6hoHrcUv41sRKew3jIwrp4qQDXiK99Utww==}
    engines: {node: '>= 0.8'}

  on-finished@2.4.1:
    resolution: {integrity: sha512-oVlzkg3ENAhCk2zdv7IJwd/QUD4z2RxRwpkcGY8psCVcCYZNq4wYnVWALHM+brtuJjePWiYF/ClmuDr8Ch5+kg==}
    engines: {node: '>= 0.8'}

  onetime@5.1.2:
    resolution: {integrity: sha512-kbpaSSGJTWdAY5KPVeMOKXSrPtr8C8C7wodJbcsd51jRnmD+GZu8Y0VoU6Dm5Z4vWr0Ig/1NKuWRKf7j5aaYSg==}
    engines: {node: '>=6'}

  onetime@7.0.0:
    resolution: {integrity: sha512-VXJjc87FScF88uafS3JllDgvAm+c/Slfz06lorj2uAY34rlUu0Nt+v8wreiImcrgAjjIHp1rXpTDlLOGw29WwQ==}
    engines: {node: '>=18'}

  oniguruma-parser@0.12.1:
    resolution: {integrity: sha512-8Unqkvk1RYc6yq2WBYRj4hdnsAxVze8i7iPfQr8e4uSP3tRv0rpZcbGUDvxfQQcdwHt/e9PrMvGCsa8OqG9X3w==}

  oniguruma-to-es@4.3.3:
    resolution: {integrity: sha512-rPiZhzC3wXwE59YQMRDodUwwT9FZ9nNBwQQfsd1wfdtlKEyCdRV0avrTcSZ5xlIvGRVPd/cx6ZN45ECmS39xvg==}

  oxc-minify@0.95.0:
    resolution: {integrity: sha512-3k//447vscNk5JZXVnr2qv0QONjUU7F8Y6ewAPFVQNgdvYh3gCLYCRjQ/DR5kVkqxFgVa8R/FFBV3X5jlztSzw==}
    engines: {node: ^20.19.0 || >=22.12.0}

  oxc-parser@0.37.0:
    resolution: {integrity: sha512-s5GDqjuFI0R3iEYvrQ0YOxBAOi601wCNAUodco8aA7D7qJu6pRb32qmqi5rhzJM4si3M5XQSr5CSDBhdGJl3Ig==}

  oxc-parser@0.95.0:
    resolution: {integrity: sha512-Te8fE/SmiiKWIrwBwxz5Dod87uYvsbcZ9JAL5ylPg1DevyKgTkxCXnPEaewk1Su2qpfNmry5RHoN+NywWFCG+A==}
    engines: {node: ^20.19.0 || >=22.12.0}

  oxc-resolver@11.9.0:
    resolution: {integrity: sha512-u714L0DBBXpD0ERErCQlun2XwinuBfIGo2T8bA7xE8WLQ4uaJudO/VOEQCWslOmcDY2nEkS+UVir5PpyvSG23w==}

  oxc-transform@0.95.0:
    resolution: {integrity: sha512-SmS5aThb5K0SoUZgzGbikNBjrGHfOY4X5TEqBlaZb1uy5YgXbUSbpakpZJ13yW36LNqy8Im5+y+sIk5dlzpZ/w==}
    engines: {node: ^20.19.0 || >=22.12.0}

  oxlint@1.22.0:
    resolution: {integrity: sha512-/HYT1Cfanveim9QUM6KlPKJe9y+WPnh3SxIB7z1InWnag9S0nzxLaWEUiW1P4UGzh/No3KvtNmBv2IOiwAl2/w==}
    engines: {node: ^20.19.0 || >=22.12.0}
    hasBin: true
    peerDependencies:
      oxlint-tsgolint: '>=0.2.0'
    peerDependenciesMeta:
      oxlint-tsgolint:
        optional: true

  p-defer@1.0.0:
    resolution: {integrity: sha512-wB3wfAxZpk2AzOfUMJNL+d36xothRSyj8EXOa4f6GMqYDN9BJaaSISbsk+wS9abmnebVw95C2Kb5t85UmpCxuw==}
    engines: {node: '>=4'}

  p-filter@2.1.0:
    resolution: {integrity: sha512-ZBxxZ5sL2HghephhpGAQdoskxplTwr7ICaehZwLIlfL6acuVgZPm8yBNuRAFBGEqtD/hmUeq9eqLg2ys9Xr/yw==}
    engines: {node: '>=8'}

  p-limit@3.1.0:
    resolution: {integrity: sha512-TYOanM3wGwNGsZN2cVTYPArw454xnXj5qmWF1bEoAc4+cU/ol7GVh7odevjp1FNHduHc3KZMcFduxU5Xc6uJRQ==}
    engines: {node: '>=10'}

  p-locate@5.0.0:
    resolution: {integrity: sha512-LaNjtRWUBY++zB5nE/NwcaoMylSPk+S+ZHNB1TzdbMJMny6dynpAGt7X/tl/QYq3TIeE6nxHppbo2LGymrG5Pw==}
    engines: {node: '>=10'}

  p-map@2.1.0:
    resolution: {integrity: sha512-y3b8Kpd8OAN444hxfBbFfj1FY/RjtTd8tzYwhUqNYXx0fXx2iX4maP4Qr6qhIKbQXI02wTLAda4fYUbDagTUFw==}
    engines: {node: '>=6'}

  package-json-from-dist@1.0.1:
    resolution: {integrity: sha512-UEZIS3/by4OC8vL3P2dTXRETpebLI2NiI5vIrjaD/5UtrkFX/tNbwjTSRAGC/+7CAo2pIcBaRgWmcBBHcsaCIw==}

  package-manager-detector@1.4.0:
    resolution: {integrity: sha512-rRZ+pR1Usc+ND9M2NkmCvE/LYJS+8ORVV9X0KuNSY/gFsp7RBHJM/ADh9LYq4Vvfq6QkKrW6/weuh8SMEtN5gw==}

  parse-json@5.2.0:
    resolution: {integrity: sha512-ayCKvm/phCGxOkYRSCM82iDwct8/EonSEgCSxWxD7ve6jHggsFl4fZVQBPRNgQoKiuV/odhFrGzQXZwbifC8Rg==}
    engines: {node: '>=8'}

  parse-ms@2.1.0:
    resolution: {integrity: sha512-kHt7kzLoS9VBZfUsiKjv43mr91ea+U05EyKkEtqp7vNbHxmaVuEqN7XxeEVnGrMtYOAxGrDElSi96K7EgO1zCA==}
    engines: {node: '>=6'}

  parse-ms@4.0.0:
    resolution: {integrity: sha512-TXfryirbmq34y8QBwgqCVLi+8oA3oWx2eAnSn62ITyEhEYaWRlVZ2DvMM9eZbMs/RfxPu/PK/aBLyGj4IrqMHw==}
    engines: {node: '>=18'}

  parseurl@1.3.3:
    resolution: {integrity: sha512-CiyeOxFT/JZyN5m0z9PfXw4SCBJ6Sygz1Dpl0wqjlhDEGGBP1GnsUVEL0p63hoG1fcj3fHynXi9NYO4nWOL+qQ==}
    engines: {node: '>= 0.8'}

  path-absolute@1.0.1:
    resolution: {integrity: sha512-gds5iRhSeOcDtj8gfWkRHLtZKTPsFVuh7utbjYtvnclw4XM+ffRzJrwqMhOD1PVqef7nBLmgsu1vIujjvAJrAw==}
    engines: {node: '>=4'}

  path-exists@4.0.0:
    resolution: {integrity: sha512-ak9Qy5Q7jYb2Wwcey5Fpvg2KoAc/ZIhLSLOSBmRmygPsGwkVVt0fZa0qrtMz+m6tJTAHfZQ8FnmB4MG4LWy7/w==}
    engines: {node: '>=8'}

  path-key@3.1.1:
    resolution: {integrity: sha512-ojmeN0qd+y0jszEtoY48r0Peq5dwMEkIlCOu6Q5f41lfkswXuKtYrhgoTpLnyIcHm24Uhqx+5Tqm2InSwLhE6Q==}
    engines: {node: '>=8'}

  path-key@4.0.0:
    resolution: {integrity: sha512-haREypq7xkM7ErfgIyA0z+Bj4AGKlMSdlQE2jvJo6huWD1EdkKYV+G/T4nq0YEF2vgTT8kqMFKo1uHn950r4SQ==}
    engines: {node: '>=12'}

  path-name@1.0.0:
    resolution: {integrity: sha512-/dcAb5vMXH0f51yvMuSUqFpxUcA8JelbRmE5mW/p4CUJxrNgK24IkstnV7ENtg2IDGBOu6izKTG6eilbnbNKWQ==}

  path-parse@1.0.7:
    resolution: {integrity: sha512-LDJzPVEEEPR+y48z93A0Ed0yXb8pAByGWo/k5YYdYgpY2/2EsOsksJrq7lOHxryrVOn1ejG6oAp8ahvOIQD8sw==}

  path-scurry@1.11.1:
    resolution: {integrity: sha512-Xa4Nw17FS9ApQFJ9umLiJS4orGjm7ZzwUrwamcGQuHSzDyth9boKDaycYdDcZDuqYATXw4HFXgaqWTctW/v1HA==}
    engines: {node: '>=16 || 14 >=14.18'}

  path-scurry@2.0.0:
    resolution: {integrity: sha512-ypGJsmGtdXUOeM5u93TyeIEfEhM6s+ljAhrk5vAvSx8uyY/02OvrZnA0YNGUrPXfpJMgI1ODd3nwz8Npx4O4cg==}
    engines: {node: 20 || >=22}

  path-temp@2.1.0:
    resolution: {integrity: sha512-cMMJTAZlion/RWRRC48UbrDymEIt+/YSD/l8NqjneyDw2rDOBQcP5yRkMB4CYGn47KMhZvbblBP7Z79OsMw72w==}
    engines: {node: '>=8.15'}

  path-to-regexp@8.3.0:
    resolution: {integrity: sha512-7jdwVIRtsP8MYpdXSwOS0YdD0Du+qOoF/AEPIt88PcCFrZCzx41oxku1jD88hZBwbNUIEfpqvuhjFaMAqMTWnA==}

  pathe@2.0.3:
    resolution: {integrity: sha512-WUjGcAqP1gQacoQe+OBJsFA7Ld4DyXuUIjZ5cc75cLHvJ7dtNsTugphxIADwspS+AraAUePCKrSVtPLFj/F88w==}

  pathval@2.0.1:
    resolution: {integrity: sha512-//nshmD55c46FuFw26xV/xFAaB5HF9Xdap7HJBBnrKdAd6/GxDBaNA1870O79+9ueg61cZLSVc+OaFlfmObYVQ==}
    engines: {node: '>= 14.16'}

  peggy@5.0.6:
    resolution: {integrity: sha512-Sud8Zus0JAgE+U4zwkJv29OOaXhviFI7J90/6cGfy3OoqR8dpnieeF9a46dj0bTtqiFnrFatldA6ltQyOJvNmg==}
    engines: {node: '>=20'}
    hasBin: true

  perfect-debounce@2.0.0:
    resolution: {integrity: sha512-fkEH/OBiKrqqI/yIgjR92lMfs2K8105zt/VT6+7eTjNwisrsh47CeIED9z58zI7DfKdH3uHAn25ziRZn3kgAow==}

  picocolors@1.1.1:
    resolution: {integrity: sha512-xceH2snhtb5M9liqDsmEw56le376mTZkEX/jEb/RxNFyegNul7eNslCXP9FDj/Lcu0X8KEyMceP2ntpaHrDEVA==}

  picomatch@2.3.1:
    resolution: {integrity: sha512-JU3teHTNjmE2VCGFzuY8EXzCDVwEqB2a8fsIvwaStHhAWJEeVd1o1QD80CU6+ZdEXXSLbSsuLwJjkCBWqRQUVA==}
    engines: {node: '>=8.6'}

  picomatch@4.0.3:
    resolution: {integrity: sha512-5gTmgEY/sqK6gFXLIsQNH19lWb4ebPDLA4SdLP7dsWkIXHWlG66oPuVvXSGFPppYZz8ZDZq0dYYrbHfBCVUb1Q==}
    engines: {node: '>=12'}

  pidtree@0.6.0:
    resolution: {integrity: sha512-eG2dWTVw5bzqGRztnHExczNxt5VGsE6OwTeCG3fdUf9KBsZzO3R5OIIIzWR+iZA0NtZ+RDVdaoE2dK1cn6jH4g==}
    engines: {node: '>=0.10'}
    hasBin: true

  pirates@4.0.7:
    resolution: {integrity: sha512-TfySrs/5nm8fQJDcBDuUng3VOUKsd7S+zqvbOTiGXHfxX4wK31ard+hoNuvkicM/2YFzlpDgABOevKSsB4G/FA==}
    engines: {node: '>= 6'}

  pkg-types@1.3.1:
    resolution: {integrity: sha512-/Jm5M4RvtBFVkKWRu2BLUTNP8/M2a+UwuAX+ae4770q1qVGtfjG+WTCupoZixokjmHiry8uI+dlY8KXYV5HVVQ==}

  pkg-types@2.3.0:
    resolution: {integrity: sha512-SIqCzDRg0s9npO5XQ3tNZioRY1uK06lA41ynBC1YmFTmnY6FjUjVt6s4LoADmwoig1qqD0oK8h1p/8mlMx8Oig==}

  postcss-value-parser@4.2.0:
    resolution: {integrity: sha512-1NNCs6uurfkVbeXG4S8JFT9t19m45ICnif8zWLd5oPSZ50QnwMfK+H3jv408d4jw/7Bttv5axS5IiHoLaVNHeQ==}

  postcss@8.4.49:
    resolution: {integrity: sha512-OCVPnIObs4N29kxTjzLfUryOkvZEq+pf8jTF0lg8E7uETuWHA+v7j3c/xJmiqpX450191LlmZfUKkXxkTry7nA==}
    engines: {node: ^10 || ^12 || >=14}

  postcss@8.5.6:
    resolution: {integrity: sha512-3Ybi1tAuwAP9s0r1UQ2J4n5Y0G05bJkpUIO0/bI9MhwmD70S5aTWbXGBwxHrelT+XM1k6dM0pk+SwNkpTRN7Pg==}
    engines: {node: ^10 || ^12 || >=14}

  pretty-bytes@5.6.0:
    resolution: {integrity: sha512-FFw039TmrBqFK8ma/7OL3sDz/VytdtJr044/QUJtH0wK9lb9jLq9tJyIxUwtQJHwar2BqtiA4iCWSwo9JLkzFg==}
    engines: {node: '>=6'}

  pretty-bytes@7.1.0:
    resolution: {integrity: sha512-nODzvTiYVRGRqAOvE84Vk5JDPyyxsVk0/fbA/bq7RqlnhksGpset09XTxbpvLTIjoaF7K8Z8DG8yHtKGTPSYRw==}
    engines: {node: '>=20'}

  pretty-ms@7.0.1:
    resolution: {integrity: sha512-973driJZvxiGOQ5ONsFhOF/DtzPMOMtgC11kCpUrPGMTgqp2q/1gwzCquocrN33is0VZ5GFHXZYMM9l6h67v2Q==}
    engines: {node: '>=10'}

  pretty-ms@9.3.0:
    resolution: {integrity: sha512-gjVS5hOP+M3wMm5nmNOucbIrqudzs9v/57bWRHQWLYklXqoXKrVfYW2W9+glfGsqtPgpiz5WwyEEB+ksXIx3gQ==}
    engines: {node: '>=18'}

  printable-characters@1.0.42:
    resolution: {integrity: sha512-dKp+C4iXWK4vVYZmYSd0KBH5F/h1HoZRsbJ82AVKRO3PEo8L4lBS/vLwhVtpwwuYcoIsVY+1JYKR268yn480uQ==}

  property-information@7.1.0:
    resolution: {integrity: sha512-TwEZ+X+yCJmYfL7TPUOcvBZ4QfoT5YenQiJuX//0th53DE6w0xxLEtfK3iyryQFddXuvkIk51EEgrJQ0WJkOmQ==}

  proto-list@1.2.4:
    resolution: {integrity: sha512-vtK/94akxsTMhe0/cbfpR+syPuszcuwhqVjJq26CuNDgFGj682oRBXOP5MJpv2r7JtE8MsiepGIqvvOTBwn2vA==}

  punycode.js@2.3.1:
    resolution: {integrity: sha512-uxFIHU0YlHYhDQtV4R9J6a52SLx28BCjT+4ieh7IGbgwVJWO+km431c4yRlREUAsAmt/uMjQUyQHNEPf0M39CA==}
    engines: {node: '>=6'}

  quansync@0.2.11:
    resolution: {integrity: sha512-AifT7QEbW9Nri4tAwR5M/uzpBuqfZf+zwaEM/QkzEjj7NBuFD2rBuy0K3dE+8wltbezDV7JMA0WfnCPYRSYbXA==}

  queue-microtask@1.2.3:
    resolution: {integrity: sha512-NuaNSa6flKT5JaSYQzJok04JzTL1CA6aGhv5rfLW3PgqA+M2ChpZQnAC8h8i4ZFkBS8X5RqkDBHA7r4hej3K9A==}

  quick-lru@4.0.1:
    resolution: {integrity: sha512-ARhCpm70fzdcvNQfPoy49IaanKkTlRWF2JMzqhcJbhSFRZv7nPTvZJdcY7301IPmvW+/p0RgIWnQDLJxifsQ7g==}
    engines: {node: '>=8'}

  randombytes@2.1.0:
    resolution: {integrity: sha512-vYl3iOX+4CKUWuxGi9Ukhie6fsqXqS9FE2Zaic4tNFD2N2QQaXOMFbuKK4QmDHC0JO6B1Zp41J0LpT0oR68amQ==}

  range-parser@1.2.1:
    resolution: {integrity: sha512-Hrgsx+orqoygnmhFbKaHE6c296J+HTAQXoxEF6gNupROmmGJRoyzfG3ccAveqCBrwr/2yxQ5BVd/GTl5agOwSg==}
    engines: {node: '>= 0.6'}

  react-dom@19.2.0:
    resolution: {integrity: sha512-UlbRu4cAiGaIewkPyiRGJk0imDN2T3JjieT6spoL2UeSf5od4n5LB/mQ4ejmxhCFT1tYe8IvaFulzynWovsEFQ==}
    peerDependencies:
      react: ^19.2.0

  react@19.2.0:
    resolution: {integrity: sha512-tmbWg6W31tQLeB5cdIBOicJDJRR2KzXsV7uSK9iNfLWQ5bIZfxuPEHp7M8wiHyHnn0DD1i7w3Zmin0FtkrwoCQ==}
    engines: {node: '>=0.10.0'}

  read-ini-file@4.0.0:
    resolution: {integrity: sha512-zz4qv/sKETv7nAkATqSJ9YMbKD8NXRPuA8d17VdYCuNYrVstB1S6UAMU6aytf5vRa9MESbZN7jLZdcmrOxz4gg==}
    engines: {node: '>=14.6'}

  read-yaml-file@2.1.0:
    resolution: {integrity: sha512-UkRNRIwnhG+y7hpqnycCL/xbTk7+ia9VuVTC0S+zVbwd65DI9eUpRMfsWIGrCWxTU/mi+JW8cHQCrv+zfCbEPQ==}
    engines: {node: '>=10.13'}

  readable-stream@3.6.2:
    resolution: {integrity: sha512-9u/sniCrY3D5WdsERHzHE4G2YCXqoG5FTHUiCC4SIbr6XcLZBY05ya9EKjYek9O5xOAwjGq+1JdGBAS7Q9ScoA==}
    engines: {node: '>= 6'}

  readdirp@4.1.2:
    resolution: {integrity: sha512-GDhwkLfywWL2s6vEjyhri+eXmfH6j1L7JE27WhqLeYzoh/A3DBaYGEj2H/HFZCn/kMfim73FXxEJTw06WtxQwg==}
    engines: {node: '>= 14.18.0'}

  realpath-missing@1.1.0:
    resolution: {integrity: sha512-wnWtnywepjg/eHIgWR97R7UuM5i+qHLA195qdN9UPKvcMqfn60+67S8sPPW3vDlSEfYHoFkKU8IvpCNty3zQvQ==}
    engines: {node: '>=10'}

  regenerate-unicode-properties@10.2.2:
    resolution: {integrity: sha512-m03P+zhBeQd1RGnYxrGyDAPpWX/epKirLrp8e3qevZdVkKtnCrjjWczIbYc8+xd6vcTStVlqfycTx1KR4LOr0g==}
    engines: {node: '>=4'}

  regenerate-unicode-properties@8.2.0:
    resolution: {integrity: sha512-F9DjY1vKLo/tPePDycuH3dn9H1OTPIkVD9Kz4LODu+F2C75mgjAJ7x/gwy6ZcSNRAAkhNlJSOHRe8k3p+K9WhA==}
    engines: {node: '>=4'}

  regenerate@1.4.2:
    resolution: {integrity: sha512-zrceR/XhGYU/d/opr2EKO7aRHUeiBI8qjtfHqADTwZd6Szfy16la6kqD0MIUs5z5hx6AaKa+PixpPrR289+I0A==}

  regex-recursion@6.0.2:
    resolution: {integrity: sha512-0YCaSCq2VRIebiaUviZNs0cBz1kg5kVS2UKUfNIx8YVs1cN3AV7NTctO5FOKBA+UT2BPJIWZauYHPqJODG50cg==}

  regex-utilities@2.3.0:
    resolution: {integrity: sha512-8VhliFJAWRaUiVvREIiW2NXXTmHs4vMNnSzuJVhscgmGav3g9VDxLrQndI3dZZVVdp0ZO/5v0xmX516/7M9cng==}

  regex@6.0.1:
    resolution: {integrity: sha512-uorlqlzAKjKQZ5P+kTJr3eeJGSVroLKoHmquUj4zHWuR+hEyNqlXsSKlYYF5F4NI6nl7tWCs0apKJ0lmfsXAPA==}

  regexpu-core@4.5.4:
    resolution: {integrity: sha512-BtizvGtFQKGPUcTy56o3nk1bGRp4SZOTYrDtGNlqCQufptV5IkkLN6Emw+yunAJjzf+C9FQFtvq7IoA3+oMYHQ==}
    engines: {node: '>=4'}

  regexpu-core@6.4.0:
    resolution: {integrity: sha512-0ghuzq67LI9bLXpOX/ISfve/Mq33a4aFRzoQYhnnok1JOFpmE/A2TBGkNVenOGEeSBCjIiWcc6MVOG5HEQv0sA==}
    engines: {node: '>=4'}

  regjsgen@0.5.2:
    resolution: {integrity: sha512-OFFT3MfrH90xIW8OOSyUrk6QHD5E9JOTeGodiJeBS3J6IwlgzJMNE/1bZklWz5oTg+9dCMyEetclvCVXOPoN3A==}

  regjsgen@0.8.0:
    resolution: {integrity: sha512-RvwtGe3d7LvWiDQXeQw8p5asZUmfU1G/l6WbUXeHta7Y2PEIvBTwH6E2EfmYUK8pxcxEdEmaomqyp0vZZ7C+3Q==}

  regjsparser@0.13.0:
    resolution: {integrity: sha512-NZQZdC5wOE/H3UT28fVGL+ikOZcEzfMGk/c3iN9UGxzWHMa1op7274oyiUVrAG4B2EuFhus8SvkaYnhvW92p9Q==}
    hasBin: true

  regjsparser@0.6.9:
    resolution: {integrity: sha512-ZqbNRz1SNjLAiYuwY0zoXW8Ne675IX5q+YHioAGbCw4X96Mjl2+dcX9B2ciaeyYjViDAfvIjFpQjJgLttTEERQ==}
    hasBin: true

  remark-frontmatter@5.0.0:
    resolution: {integrity: sha512-XTFYvNASMe5iPN0719nPrdItC9aU0ssC4v14mH1BCi1u0n1gAocqcujWUrByftZTbLhRtiKRyjYTSIOcr69UVQ==}

  remark-parse@11.0.0:
    resolution: {integrity: sha512-FCxlKLNGknS5ba/1lmpYijMUzX2esxW5xQqjWxw2eHFfS2MSdaHVINFmhjo+qN1WhZhNimq0dZATN9pH0IDrpA==}

  remark-stringify@11.0.0:
    resolution: {integrity: sha512-1OSmLd3awB/t8qdoEOMazZkNsfVTeY4fTsgzcQFdXNq8ToTN4ZGwrMnlda4K6smTFKD+GRV6O48i6Z4iKgPPpw==}

  remark@15.0.1:
    resolution: {integrity: sha512-Eht5w30ruCXgFmxVUSlNWQ9iiimq07URKeFS3hNc8cUWy1llX4KDWfyEDZRycMc+znsN9Ux5/tJ/BFdgdOwA3A==}

  remeda@2.32.0:
    resolution: {integrity: sha512-BZx9DsT4FAgXDTOdgJIc5eY6ECIXMwtlSPQoPglF20ycSWigttDDe88AozEsPPT4OWk5NujroGSBC1phw5uU+w==}

  remove-unused-vars@0.0.8:
    resolution: {integrity: sha512-8+/cSqJgZwtapHvM+FZFafNqK9ASWORYRlNtMHqwsyEqv8rVm1UKz3hdSo/Ob5IjygI4FfTsVfShZqLXb5ugPw==}
    hasBin: true

  require-directory@2.1.1:
    resolution: {integrity: sha512-fGxEI7+wsG9xrvdjsrlmL22OMTTiHRwAMroiEeMgq8gzoLC/PQr7RsRDSTLUg/bZAZtF+TVIkHc6/4RIKrui+Q==}
    engines: {node: '>=0.10.0'}

  resolve-pkg-maps@1.0.0:
    resolution: {integrity: sha512-seS2Tj26TBVOC2NIc2rOe2y2ZO7efxITtLZcGSOnHHNOQ7CkiUBfw0Iw2ck6xkIhPwLhKNLS8BO+hEpngQlqzw==}

  resolve@1.22.10:
    resolution: {integrity: sha512-NPRy+/ncIMeDlTAsuqwKIiferiawhefFJtkNSW0qZJEqMEb+qBt/77B/jGeeek+F0uOeN05CDa6HXbbIgtVX4w==}
    engines: {node: '>= 0.4'}
    hasBin: true

  restore-cursor@5.1.0:
    resolution: {integrity: sha512-oMA2dcrw6u0YfxJQXm342bFKX/E4sG9rbTzO9ptUcR/e8A33cHuvStiYOwH7fszkZlZ1z/ta9AAoPk2F4qIOHA==}
    engines: {node: '>=18'}

  reusify@1.1.0:
    resolution: {integrity: sha512-g6QUff04oZpHs0eG5p83rFLhHeV00ug/Yf9nZM6fLeUrPguBTkTQOdpAWWspMh55TZfVQDPaN3NQJfbVRAxdIw==}
    engines: {iojs: '>=1.0.0', node: '>=0.10.0'}

  rfdc@1.4.1:
    resolution: {integrity: sha512-q1b3N5QkRUWUl7iyylaaj3kOpIT0N2i9MqIEQXP73GVsN9cw3fdx8X63cEmWhJGi2PPCF23Ijp7ktmd39rawIA==}

  right-pad@1.1.1:
    resolution: {integrity: sha512-eHfYN/4Pds8z4/LnF1LtZSQvWcU9HHU2A7iYtARpFO2fQqt2TP1vHCRTdkO9si7Zg3glo2qh1vgAmyDBO5FGRQ==}
    engines: {node: '>= 0.10'}
    deprecated: Use String.prototype.padEnd() instead

  rimraf@6.0.1:
    resolution: {integrity: sha512-9dkvaxAsk/xNXSJzMgFqqMCuFgt2+KsOFek3TMLfo8NCPfWpBmqwyNn5Y+NX56QUYfCtsyhF3ayiboEoUmJk/A==}
    engines: {node: 20 || >=22}
    hasBin: true

  rolldown-plugin-dts@0.16.12:
    resolution: {integrity: sha512-9dGjm5oqtKcbZNhpzyBgb8KrYiU616A7IqcFWG7Msp1RKAXQ/hapjivRg+g5IYWSiFhnk3OKYV5T4Ft1t8Cczg==}
    engines: {node: '>=20.18.0'}
    peerDependencies:
      '@ts-macro/tsc': ^0.3.6
      '@typescript/native-preview': '>=7.0.0-dev.20250601.1'
      rolldown: ^1.0.0-beta.9
      typescript: ^5.0.0
      vue-tsc: ~3.1.0
    peerDependenciesMeta:
      '@ts-macro/tsc':
        optional: true
      '@typescript/native-preview':
        optional: true
      typescript:
        optional: true
      vue-tsc:
        optional: true

  rolldown-vite@7.1.17:
    resolution: {integrity: sha512-bNUI0r4RuZxLeip7sOcZK3y4eYUcMAMM6ys68tbU/KWDH8lqaPFYE03Doc04Dz94jHmVg1OWyeBqlDOYntsLsA==}
    engines: {node: ^20.19.0 || >=22.12.0}
    hasBin: true
    peerDependencies:
      '@types/node': ^20.19.0 || >=22.12.0
      esbuild: ^0.25.0
      jiti: '>=1.21.0'
      less: ^4.0.0
      sass: ^1.70.0
      sass-embedded: ^1.70.0
      stylus: '>=0.54.8'
      sugarss: ^5.0.0
      terser: ^5.16.0
      tsx: ^4.8.1
      yaml: ^2.4.2
    peerDependenciesMeta:
      '@types/node':
        optional: true
      esbuild:
        optional: true
      jiti:
        optional: true
      less:
        optional: true
      sass:
        optional: true
      sass-embedded:
        optional: true
      stylus:
        optional: true
      sugarss:
        optional: true
      terser:
        optional: true
      tsx:
        optional: true
      yaml:
        optional: true

  rolldown@1.0.0-beta.43:
    resolution: {integrity: sha512-6RcqyRx0tY1MlRLnjXPp/849Rl/CPFhzpGGwNPEPjKwqBMqPq/Rbbkxasa8s0x+IkUk46ty4jazb5skZ/Vgdhw==}
    engines: {node: ^20.19.0 || >=22.12.0}
    hasBin: true

  rollup-plugin-esbuild@6.2.1:
    resolution: {integrity: sha512-jTNOMGoMRhs0JuueJrJqbW8tOwxumaWYq+V5i+PD+8ecSCVkuX27tGW7BXqDgoULQ55rO7IdNxPcnsWtshz3AA==}
    engines: {node: '>=14.18.0'}
    peerDependencies:
      esbuild: '>=0.18.0'
      rollup: ^1.20.0 || ^2.0.0 || ^3.0.0 || ^4.0.0

  rollup@4.52.4:
    resolution: {integrity: sha512-CLEVl+MnPAiKh5pl4dEWSyMTpuflgNQiLGhMv8ezD5W/qP8AKvmYpCOKRRNOh7oRKnauBZ4SyeYkMS+1VSyKwQ==}
    engines: {node: '>=18.0.0', npm: '>=8.0.0'}
    hasBin: true

  run-parallel@1.2.0:
    resolution: {integrity: sha512-5l4VyZR86LZ/lDxZTR6jqL8AFE2S0IFLMP26AbjsLVADxHdhB/c0GUsH+y39UfCi3dzz8OlQuPmnaJOMoDHQBA==}

  rxjs@7.8.2:
    resolution: {integrity: sha512-dhKf903U/PQZY6boNNtAGdWbG85WAbjT/1xYoZIC7FAY0yWapOBQVsVrDl58W86//e1VpMNBtRV4MaXfdMySFA==}

  safe-buffer@5.2.1:
    resolution: {integrity: sha512-rp3So07KcdmmKbGvgaNxQSJr7bGVSVk5S9Eq1F+ppbRo70+YeaDxkw5Dd8NPN+GD6bjnYm2VuPuCXmpuYvmCXQ==}

  safe-execa@0.1.2:
    resolution: {integrity: sha512-vdTshSQ2JsRCgT8eKZWNJIL26C6bVqy1SOmuCMlKHegVeo8KYRobRrefOdUq9OozSPUUiSxrylteeRmLOMFfWg==}
    engines: {node: '>=12'}

  safer-buffer@2.1.2:
    resolution: {integrity: sha512-YZo3K82SD7Riyi0E1EQPojLz7kpepnSQI9IyPbHHg1XXXevb5dJI7tpyN2ADxGcQbHG7vcyRHk0cbwqcQriUtg==}

  scheduler@0.27.0:
    resolution: {integrity: sha512-eNv+WrVbKu1f3vbYJT/xtiF5syA5HPIMtf9IgY/nKg0sWqzAUEvqY/xm7OcZc/qafLx/iO9FgOmeSAp4v5ti/Q==}

  section-matter@1.0.0:
    resolution: {integrity: sha512-vfD3pmTzGpufjScBh50YHKzEu2lxBWhVEHsNGoEXmCmn2hKGfeNLYMzCJpe8cD7gqX7TJluOVpBkAequ6dgMmA==}
    engines: {node: '>=4'}

  semver@6.3.1:
    resolution: {integrity: sha512-BR7VvDCVHO+q2xBEWskxS6DJE1qRnb7DxzUrogb71CWoSficBxYsiAGd+Kl0mmq/MprG9yArRkyrQxTO6XjMzA==}
    hasBin: true

  semver@7.7.2:
    resolution: {integrity: sha512-RF0Fw+rO5AMf9MAyaRXI4AV0Ulj5lMHqVxxdSgiVbixSCXoEmmX/jk0CuJw4+3SqroYO9VoUh+HcuJivvtJemA==}
    engines: {node: '>=10'}
    hasBin: true

  semver@7.7.3:
    resolution: {integrity: sha512-SdsKMrI9TdgjdweUSR9MweHA4EJ8YxHn8DFaDisvhVlUOe4BF1tLD7GAj0lIqWVl+dPb/rExr0Btby5loQm20Q==}
    engines: {node: '>=10'}
    hasBin: true

  send@1.2.0:
    resolution: {integrity: sha512-uaW0WwXKpL9blXE2o0bRhoL2EGXIrZxQ2ZQ4mgcfoBxdFmQold+qWsD2jLrfZ0trjKL6vOw0j//eAwcALFjKSw==}
    engines: {node: '>= 18'}

  serialize-javascript@6.0.2:
    resolution: {integrity: sha512-Saa1xPByTTq2gdeFZYLLo+RFE35NHZkAbqZeWNd3BpzppeVisAqpDjcp8dyf6uIvEqJRd46jemmyA4iFIeVk8g==}

  serve-static@2.2.0:
    resolution: {integrity: sha512-61g9pCh0Vnh7IutZjtLGGpTA355+OPn2TyDv/6ivP2h/AdAVX9azsoxmg2/M6nZeQZNYBEwIcsne1mJd9oQItQ==}
    engines: {node: '>= 18'}

  setprototypeof@1.2.0:
    resolution: {integrity: sha512-E5LDX7Wrp85Kil5bhZv46j8jOeboKq5JMmYM3gVGdGH8xFpPWXUMsNrlODCrkoxMEeNi/XZIwuRvY4XNwYMJpw==}

  shallowequal@1.1.0:
    resolution: {integrity: sha512-y0m1JoUZSlPAjXVtPPW70aZWfIL/dSP7AFkRnniLCrK/8MDKog3TySTBmckD+RObVxH0v4Tox67+F14PdED2oQ==}

  shebang-command@2.0.0:
    resolution: {integrity: sha512-kHxr2zZpYtdmrN1qDjrrX/Z1rR1kG8Dx+gkpK1G4eXmvXswmcE1hTWBWYUzlraYw1/yZp6YuDY77YtvbN0dmDA==}
    engines: {node: '>=8'}

  shebang-regex@3.0.0:
    resolution: {integrity: sha512-7++dFhtcx3353uBaq8DDR4NuxBetBzC7ZQOhmTQInHEd6bSrXdiEyzCvG07Z44UYdLShWUyXt5M/yhz8ekcb1A==}
    engines: {node: '>=8'}

  shell-exec@1.0.2:
    resolution: {integrity: sha512-jyVd+kU2X+mWKMmGhx4fpWbPsjvD53k9ivqetutVW/BQ+WIZoDoP4d8vUMGezV6saZsiNoW2f9GIhg9Dondohg==}

  shell-exec@1.1.2:
    resolution: {integrity: sha512-v2NWVDP0ws+S7miKy2oSpJ/OuL6NKuMosPNUZLDWFBlMnBtuoZxZOwxpQJwhsFZgMb+r7frpDTT8p4OSnhkpsg==}
    engines: {node: '>=12'}

  shiki@3.13.0:
    resolution: {integrity: sha512-aZW4l8Og16CokuCLf8CF8kq+KK2yOygapU5m3+hoGw0Mdosc6fPitjM+ujYarppj5ZIKGyPDPP1vqmQhr+5/0g==}

  siginfo@2.0.0:
    resolution: {integrity: sha512-ybx0WO1/8bSBLEWXZvEd7gMW3Sn3JFlW3TvX1nREbDLRNQNaeNN8WK0meBwPdAaOI7TtRRRJn/Es1zhrrCHu7g==}

  signal-exit@3.0.7:
    resolution: {integrity: sha512-wnD2ZE+l+SPC/uoS0vXeE9L1+0wuaMqKlfz9AMUo38JsyLSBWSFcHR1Rri62LZc12vLr1gb3jl7iwQhgwpAbGQ==}

  signal-exit@4.1.0:
    resolution: {integrity: sha512-bzyZ1e88w9O1iNJbKnOlvYTrWPDl46O1bG0D3XInv+9tkPrxrN8jUUTiFlDkkmKWgn1M6CfIA13SuGqOa9Korw==}
    engines: {node: '>=14'}

  slice-ansi@7.1.2:
    resolution: {integrity: sha512-iOBWFgUX7caIZiuutICxVgX1SdxwAVFFKwt1EvMYYec/NWO5meOJ6K5uQxhrYBdQJne4KxiqZc+KptFOWFSI9w==}
    engines: {node: '>=18'}

  smol-toml@1.4.2:
    resolution: {integrity: sha512-rInDH6lCNiEyn3+hH8KVGFdbjc099j47+OSgbMrfDYX1CmXLfdKd7qi6IfcWj2wFxvSVkuI46M+wPGYfEOEj6g==}
    engines: {node: '>= 18'}

  sort-keys@4.2.0:
    resolution: {integrity: sha512-aUYIEU/UviqPgc8mHR6IW1EGxkAXpeRETYcrzg8cLAvUPZcpAlleSXHV2mY7G12GphSH6Gzv+4MMVSSkbdteHg==}
    engines: {node: '>=8'}

  source-map-generator@2.0.2:
    resolution: {integrity: sha512-unCl5BQhF/us51DiT7SvlSY3QUPhyfAdHJxd8l7FXdwzqxli0UDMV2dEuei2SeGp3Z4rB/AJ9zKi1mGOp2K2ww==}
    engines: {node: '>=20'}

  source-map-js@1.2.1:
    resolution: {integrity: sha512-UXWMKhLOwVKb728IUtQPXxfYU+usdybtUrK/8uGE8CQMvrhOpwvzDBwj0QhSL7MQc7vIsISBG8VQ8+IDQxpfQA==}
    engines: {node: '>=0.10.0'}

  source-map-support@0.5.21:
    resolution: {integrity: sha512-uBHU3L3czsIyYXKX88fdrGovxdSCoTGDRZ6SYXtSRxLZUzHg5P/66Ht6uoUlHu9EZod+inXhKo3qQgwXUT/y1w==}

  source-map@0.6.1:
    resolution: {integrity: sha512-UjgapumWlbMhkBgzT7Ykc5YXUT46F0iKu8SGXq0bcwP5dz/h0Plj6enJqjz1Zbq2l5WaqYnrVbwWOWMyF3F47g==}
    engines: {node: '>=0.10.0'}

  source-map@0.7.6:
    resolution: {integrity: sha512-i5uvt8C3ikiWeNZSVZNWcfZPItFQOsYTUAOkcUPGd8DqDy1uOUikjt5dG+uRlwyvR108Fb9DOd4GvXfT0N2/uQ==}
    engines: {node: '>= 12'}

  sourcemap-codec@1.4.8:
    resolution: {integrity: sha512-9NykojV5Uih4lgo5So5dtw+f0JgJX30KCNI8gwhz2J9A15wD0Ml6tjHKwf6fTSa6fAdVBdZeNOs9eJ71qCk8vA==}
    deprecated: Please use @jridgewell/sourcemap-codec instead

  space-separated-tokens@2.0.2:
    resolution: {integrity: sha512-PEGlAwrG8yXGXRjW32fGbg66JAlOAwbObuqVoJpv/mRgoWDQfgH1wDPvtzWyUSNAXBGSk8h755YDbbcEy3SH2Q==}

  speakingurl@14.0.1:
    resolution: {integrity: sha512-1POYv7uv2gXoyGFpBCmpDVSNV74IfsWlDW216UPjbWufNf+bSU6GdbDsxdcxtfwb4xlI3yxzOTKClUosxARYrQ==}
    engines: {node: '>=0.10.0'}

  split2@3.2.2:
    resolution: {integrity: sha512-9NThjpgZnifTkJpzTZ7Eue85S49QwpNhZTq6GRJwObb6jnLFNGB7Qm73V5HewTROPyxD0C29xqmaI68bQtV+hg==}

  sprintf-js@1.0.3:
    resolution: {integrity: sha512-D9cPgkvLlV3t3IzL0D0YLvGA9Ahk4PcvVwUbN0dSGr1aP0Nrt4AEnTUbuGvquEC0mA64Gqt1fzirlRs5ibXx8g==}

  stackback@0.0.2:
    resolution: {integrity: sha512-1XMJE5fQo1jGH6Y/7ebnwPOBEkIEnT4QF32d5R1+VXdXveM0IBMJt8zfaxX1P3QhVwrYe+576+jkANtSS2mBbw==}

  stacktracey@2.1.8:
    resolution: {integrity: sha512-Kpij9riA+UNg7TnphqjH7/CzctQ/owJGNbFkfEeve4Z4uxT5+JapVLFXcsurIfN34gnTWZNJ/f7NMG0E8JDzTw==}

  statuses@1.5.0:
    resolution: {integrity: sha512-OpZ3zP+jT1PI7I8nemJX4AKmAX070ZkYPVWV/AaKTJl+tXCTGyVdC1a4SL8RUQYEwk/f34ZX8UTykN68FwrqAA==}
    engines: {node: '>= 0.6'}

  statuses@2.0.1:
    resolution: {integrity: sha512-RwNA9Z/7PrK06rYLIzFMlaF+l73iwpzsqRIFgbMLbTcLD6cOao82TaWefPXQvB2fOC4AjuYSEndS7N/mTCbkdQ==}
    engines: {node: '>= 0.8'}

  statuses@2.0.2:
    resolution: {integrity: sha512-DvEy55V3DB7uknRo+4iOGT5fP1slR8wQohVdknigZPMpMstaKJQWhwiYBACJE3Ul2pTnATihhBYnRhZQHGBiRw==}
    engines: {node: '>= 0.8'}

  std-env@3.9.0:
    resolution: {integrity: sha512-UGvjygr6F6tpH7o2qyqR6QYpwraIjKSdtzyBdyytFOHmPZY917kwdwLG0RbOjWOnKmnm3PeHjaoLLMie7kPLQw==}

  string-argv@0.3.2:
    resolution: {integrity: sha512-aqD2Q0144Z+/RqG52NeHEkZauTAUWJO8c6yTftGJKO3Tja5tUgIfmIl6kExvhtxSDP7fXB6DvzkfMpCd/F3G+Q==}
    engines: {node: '>=0.6.19'}

  string-length@4.0.2:
    resolution: {integrity: sha512-+l6rNN5fYHNhZZy41RXsYptCjA2Igmq4EG7kZAYFQI1E1VTXarr6ZPXBg6eq7Y6eK4FEhY6AJlyuFIb/v/S0VQ==}
    engines: {node: '>=10'}

  string-width@4.2.3:
    resolution: {integrity: sha512-wKyQRQpjJ0sIp62ErSZdGsjMJWsap5oRNihHhu6G7JVO/9jIB6UyevL+tXuOqrng8j/cxKTWyWUwvSTriiZz/g==}
    engines: {node: '>=8'}

  string-width@5.1.2:
    resolution: {integrity: sha512-HnLOCR3vjcY8beoNLtcjZ5/nxn2afmME6lhrDrebokqMap+XbeW8n9TXpPDOqdGK5qcI3oT0GKTW6wC7EMiVqA==}
    engines: {node: '>=12'}

  string-width@7.2.0:
    resolution: {integrity: sha512-tsaTIkKW9b4N+AEj+SVA+WhJzV7/zMhcSu78mLKWSk7cXMOSHsBKFWUs0fWwq8QyK3MgJBQRX6Gbi4kYbdvGkQ==}
    engines: {node: '>=18'}

  string-width@8.1.0:
    resolution: {integrity: sha512-Kxl3KJGb/gxkaUMOjRsQ8IrXiGW75O4E3RPjFIINOVH8AMl2SQ/yWdTzWwF3FevIX9LcMAjJW+GRwAlAbTSXdg==}
    engines: {node: '>=20'}

  string_decoder@1.3.0:
    resolution: {integrity: sha512-hkRX8U1WjJFd8LsDJ2yQ/wWWxaopEsABU1XfkM8A+j0+85JAGppt16cr1Whg6KIbb4okU6Mql6BOj+uup/wKeA==}

  stringify-entities@4.0.4:
    resolution: {integrity: sha512-IwfBptatlO+QCJUo19AqvrPNqlVMpW9YEL2LIVY+Rpv2qsjCGxaDLNRgeGsQWJhfItebuJhsGSLjaBbNSQ+ieg==}

  strip-ansi@6.0.1:
    resolution: {integrity: sha512-Y38VPSHcqkFrCpFnQ9vuSXmquuv5oXOKpGeT6aGrr3o3Gc9AlVa6JBfUSOCnbxGGZF+/0ooI7KrPuUSztUdU5A==}
    engines: {node: '>=8'}

  strip-ansi@7.1.2:
    resolution: {integrity: sha512-gmBGslpoQJtgnMAvOVqGZpEz9dyoKTCzy2nfz/n8aIFhN/jCE/rCmcxabB6jOOHV+0WNnylOxaxBQPSvcWklhA==}
    engines: {node: '>=12'}

  strip-bom-string@1.0.0:
    resolution: {integrity: sha512-uCC2VHvQRYu+lMh4My/sFNmF2klFymLX1wHJeXnbEJERpV/ZsVuonzerjfrGpIGF7LBVa1O7i9kjiWvJiFck8g==}
    engines: {node: '>=0.10.0'}

  strip-bom@4.0.0:
    resolution: {integrity: sha512-3xurFv5tEgii33Zi8Jtp55wEIILR9eh34FAW00PZf+JnSsTmV/ioewSgQl97JHvgjoRGwPShsWm+IdrxB35d0w==}
    engines: {node: '>=8'}

  strip-comments-strings@1.2.0:
    resolution: {integrity: sha512-zwF4bmnyEjZwRhaak9jUWNxc0DoeKBJ7lwSN/LEc8dQXZcUFG6auaaTQJokQWXopLdM3iTx01nQT8E4aL29DAQ==}

  strip-comments@2.0.1:
    resolution: {integrity: sha512-ZprKx+bBLXv067WTCALv8SSz5l2+XhpYCsVtSqlMnkAXMWDq+/ekVbl1ghqP9rUHTzv6sm/DwCOiYutU/yp1fw==}
    engines: {node: '>=10'}

  strip-final-newline@2.0.0:
    resolution: {integrity: sha512-BrpvfNAE3dcvq7ll3xVumzjKjZQ5tI1sEUIKr3Uoks0XUl45St3FlatVqef9prk4jRDzhW6WZg+3bk93y6pLjA==}
    engines: {node: '>=6'}

  strip-final-newline@4.0.0:
    resolution: {integrity: sha512-aulFJcD6YK8V1G7iRB5tigAP4TsHBZZrOV8pjV++zdUwmeV8uzbY7yn6h9MswN62adStNZFuCIx4haBnRuMDaw==}
    engines: {node: '>=18'}

  strip-json-comments@3.1.1:
    resolution: {integrity: sha512-6fPc+R4ihwqP6N/aIv2f1gMH8lOVtWQHoqC4yK6oSDVVocumAsfCqjkXnqiYMhmMwS/mEHLp7Vehlt3ql6lEig==}
    engines: {node: '>=8'}

  strip-json-comments@5.0.2:
    resolution: {integrity: sha512-4X2FR3UwhNUE9G49aIsJW5hRRR3GXGTBTZRMfv568O60ojM8HcWjV/VxAxCDW3SUND33O6ZY66ZuRcdkj73q2g==}
    engines: {node: '>=14.16'}

  strip-literal@3.1.0:
    resolution: {integrity: sha512-8r3mkIM/2+PpjHoOtiAW8Rg3jJLHaV7xPwG+YRGrv6FP0wwk/toTpATxWYOW0BKdWwl82VT2tFYi5DlROa0Mxg==}

  styled-components@6.1.19:
    resolution: {integrity: sha512-1v/e3Dl1BknC37cXMhwGomhO8AkYmN41CqyX9xhUDxry1ns3BFQy2lLDRQXJRdVVWB9OHemv/53xaStimvWyuA==}
    engines: {node: '>= 16'}
    peerDependencies:
      react: '>= 16.8.0'
      react-dom: '>= 16.8.0'

  stylis@4.3.2:
    resolution: {integrity: sha512-bhtUjWd/z6ltJiQwg0dUfxEJ+W+jdqQd8TbWLWyeIJHlnsqmGLRFFd8e5mA0AZi/zx90smXRlN66YMTcaSFifg==}

  superjson@2.2.2:
    resolution: {integrity: sha512-5JRxVqC8I8NuOUjzBbvVJAKNM8qoVuH0O77h4WInc/qC2q5IreqKxYwgkga3PfA22OayK2ikceb/B26dztPl+Q==}
    engines: {node: '>=16'}

  supports-color@5.5.0:
    resolution: {integrity: sha512-QjVjwdXIt408MIiAqCX4oUKsgU2EqAGzs2Ppkm4aQYbjm+ZEWEcW4SfFNTr4uMNZma0ey4f5lgLrkB0aX0QMow==}
    engines: {node: '>=4'}

  supports-color@7.2.0:
    resolution: {integrity: sha512-qpCAvRl9stuOHveKsn7HncJRvv501qIacKzQlO/+Lwxc9+0q2wLyv4Dfvt80/DPn2pqOBsJdDiogXGR9+OvwRw==}
    engines: {node: '>=8'}

  supports-color@8.1.1:
    resolution: {integrity: sha512-MpUEN2OodtUzxvKQl72cUF7RQ5EiHsGvSsVG0ia9c5RbWGL2CI4C7EpPS8UTBIplnlzZiNuV56w+FuNxy3ty2Q==}
    engines: {node: '>=10'}

  supports-preserve-symlinks-flag@1.0.0:
    resolution: {integrity: sha512-ot0WnXS9fgdkgIcePe6RHNk1WA8+muPa6cSjeR3V8K27q9BB1rTE3R1p7Hv0z1ZyAc8s6Vvv8DIyWf681MAt0w==}
    engines: {node: '>= 0.4'}

  tabbable@6.2.0:
    resolution: {integrity: sha512-Cat63mxsVJlzYvN51JmVXIgNoUokrIaT2zLclCXjRd8boZ0004U4KCs/sToJ75C6sdlByWxpYnb5Boif1VSFew==}

  terser@5.44.0:
    resolution: {integrity: sha512-nIVck8DK+GM/0Frwd+nIhZ84pR/BX7rmXMfYwyg+Sri5oGVE99/E3KvXqpC2xHFxyqXyGHTKBSioxxplrO4I4w==}
    engines: {node: '>=10'}
    hasBin: true

  through2@4.0.2:
    resolution: {integrity: sha512-iOqSav00cVxEEICeD7TjLB1sueEL+81Wpzp2bY17uZjZN0pWZPuo4suZ/61VujxmqSGFfgOcNuTZ85QJwNZQpw==}

  tinybench@2.9.0:
    resolution: {integrity: sha512-0+DUvqWMValLmha6lr4kD8iAMK1HzV0/aKnCtWb9v9641TnP/MFb7Pc2bxoxQjTXAErryXVgUOfv2YqNllqGeg==}

  tinybench@5.0.1:
    resolution: {integrity: sha512-aNVgWQZY4veCZLQJRftDA1X9OoLUIjDWNfC90nledkX7Lx205IpSEFYnsu4slyofoPGpJ+NIQj+BNSt4U5edMg==}
    engines: {node: '>=20.0.0'}

  tinyexec@0.3.2:
    resolution: {integrity: sha512-KQQR9yN7R5+OSwaK0XQoj22pwHoTlgYqmUscPYoknOoWCWfj/5/ABTMRi69FrKU5ffPVh5QcFikpWJI/P1ocHA==}

  tinyexec@1.0.1:
    resolution: {integrity: sha512-5uC6DDlmeqiOwCPmK9jMSdOuZTh8bU39Ys6yidB+UTt5hfZUPGAypSgFRiEp+jbi9qH40BLDvy85jIU88wKSqw==}

  tinyglobby@0.2.15:
    resolution: {integrity: sha512-j2Zq4NyQYG5XMST4cbs02Ak8iJUdxRM0XI5QyxXuZOzKOINmWurp3smXu3y5wDcJrptwpSjgXHzIQxR0omXljQ==}
    engines: {node: '>=12.0.0'}

  tinypool@1.1.1:
    resolution: {integrity: sha512-Zba82s87IFq9A9XmjiX5uZA/ARWDrB03OHlq+Vw1fSdt0I+4/Kutwy8BP4Y/y/aORMo61FQ0vIb5j44vSo5Pkg==}
    engines: {node: ^18.0.0 || >=20.0.0}

  tinyrainbow@2.0.0:
    resolution: {integrity: sha512-op4nsTR47R6p0vMUUoYl/a+ljLFVtlfaXkLQmqfLR1qHma1h/ysYk4hEXZ880bf2CYgTskvTa/e196Vd5dDQXw==}
    engines: {node: '>=14.0.0'}

  tinyspy@4.0.4:
    resolution: {integrity: sha512-azl+t0z7pw/z958Gy9svOTuzqIk6xq+NSheJzn5MMWtWTFywIacg2wUlzKFGtt3cthx0r2SxMK0yzJOR0IES7Q==}
    engines: {node: '>=14.0.0'}

  to-regex-range@5.0.1:
    resolution: {integrity: sha512-65P7iz6X5yEr1cwcgvQxbbIw7Uk3gOy5dIdtZ4rDveLqhrdJP+Li/Hx6tyK0NEb+2GCyneCMJiGqrADCSNk8sQ==}
    engines: {node: '>=8.0'}

  toidentifier@1.0.1:
    resolution: {integrity: sha512-o5sSPKEkg/DIQNmH43V0/uerLrpzVedkUh8tGNvaeXpfpuwjKenlSox/2O/BTlZUtEe+JG7s5YhEz608PlAHRA==}
    engines: {node: '>=0.6'}

  tokenx@1.1.0:
    resolution: {integrity: sha512-KCjtiC2niPwTSuz4ktM82Ki5bjqBwYpssiHDsGr5BpejN/B3ksacRvrsdoxljdMIh2nCX78alnDkeemBmYUmTA==}

  tree-kill@1.2.2:
    resolution: {integrity: sha512-L0Orpi8qGpRG//Nd+H90vFB+3iHnue1zSSGmNOOCh1GLJ7rUKVwV2HvijphGQS2UmhUZewS9VgvxYIdgr+fG1A==}
    hasBin: true

  trim-lines@3.0.1:
    resolution: {integrity: sha512-kRj8B+YHZCc9kQYdWfJB2/oUl9rA99qbowYYBtr4ui4mZyAQ2JpvVBd/6U2YloATfqBhBTSMhTpgBHtU0Mf3Rg==}

  trough@2.2.0:
    resolution: {integrity: sha512-tmMpK00BjZiUyVyvrBK7knerNgmgvcV/KLVyuma/SC+TQN167GrMRciANTz09+k3zW8L8t60jWO1GpfkZdjTaw==}

  tsdown@0.15.8:
    resolution: {integrity: sha512-A9CY3lO2SC6G5wyQV38cNdPkDmCoIQ6zYVd+lLnEGH09BxNRTJkCHfb7cBeBxZYJDYGFtgg/3yBpEryYJjBd+Q==}
    engines: {node: '>=20.19.0'}
    hasBin: true
    peerDependencies:
      '@arethetypeswrong/core': ^0.18.1
      publint: ^0.3.0
      typescript: ^5.0.0
      unplugin-lightningcss: ^0.4.0
      unplugin-unused: ^0.5.0
    peerDependenciesMeta:
      '@arethetypeswrong/core':
        optional: true
      publint:
        optional: true
      typescript:
        optional: true
      unplugin-lightningcss:
        optional: true
      unplugin-unused:
        optional: true

  tslib@2.6.2:
    resolution: {integrity: sha512-AEYxH93jGFPn/a2iVAwW87VuUIkR1FVUKB77NwMF7nBTDkDrrT/Hpt/IrCJ0QXhW27jTBDcf5ZY7w6RiqTMw2Q==}

  tslib@2.8.1:
    resolution: {integrity: sha512-oJFu94HQb+KVduSUQL7wnpmqnfmLsOA/nAh6b6EH0wCEoK0/mPeXU6c3wKDV83MkOuHPRHtSXKKU99IBazS/2w==}

  tsx@4.20.6:
    resolution: {integrity: sha512-ytQKuwgmrrkDTFP4LjR0ToE2nqgy886GpvRSpU0JAnrdBYppuY5rLkRUYPU1yCryb24SsKBTL/hlDQAEFVwtZg==}
    engines: {node: '>=18.0.0'}
    hasBin: true

  typanion@3.14.0:
    resolution: {integrity: sha512-ZW/lVMRabETuYCd9O9ZvMhAh8GslSqaUjxmK/JLPCh6l73CvLBiuXswj/+7LdnWOgYsQ130FqLzFz5aGT4I3Ug==}

  type-fest@0.20.2:
    resolution: {integrity: sha512-Ne+eE4r0/iWnpAxD852z3A+N0Bt5RN//NjJwRd2VFHEmrywxf5vsZlh4R6lixl6B+wz/8d+maTSAkN1FIkI3LQ==}
    engines: {node: '>=10'}

  type-fest@0.6.0:
    resolution: {integrity: sha512-q+MB8nYR1KDLrgr4G5yemftpMC7/QLqVndBmEEdqzmNj5dcFOO4Oo8qlwZE3ULT3+Zim1F8Kq4cBnikNhlCMlg==}
    engines: {node: '>=8'}

  type-fest@4.41.0:
    resolution: {integrity: sha512-TeTSQ6H5YHvpqVwBRcnLDCBnDOHWYu7IvGbHT6N8AOymcr9PJGjc1GTtiWZTYg0NCgYwvnYWEkVChQAr9bjfwA==}
    engines: {node: '>=16'}

  typedoc@0.28.14:
    resolution: {integrity: sha512-ftJYPvpVfQvFzpkoSfHLkJybdA/geDJ8BGQt/ZnkkhnBYoYW6lBgPQXu6vqLxO4X75dA55hX8Af847H5KXlEFA==}
    engines: {node: '>= 18', pnpm: '>= 10'}
    hasBin: true
    peerDependencies:
      typescript: 5.0.x || 5.1.x || 5.2.x || 5.3.x || 5.4.x || 5.5.x || 5.6.x || 5.7.x || 5.8.x || 5.9.x

  typescript@5.9.3:
    resolution: {integrity: sha512-jl1vZzPDinLr9eUt3J/t7V6FgNEw9QjvBPdysz9KfQDD41fQrC2Y4vKQdiaUpFT4bXlb1RHhLpp8wtm6M5TgSw==}
    engines: {node: '>=14.17'}
    hasBin: true

  uc.micro@2.1.0:
    resolution: {integrity: sha512-ARDJmphmdvUk6Glw7y9DQ2bFkKBHwQHLi2lsaH6PPmz/Ka9sFOBsBluozhDltWmnv9u/cF6Rt87znRTPV+yp/A==}

  ufo@1.6.1:
    resolution: {integrity: sha512-9a4/uxlTWJ4+a5i0ooc1rU7C7YOw3wT+UGqdeNNHWnOF9qcMBgLRS+4IYUqbczewFx4mLEig6gawh7X6mFlEkA==}

  unconfig@7.3.3:
    resolution: {integrity: sha512-QCkQoOnJF8L107gxfHL0uavn7WD9b3dpBcFX6HtfQYmjw2YzWxGuFQ0N0J6tE9oguCBJn9KOvfqYDCMPHIZrBA==}

  undici-types@7.14.0:
    resolution: {integrity: sha512-QQiYxHuyZ9gQUIrmPo3IA+hUl4KYk8uSA7cHrcKd/l3p1OTpZcM0Tbp9x7FAtXdAYhlasd60ncPpgu6ihG6TOA==}

  unicode-canonical-property-names-ecmascript@1.0.4:
    resolution: {integrity: sha512-jDrNnXWHd4oHiTZnx/ZG7gtUTVp+gCcTTKr8L0HjlwphROEW3+Him+IpvC+xcJEFegapiMZyZe02CyuOnRmbnQ==}
    engines: {node: '>=4'}

  unicode-canonical-property-names-ecmascript@2.0.1:
    resolution: {integrity: sha512-dA8WbNeb2a6oQzAQ55YlT5vQAWGV9WXOsi3SskE3bcCdM0P4SDd+24zS/OCacdRq5BkdsRj9q3Pg6YyQoxIGqg==}
    engines: {node: '>=4'}

  unicode-match-property-ecmascript@1.0.4:
    resolution: {integrity: sha512-L4Qoh15vTfntsn4P1zqnHulG0LdXgjSO035fEpdtp6YxXhMT51Q6vgM5lYdG/5X3MjS+k/Y9Xw4SFCY9IkR0rg==}
    engines: {node: '>=4'}

  unicode-match-property-ecmascript@2.0.0:
    resolution: {integrity: sha512-5kaZCrbp5mmbz5ulBkDkbY0SsPOjKqVS35VpL9ulMPfSl0J0Xsm+9Evphv9CoIZFwre7aJoa94AY6seMKGVN5Q==}
    engines: {node: '>=4'}

  unicode-match-property-value-ecmascript@1.2.0:
    resolution: {integrity: sha512-wjuQHGQVofmSJv1uVISKLE5zO2rNGzM/KCYZch/QQvez7C1hUhBIuZ701fYXExuufJFMPhv2SyL8CyoIfMLbIQ==}
    engines: {node: '>=4'}

  unicode-match-property-value-ecmascript@2.2.1:
    resolution: {integrity: sha512-JQ84qTuMg4nVkx8ga4A16a1epI9H6uTXAknqxkGF/aFfRLw1xC/Bp24HNLaZhHSkWd3+84t8iXnp1J0kYcZHhg==}
    engines: {node: '>=4'}

  unicode-property-aliases-ecmascript@1.1.0:
    resolution: {integrity: sha512-PqSoPh/pWetQ2phoj5RLiaqIk4kCNwoV3CI+LfGmWLKI3rE3kl1h59XpX2BjgDrmbxD9ARtQobPGU1SguCYuQg==}
    engines: {node: '>=4'}

  unicode-property-aliases-ecmascript@2.2.0:
    resolution: {integrity: sha512-hpbDzxUY9BFwX+UeBnxv3Sh1q7HFxj48DTmXchNgRa46lO8uj3/1iEn3MiNUYTg1g9ctIqXCCERn8gYZhHC5lQ==}
    engines: {node: '>=4'}

  unicorn-magic@0.3.0:
    resolution: {integrity: sha512-+QBBXBCvifc56fsbuxZQ6Sic3wqqc3WWaqxs58gvJrcOuN83HGTCwz3oS5phzU9LthRNE9VrJCFCLUgHeeFnfA==}
    engines: {node: '>=18'}

  unified@11.0.5:
    resolution: {integrity: sha512-xKvGhPWw3k84Qjh8bI3ZeJjqnyadK+GEFtazSfZv/rKeTkTjOJho6mFqh2SM96iIcZokxiOpg78GazTSg8+KHA==}

  unique-string@2.0.0:
    resolution: {integrity: sha512-uNaeirEPvpZWSgzwsPGtU2zVSTrn/8L5q/IexZmH0eH6SA73CmAA5U4GwORTxQAZs95TAXLNqeLoPPNO5gZfWg==}
    engines: {node: '>=8'}

  unist-util-is@6.0.0:
    resolution: {integrity: sha512-2qCTHimwdxLfz+YzdGfkqNlH0tLi9xjTnHddPmJwtIG9MGsdbutfTc4P+haPD7l7Cjxf/WZj+we5qfVPvvxfYw==}

  unist-util-position@5.0.0:
    resolution: {integrity: sha512-fucsC7HjXvkB5R3kTCO7kUjRdrS0BJt3M/FPxmHMBOm8JQi2BsHAHFsy27E0EolP8rp0NzXsJ+jNPyDWvOJZPA==}

  unist-util-remove@4.0.0:
    resolution: {integrity: sha512-b4gokeGId57UVRX/eVKej5gXqGlc9+trkORhFJpu9raqZkZhU0zm8Doi05+HaiBsMEIJowL+2WtQ5ItjsngPXg==}

  unist-util-stringify-position@4.0.0:
    resolution: {integrity: sha512-0ASV06AAoKCDkS2+xw5RXJywruurpbC4JZSm7nr7MOt1ojAzvyyaO+UxZf18j8FCF6kmzCZKcAgN/yu2gm2XgQ==}

  unist-util-visit-parents@6.0.1:
    resolution: {integrity: sha512-L/PqWzfTP9lzzEa6CKs0k2nARxTdZduw3zyh8d2NVBnsyvHjSX4TWse388YrrQKbvI8w20fGjGlhgT96WwKykw==}

  unist-util-visit@5.0.0:
    resolution: {integrity: sha512-MR04uvD+07cwl/yhVuVWAtw+3GOR/knlL55Nd/wAdblk27GCVt3lqpTivy/tkJcZoNPzTwS1Y+KMojlLDhoTzg==}

  universal-user-agent@7.0.3:
    resolution: {integrity: sha512-TmnEAEAsBJVZM/AADELsK76llnwcf9vMKuPz8JflO1frO8Lchitr0fNaN9d+Ap0BjKtqWqd/J17qeDnXh8CL2A==}

  universalify@2.0.1:
    resolution: {integrity: sha512-gptHNQghINnc/vTGIk0SOFGFNXw7JVrlRUtConJRlvaw6DuX0wO5Jeko9sWrMBhh+PsYAZ7oXAiOnf/UKogyiw==}
    engines: {node: '>= 10.0.0'}

  unpipe@1.0.0:
    resolution: {integrity: sha512-pjy2bYhSsufwWlKwPc+l3cN7+wuJlK6uz0YdJEOlQDbl6jo/YlPi4mb8agUkVC8BF7V8NuzeyPNqRksA3hztKQ==}
    engines: {node: '>= 0.8'}

  unplugin-isolated-decl@0.8.3:
    resolution: {integrity: sha512-LYtDV91NRRbWBk1wrhTRcXIuK9kM7IQ0Kd+QlKZ2UV3xJ20hQRwuIPEyQbFPRPyN+pct1RZR0C1BrnflbV5jdQ==}
    engines: {node: '>=18.12.0'}
    peerDependencies:
      '@swc/core': ^1.6.6
      oxc-transform: '>=0.28.0'
      typescript: ^5.5.2
    peerDependenciesMeta:
      '@swc/core':
        optional: true
      oxc-transform:
        optional: true
      typescript:
        optional: true

  unplugin-utils@0.2.5:
    resolution: {integrity: sha512-gwXJnPRewT4rT7sBi/IvxKTjsms7jX7QIDLOClApuZwR49SXbrB1z2NLUZ+vDHyqCj/n58OzRRqaW+B8OZi8vg==}
    engines: {node: '>=18.12.0'}

  unplugin@1.16.1:
    resolution: {integrity: sha512-4/u/j4FrCKdi17jaxuJA0jClGxB1AvU2hw/IuayPc4ay1XGaJs/rbb4v5WKwAjNifjmXK9PIFyuPiaK8azyR9w==}
    engines: {node: '>=14.0.0'}

  update-browserslist-db@1.1.3:
    resolution: {integrity: sha512-UxhIZQ+QInVdunkDAaiazvvT/+fXL5Osr0JZlJulepYu6Jd7qJtDZjlur0emRlT71EN3ScPoE7gvsuIKKNavKw==}
    hasBin: true
    peerDependencies:
      browserslist: '>= 4.21.0'

  util-deprecate@1.0.2:
    resolution: {integrity: sha512-EPD5q1uXyFxJpCrLnCc1nHnq3gOa6DZBocAIiI2TaSCA7VCJ1UJDMagCzIkXNsUYfD1daK//LTEQ8xiIbrHtcw==}

  utils-merge@1.0.1:
    resolution: {integrity: sha512-pMZTvIkT1d+TFGvDOqodOclx0QWkkgi6Tdoa8gC8ffGAAqz9pzPTZWAybbsHHoED/ztMtkv/VoYTYyShUn81hA==}
    engines: {node: '>= 0.4.0'}

  valibot@1.1.0:
    resolution: {integrity: sha512-Nk8lX30Qhu+9txPYTwM0cFlWLdPFsFr6LblzqIySfbZph9+BFsAHsNvHOymEviUepeIW6KFHzpX8TKhbptBXXw==}
    peerDependencies:
      typescript: '>=5'
    peerDependenciesMeta:
      typescript:
        optional: true

  vfile-message@4.0.3:
    resolution: {integrity: sha512-QTHzsGd1EhbZs4AsQ20JX1rC3cOlt/IWJruk893DfLRr57lcnOeMaWG4K0JrRta4mIJZKth2Au3mM3u03/JWKw==}

  vfile@6.0.3:
    resolution: {integrity: sha512-KzIbH/9tXat2u30jf+smMwFCsno4wHVdNmzFyL+T/L3UGqqk6JKfVqOFOZEpZSHADH1k40ab6NUIXZq422ov3Q==}

  vite-node@3.2.4:
    resolution: {integrity: sha512-EbKSKh+bh1E1IFxeO0pg1n4dvoOTt0UDiXMd/qn++r98+jPO1xtJilvXldeuQ8giIB5IkpjCgMleHMNEsGH6pg==}
    engines: {node: ^18.0.0 || ^20.0.0 || >=22.0.0}
    hasBin: true

  vite@7.1.9:
    resolution: {integrity: sha512-4nVGliEpxmhCL8DslSAUdxlB6+SMrhB0a1v5ijlh1xB1nEPuy1mxaHxysVucLHuWryAxLWg6a5ei+U4TLn/rFg==}
    engines: {node: ^20.19.0 || >=22.12.0}
    hasBin: true
    peerDependencies:
      '@types/node': ^20.19.0 || >=22.12.0
      jiti: '>=1.21.0'
      less: ^4.0.0
      lightningcss: ^1.21.0
      sass: ^1.70.0
      sass-embedded: ^1.70.0
      stylus: '>=0.54.8'
      sugarss: ^5.0.0
      terser: ^5.16.0
      tsx: ^4.8.1
      yaml: ^2.4.2
    peerDependenciesMeta:
      '@types/node':
        optional: true
      jiti:
        optional: true
      less:
        optional: true
      lightningcss:
        optional: true
      sass:
        optional: true
      sass-embedded:
        optional: true
      stylus:
        optional: true
      sugarss:
        optional: true
      terser:
        optional: true
      tsx:
        optional: true
      yaml:
        optional: true

  vitepress-plugin-group-icons@1.6.3:
    resolution: {integrity: sha512-bvPD4lhraLJw3rPtLhUIVsOvNfnHnF+F1LH7BKHekEzeZ4uqdTdqnwEyaT580AoKjjT6/F8En6hVJj7takPKDA==}
    peerDependencies:
      markdown-it: '>=14'
      vite: '>=3'

  vitepress-plugin-llms@1.8.0:
    resolution: {integrity: sha512-JQR2j+4OpB0GlmXSJCdTHYIx4AcOZ0LVLRwQVId1wvNRRRGTVs17S5YkBNV0oj8t0zTgJ+TE61f58CJC8CTe4w==}

  vitepress@2.0.0-alpha.12:
    resolution: {integrity: sha512-yZwCwRRepcpN5QeAhwSnEJxS3I6zJcVixqL1dnm6km4cnriLpQyy2sXQDsE5Ti3pxGPbhU51nTMwI+XC1KNnJg==}
    hasBin: true
    peerDependencies:
      markdown-it-mathjax3: ^4
      oxc-minify: ^0.82.1
      postcss: ^8
    peerDependenciesMeta:
      markdown-it-mathjax3:
        optional: true
      oxc-minify:
        optional: true
      postcss:
        optional: true

  vitest@3.2.4:
    resolution: {integrity: sha512-LUCP5ev3GURDysTWiP47wRRUpLKMOfPh+yKTx3kVIEiu5KOMeqzpnYNsKyOoVrULivR8tLcks4+lga33Whn90A==}
    engines: {node: ^18.0.0 || ^20.0.0 || >=22.0.0}
    hasBin: true
    peerDependencies:
      '@edge-runtime/vm': '*'
      '@types/debug': ^4.1.12
      '@types/node': ^18.0.0 || ^20.0.0 || >=22.0.0
      '@vitest/browser': 3.2.4
      '@vitest/ui': 3.2.4
      happy-dom: '*'
      jsdom: '*'
    peerDependenciesMeta:
      '@edge-runtime/vm':
        optional: true
      '@types/debug':
        optional: true
      '@types/node':
        optional: true
      '@vitest/browser':
        optional: true
      '@vitest/ui':
        optional: true
      happy-dom:
        optional: true
      jsdom:
        optional: true

  vue-router@4.5.1:
    resolution: {integrity: sha512-ogAF3P97NPm8fJsE4by9dwSYtDwXIY1nFY9T6DyQnGHd1E2Da94w9JIolpe42LJGIl0DwOHBi8TcRPlPGwbTtw==}
    peerDependencies:
      vue: ^3.2.0

  vue@3.5.22:
    resolution: {integrity: sha512-toaZjQ3a/G/mYaLSbV+QsQhIdMo9x5rrqIpYRObsJ6T/J+RyCSFwN2LHNVH9v8uIcljDNa3QzPVdv3Y6b9hAJQ==}
    peerDependencies:
      typescript: '*'
    peerDependenciesMeta:
      typescript:
        optional: true

  walk-sync@3.0.0:
    resolution: {integrity: sha512-41TvKmDGVpm2iuH7o+DAOt06yyu/cSHpX3uzAwetzASvlNtVddgIjXIb2DfB/Wa20B1Jo86+1Dv1CraSU7hWdw==}
    engines: {node: 10.* || >= 12.*}

  walk-up-path@4.0.0:
    resolution: {integrity: sha512-3hu+tD8YzSLGuFYtPRb48vdhKMi0KQV5sn+uWr8+7dMEq/2G/dtLrdDinkLjqq5TIbIBjYJ4Ax/n3YiaW7QM8A==}
    engines: {node: 20 || >=22}

  wcwidth@1.0.1:
    resolution: {integrity: sha512-XHPEwS0q6TaxcvG85+8EYkbiCux2XtWG2mkc47Ng2A77BQu9+DqIOJldST4HgPkuea7dvKSj5VgX3P1d4rW8Tg==}

  web-tree-sitter@0.25.10:
    resolution: {integrity: sha512-Y09sF44/13XvgVKgO2cNDw5rGk6s26MgoZPXLESvMXeefBf7i6/73eFurre0IsTW6E14Y0ArIzhUMmjoc7xyzA==}
    peerDependencies:
      '@types/emscripten': ^1.40.0
    peerDependenciesMeta:
      '@types/emscripten':
        optional: true

  webpack-virtual-modules@0.6.2:
    resolution: {integrity: sha512-66/V2i5hQanC51vBQKPH4aI8NMAcBW59FVBs+rC7eGHupMyfn34q7rZIE+ETlJ+XTevqfUhVVBgSUNSW2flEUQ==}

  which@2.0.2:
    resolution: {integrity: sha512-BLI3Tl1TW3Pvl70l3yq3Y64i+awpwXqsGBYWkkqMtnbXgrMD+yj7rhW0kuEDxzJaYXGjEW5ogapKNMEKNMjibA==}
    engines: {node: '>= 8'}
    hasBin: true

  which@3.0.1:
    resolution: {integrity: sha512-XA1b62dzQzLfaEOSQFTCOd5KFf/1VSzZo7/7TUjnya6u0vGGKzU96UQBZTAThCb2j4/xjBAyii1OhRLJEivHvg==}
    engines: {node: ^14.17.0 || ^16.13.0 || >=18.0.0}
    hasBin: true

  why-is-node-running@2.3.0:
    resolution: {integrity: sha512-hUrmaWBdVDcxvYqnyh09zunKzROWjbZTiNy8dBEjkS7ehEDQibXJ7XvlmtbwuTclUiIyN+CyXQD4Vmko8fNm8w==}
    engines: {node: '>=8'}
    hasBin: true

  widest-line@3.1.0:
    resolution: {integrity: sha512-NsmoXalsWVDMGupxZ5R08ka9flZjjiLvHVAWYOKtiKM8ujtZWr9cRffak+uSE48+Ob8ObalXpwyeUiyDD6QFgg==}
    engines: {node: '>=8'}

  workerpool@9.3.4:
    resolution: {integrity: sha512-TmPRQYYSAnnDiEB0P/Ytip7bFGvqnSU6I2BcuSw7Hx+JSg/DsUi5ebYfc8GYaSdpuvOcEs6dXxPurOYpe9QFwg==}

  wrap-ansi@6.2.0:
    resolution: {integrity: sha512-r6lPcBGxZXlIcymEu7InxDMhdW0KDxpLgoFLcguasxCaJ/SOIZwINatK9KY/tf+ZrlywOKU0UDj3ATXUBfxJXA==}
    engines: {node: '>=8'}

  wrap-ansi@7.0.0:
    resolution: {integrity: sha512-YVGIj2kamLSTxw6NsZjoBxfSwsn0ycdesmc4p+Q21c5zPuZ1pl+NfxVdxPtdHvmNVOQ6XSYG4AUtyt/Fi7D16Q==}
    engines: {node: '>=10'}

  wrap-ansi@8.1.0:
    resolution: {integrity: sha512-si7QWI6zUMq56bESFvagtmzMdGOtoxfR+Sez11Mobfc7tm+VkUckk9bW2UeffTGVUbOksxmSw0AA2gs8g71NCQ==}
    engines: {node: '>=12'}

  wrap-ansi@9.0.2:
    resolution: {integrity: sha512-42AtmgqjV+X1VpdOfyTGOYRi0/zsoLqtXQckTmqTeybT+BDIbM/Guxo7x3pE2vtpr1ok6xRqM9OpBe+Jyoqyww==}
    engines: {node: '>=18'}

  write-file-atomic@5.0.1:
    resolution: {integrity: sha512-+QU2zd6OTD8XWIJCbffaiQeH9U73qIqafo1x6V1snCWYGJf6cVE0cDR4D8xRzcEnfI21IFrUPzPGtcPf8AC+Rw==}
    engines: {node: ^14.17.0 || ^16.13.0 || >=18.0.0}

  write-yaml-file@5.0.0:
    resolution: {integrity: sha512-FdNA4RyH1L43TlvGG8qOMIfcEczwA5ij+zLXUy3Z83CjxhLvcV7/Q/8pk22wnCgYw7PJhtK+7lhO+qqyT4NdvQ==}
    engines: {node: '>=16.14'}

  ws@8.18.3:
    resolution: {integrity: sha512-PEIGCY5tSlUt50cqyMXfCzX+oOPqN0vuGqWzbcJ2xvnkzkq46oOpz7dQaTDBdfICb4N14+GARUDw2XV2N4tvzg==}
    engines: {node: '>=10.0.0'}
    peerDependencies:
      bufferutil: ^4.0.1
      utf-8-validate: '>=5.0.2'
    peerDependenciesMeta:
      bufferutil:
        optional: true
      utf-8-validate:
        optional: true

  y18n@5.0.8:
    resolution: {integrity: sha512-0pfFzegeDWJHJIAmTLRP2DwHjdF5s7jo9tuztdQxAhINCdvS+3nGINqPd00AphqJR/0LhANUS6/+7SCb98YOfA==}
    engines: {node: '>=10'}

  yallist@3.1.1:
    resolution: {integrity: sha512-a4UGQaWPH59mOXUYnAG2ewncQS4i4F43Tv3JoAM+s2VDAmS9NsK8GpDMLrCHPksFT7h3K6TOoUNn2pb7RoXx4g==}

  yaml@2.8.1:
    resolution: {integrity: sha512-lcYcMxX2PO9XMGvAJkJ3OsNMw+/7FKes7/hgerGUYWIoWu5j/+YQqcZr5JnPZWzOsEBgMbSbiSTn/dv/69Mkpw==}
    engines: {node: '>= 14.6'}
    hasBin: true

  yargs-parser@21.1.1:
    resolution: {integrity: sha512-tVpsJW7DdjecAiFpbIB1e3qxIQsE6NoPc5/eTdrbbIC4h0LVsWhnoa3g+m2HclBIujHzsxZ4VJVA+GUuc2/LBw==}
    engines: {node: '>=12'}

  yargs-unparser@2.0.0:
    resolution: {integrity: sha512-7pRTIA9Qc1caZ0bZ6RYRGbHJthJWuakf+WmHK0rVeLkNrrGhfoabBNdue6kdINI6r4if7ocq9aD/n7xwKOdzOA==}
    engines: {node: '>=10'}

  yargs@17.7.2:
    resolution: {integrity: sha512-7dSzzRQ++CKnNI/krKnYRV7JKKPUXMEh61soaHKg9mrWEhzFWhFnxPxGl+69cD1Ou63C13NUPCnmIcrvqCuM6w==}
    engines: {node: '>=12'}

  yocto-queue@0.1.0:
    resolution: {integrity: sha512-rVksvsnNCdJ/ohGc6xgPwyN8eheCxsiLM8mxuE/t/mOVqJewPuO1miLpTHQiRgTKCLexL4MeAFVagts7HmNZ2Q==}
    engines: {node: '>=10'}

  yoctocolors-cjs@2.1.3:
    resolution: {integrity: sha512-U/PBtDf35ff0D8X8D0jfdzHYEPFxAI7jJlxZXwCSez5M3190m+QobIfh+sWDWSHMCWWJN2AWamkegn6vr6YBTw==}
    engines: {node: '>=18'}

  yoctocolors@2.1.2:
    resolution: {integrity: sha512-CzhO+pFNo8ajLM2d2IW/R93ipy99LWjtwblvC1RsoSUMZgyLbYFr221TnSNT7GjGdYui6P459mw9JH/g/zW2ug==}
    engines: {node: '>=18'}

  zod@4.1.12:
    resolution: {integrity: sha512-JInaHOamG8pt5+Ey8kGmdcAcg3OL9reK8ltczgHTAwNhMys/6ThXHityHxVV2p3fkw/c+MAvBHFVYHFZDmjMCQ==}

  zwitch@2.0.4:
    resolution: {integrity: sha512-bXE4cR/kVZhKZX/RjPEflHaKVhUVl85noU3v6b8apfQEc1x4A+zBxjZ4lN8LqGd6WZ3dl98pY4o717VFmoPp+A==}

  zx@8.8.4:
    resolution: {integrity: sha512-44GcD+ZlM/v1OQtbwnSxLPcoE1ZEUICmR+RSbJZLAqfIixNLuMjLyh0DcS75OyfJ/sWYAwCWDmDvJ4hdnANAPQ==}
    engines: {node: '>= 12.17.0'}
    hasBin: true

snapshots:

  '@antfu/install-pkg@1.1.0':
    dependencies:
      package-manager-detector: 1.4.0
      tinyexec: 1.0.1

  '@antfu/utils@9.3.0': {}

  '@babel/code-frame@7.27.1':
    dependencies:
      '@babel/helper-validator-identifier': 7.27.1
      js-tokens: 4.0.0
      picocolors: 1.1.1

  '@babel/compat-data@7.28.4': {}

  '@babel/core@7.28.4':
    dependencies:
      '@babel/code-frame': 7.27.1
      '@babel/generator': 7.28.3
      '@babel/helper-compilation-targets': 7.27.2
      '@babel/helper-module-transforms': 7.28.3(@babel/core@7.28.4)
      '@babel/helpers': 7.28.4
      '@babel/parser': 7.28.4
      '@babel/template': 7.27.2
      '@babel/traverse': 7.28.4
      '@babel/types': 7.28.4
      '@jridgewell/remapping': 2.3.5
      convert-source-map: 2.0.0
      debug: 4.4.3(supports-color@8.1.1)
      gensync: 1.0.0-beta.2
      json5: 2.2.3
      semver: 6.3.1
    transitivePeerDependencies:
      - supports-color

  '@babel/generator@7.28.3':
    dependencies:
      '@babel/parser': 7.28.4
      '@babel/types': 7.28.4
      '@jridgewell/gen-mapping': 0.3.13
      '@jridgewell/trace-mapping': 0.3.31
      jsesc: 3.1.0

  '@babel/helper-annotate-as-pure@7.27.3':
    dependencies:
      '@babel/types': 7.28.4

  '@babel/helper-compilation-targets@7.27.2':
    dependencies:
      '@babel/compat-data': 7.28.4
      '@babel/helper-validator-option': 7.27.1
      browserslist: 4.26.3
      lru-cache: 5.1.1
      semver: 6.3.1

  '@babel/helper-create-class-features-plugin@7.28.3(@babel/core@7.28.4)':
    dependencies:
      '@babel/core': 7.28.4
      '@babel/helper-annotate-as-pure': 7.27.3
      '@babel/helper-member-expression-to-functions': 7.27.1
      '@babel/helper-optimise-call-expression': 7.27.1
      '@babel/helper-replace-supers': 7.27.1(@babel/core@7.28.4)
      '@babel/helper-skip-transparent-expression-wrappers': 7.27.1
      '@babel/traverse': 7.28.4
      semver: 6.3.1
    transitivePeerDependencies:
      - supports-color

  '@babel/helper-create-regexp-features-plugin@7.27.1(@babel/core@7.28.4)':
    dependencies:
      '@babel/core': 7.28.4
      '@babel/helper-annotate-as-pure': 7.27.3
      regexpu-core: 6.4.0
      semver: 6.3.1

  '@babel/helper-define-polyfill-provider@0.6.5(@babel/core@7.28.4)':
    dependencies:
      '@babel/core': 7.28.4
      '@babel/helper-compilation-targets': 7.27.2
      '@babel/helper-plugin-utils': 7.27.1
      debug: 4.4.3(supports-color@8.1.1)
      lodash.debounce: 4.0.8
      resolve: 1.22.10
    transitivePeerDependencies:
      - supports-color

  '@babel/helper-globals@7.28.0': {}

  '@babel/helper-member-expression-to-functions@7.27.1':
    dependencies:
      '@babel/traverse': 7.28.4
      '@babel/types': 7.28.4
    transitivePeerDependencies:
      - supports-color

  '@babel/helper-module-imports@7.27.1':
    dependencies:
      '@babel/traverse': 7.28.4
      '@babel/types': 7.28.4
    transitivePeerDependencies:
      - supports-color

  '@babel/helper-module-transforms@7.28.3(@babel/core@7.28.4)':
    dependencies:
      '@babel/core': 7.28.4
      '@babel/helper-module-imports': 7.27.1
      '@babel/helper-validator-identifier': 7.27.1
      '@babel/traverse': 7.28.4
    transitivePeerDependencies:
      - supports-color

  '@babel/helper-optimise-call-expression@7.27.1':
    dependencies:
      '@babel/types': 7.28.4

  '@babel/helper-plugin-utils@7.27.1': {}

  '@babel/helper-remap-async-to-generator@7.27.1(@babel/core@7.28.4)':
    dependencies:
      '@babel/core': 7.28.4
      '@babel/helper-annotate-as-pure': 7.27.3
      '@babel/helper-wrap-function': 7.28.3
      '@babel/traverse': 7.28.4
    transitivePeerDependencies:
      - supports-color

  '@babel/helper-replace-supers@7.27.1(@babel/core@7.28.4)':
    dependencies:
      '@babel/core': 7.28.4
      '@babel/helper-member-expression-to-functions': 7.27.1
      '@babel/helper-optimise-call-expression': 7.27.1
      '@babel/traverse': 7.28.4
    transitivePeerDependencies:
      - supports-color

  '@babel/helper-skip-transparent-expression-wrappers@7.27.1':
    dependencies:
      '@babel/traverse': 7.28.4
      '@babel/types': 7.28.4
    transitivePeerDependencies:
      - supports-color

  '@babel/helper-string-parser@7.27.1': {}

  '@babel/helper-validator-identifier@7.27.1': {}

  '@babel/helper-validator-option@7.27.1': {}

  '@babel/helper-wrap-function@7.28.3':
    dependencies:
      '@babel/template': 7.27.2
      '@babel/traverse': 7.28.4
      '@babel/types': 7.28.4
    transitivePeerDependencies:
      - supports-color

  '@babel/helpers@7.28.4':
    dependencies:
      '@babel/template': 7.27.2
      '@babel/types': 7.28.4

  '@babel/parser@7.28.4':
    dependencies:
      '@babel/types': 7.28.4

  '@babel/plugin-bugfix-firefox-class-in-computed-class-key@7.27.1(@babel/core@7.28.4)':
    dependencies:
      '@babel/core': 7.28.4
      '@babel/helper-plugin-utils': 7.27.1
      '@babel/traverse': 7.28.4
    transitivePeerDependencies:
      - supports-color

  '@babel/plugin-bugfix-safari-class-field-initializer-scope@7.27.1(@babel/core@7.28.4)':
    dependencies:
      '@babel/core': 7.28.4
      '@babel/helper-plugin-utils': 7.27.1

  '@babel/plugin-bugfix-safari-id-destructuring-collision-in-function-expression@7.27.1(@babel/core@7.28.4)':
    dependencies:
      '@babel/core': 7.28.4
      '@babel/helper-plugin-utils': 7.27.1

  '@babel/plugin-bugfix-v8-spread-parameters-in-optional-chaining@7.27.1(@babel/core@7.28.4)':
    dependencies:
      '@babel/core': 7.28.4
      '@babel/helper-plugin-utils': 7.27.1
      '@babel/helper-skip-transparent-expression-wrappers': 7.27.1
      '@babel/plugin-transform-optional-chaining': 7.27.1(@babel/core@7.28.4)
    transitivePeerDependencies:
      - supports-color

  '@babel/plugin-bugfix-v8-static-class-fields-redefine-readonly@7.28.3(@babel/core@7.28.4)':
    dependencies:
      '@babel/core': 7.28.4
      '@babel/helper-plugin-utils': 7.27.1
      '@babel/traverse': 7.28.4
    transitivePeerDependencies:
      - supports-color

  '@babel/plugin-proposal-private-property-in-object@7.21.0-placeholder-for-preset-env.2(@babel/core@7.28.4)':
    dependencies:
      '@babel/core': 7.28.4

  '@babel/plugin-syntax-import-assertions@7.27.1(@babel/core@7.28.4)':
    dependencies:
      '@babel/core': 7.28.4
      '@babel/helper-plugin-utils': 7.27.1

  '@babel/plugin-syntax-import-attributes@7.27.1(@babel/core@7.28.4)':
    dependencies:
      '@babel/core': 7.28.4
      '@babel/helper-plugin-utils': 7.27.1

  '@babel/plugin-syntax-jsx@7.27.1(@babel/core@7.28.4)':
    dependencies:
      '@babel/core': 7.28.4
      '@babel/helper-plugin-utils': 7.27.1

  '@babel/plugin-syntax-typescript@7.27.1(@babel/core@7.28.4)':
    dependencies:
      '@babel/core': 7.28.4
      '@babel/helper-plugin-utils': 7.27.1

  '@babel/plugin-syntax-unicode-sets-regex@7.18.6(@babel/core@7.28.4)':
    dependencies:
      '@babel/core': 7.28.4
      '@babel/helper-create-regexp-features-plugin': 7.27.1(@babel/core@7.28.4)
      '@babel/helper-plugin-utils': 7.27.1

  '@babel/plugin-transform-arrow-functions@7.27.1(@babel/core@7.28.4)':
    dependencies:
      '@babel/core': 7.28.4
      '@babel/helper-plugin-utils': 7.27.1

  '@babel/plugin-transform-async-generator-functions@7.28.0(@babel/core@7.28.4)':
    dependencies:
      '@babel/core': 7.28.4
      '@babel/helper-plugin-utils': 7.27.1
      '@babel/helper-remap-async-to-generator': 7.27.1(@babel/core@7.28.4)
      '@babel/traverse': 7.28.4
    transitivePeerDependencies:
      - supports-color

  '@babel/plugin-transform-async-to-generator@7.27.1(@babel/core@7.28.4)':
    dependencies:
      '@babel/core': 7.28.4
      '@babel/helper-module-imports': 7.27.1
      '@babel/helper-plugin-utils': 7.27.1
      '@babel/helper-remap-async-to-generator': 7.27.1(@babel/core@7.28.4)
    transitivePeerDependencies:
      - supports-color

  '@babel/plugin-transform-block-scoped-functions@7.27.1(@babel/core@7.28.4)':
    dependencies:
      '@babel/core': 7.28.4
      '@babel/helper-plugin-utils': 7.27.1

  '@babel/plugin-transform-block-scoping@7.28.4(@babel/core@7.28.4)':
    dependencies:
      '@babel/core': 7.28.4
      '@babel/helper-plugin-utils': 7.27.1

  '@babel/plugin-transform-class-properties@7.27.1(@babel/core@7.28.4)':
    dependencies:
      '@babel/core': 7.28.4
      '@babel/helper-create-class-features-plugin': 7.28.3(@babel/core@7.28.4)
      '@babel/helper-plugin-utils': 7.27.1
    transitivePeerDependencies:
      - supports-color

  '@babel/plugin-transform-class-static-block@7.28.3(@babel/core@7.28.4)':
    dependencies:
      '@babel/core': 7.28.4
      '@babel/helper-create-class-features-plugin': 7.28.3(@babel/core@7.28.4)
      '@babel/helper-plugin-utils': 7.27.1
    transitivePeerDependencies:
      - supports-color

  '@babel/plugin-transform-classes@7.28.4(@babel/core@7.28.4)':
    dependencies:
      '@babel/core': 7.28.4
      '@babel/helper-annotate-as-pure': 7.27.3
      '@babel/helper-compilation-targets': 7.27.2
      '@babel/helper-globals': 7.28.0
      '@babel/helper-plugin-utils': 7.27.1
      '@babel/helper-replace-supers': 7.27.1(@babel/core@7.28.4)
      '@babel/traverse': 7.28.4
    transitivePeerDependencies:
      - supports-color

  '@babel/plugin-transform-computed-properties@7.27.1(@babel/core@7.28.4)':
    dependencies:
      '@babel/core': 7.28.4
      '@babel/helper-plugin-utils': 7.27.1
      '@babel/template': 7.27.2

  '@babel/plugin-transform-destructuring@7.28.0(@babel/core@7.28.4)':
    dependencies:
      '@babel/core': 7.28.4
      '@babel/helper-plugin-utils': 7.27.1
      '@babel/traverse': 7.28.4
    transitivePeerDependencies:
      - supports-color

  '@babel/plugin-transform-dotall-regex@7.27.1(@babel/core@7.28.4)':
    dependencies:
      '@babel/core': 7.28.4
      '@babel/helper-create-regexp-features-plugin': 7.27.1(@babel/core@7.28.4)
      '@babel/helper-plugin-utils': 7.27.1

  '@babel/plugin-transform-duplicate-keys@7.27.1(@babel/core@7.28.4)':
    dependencies:
      '@babel/core': 7.28.4
      '@babel/helper-plugin-utils': 7.27.1

  '@babel/plugin-transform-duplicate-named-capturing-groups-regex@7.27.1(@babel/core@7.28.4)':
    dependencies:
      '@babel/core': 7.28.4
      '@babel/helper-create-regexp-features-plugin': 7.27.1(@babel/core@7.28.4)
      '@babel/helper-plugin-utils': 7.27.1

  '@babel/plugin-transform-dynamic-import@7.27.1(@babel/core@7.28.4)':
    dependencies:
      '@babel/core': 7.28.4
      '@babel/helper-plugin-utils': 7.27.1

  '@babel/plugin-transform-explicit-resource-management@7.28.0(@babel/core@7.28.4)':
    dependencies:
      '@babel/core': 7.28.4
      '@babel/helper-plugin-utils': 7.27.1
      '@babel/plugin-transform-destructuring': 7.28.0(@babel/core@7.28.4)
    transitivePeerDependencies:
      - supports-color

  '@babel/plugin-transform-exponentiation-operator@7.27.1(@babel/core@7.28.4)':
    dependencies:
      '@babel/core': 7.28.4
      '@babel/helper-plugin-utils': 7.27.1

  '@babel/plugin-transform-export-namespace-from@7.27.1(@babel/core@7.28.4)':
    dependencies:
      '@babel/core': 7.28.4
      '@babel/helper-plugin-utils': 7.27.1

  '@babel/plugin-transform-for-of@7.27.1(@babel/core@7.28.4)':
    dependencies:
      '@babel/core': 7.28.4
      '@babel/helper-plugin-utils': 7.27.1
      '@babel/helper-skip-transparent-expression-wrappers': 7.27.1
    transitivePeerDependencies:
      - supports-color

  '@babel/plugin-transform-function-name@7.27.1(@babel/core@7.28.4)':
    dependencies:
      '@babel/core': 7.28.4
      '@babel/helper-compilation-targets': 7.27.2
      '@babel/helper-plugin-utils': 7.27.1
      '@babel/traverse': 7.28.4
    transitivePeerDependencies:
      - supports-color

  '@babel/plugin-transform-json-strings@7.27.1(@babel/core@7.28.4)':
    dependencies:
      '@babel/core': 7.28.4
      '@babel/helper-plugin-utils': 7.27.1

  '@babel/plugin-transform-literals@7.27.1(@babel/core@7.28.4)':
    dependencies:
      '@babel/core': 7.28.4
      '@babel/helper-plugin-utils': 7.27.1

  '@babel/plugin-transform-logical-assignment-operators@7.27.1(@babel/core@7.28.4)':
    dependencies:
      '@babel/core': 7.28.4
      '@babel/helper-plugin-utils': 7.27.1

  '@babel/plugin-transform-member-expression-literals@7.27.1(@babel/core@7.28.4)':
    dependencies:
      '@babel/core': 7.28.4
      '@babel/helper-plugin-utils': 7.27.1

  '@babel/plugin-transform-modules-amd@7.27.1(@babel/core@7.28.4)':
    dependencies:
      '@babel/core': 7.28.4
      '@babel/helper-module-transforms': 7.28.3(@babel/core@7.28.4)
      '@babel/helper-plugin-utils': 7.27.1
    transitivePeerDependencies:
      - supports-color

  '@babel/plugin-transform-modules-commonjs@7.27.1(@babel/core@7.28.4)':
    dependencies:
      '@babel/core': 7.28.4
      '@babel/helper-module-transforms': 7.28.3(@babel/core@7.28.4)
      '@babel/helper-plugin-utils': 7.27.1
    transitivePeerDependencies:
      - supports-color

  '@babel/plugin-transform-modules-systemjs@7.27.1(@babel/core@7.28.4)':
    dependencies:
      '@babel/core': 7.28.4
      '@babel/helper-module-transforms': 7.28.3(@babel/core@7.28.4)
      '@babel/helper-plugin-utils': 7.27.1
      '@babel/helper-validator-identifier': 7.27.1
      '@babel/traverse': 7.28.4
    transitivePeerDependencies:
      - supports-color

  '@babel/plugin-transform-modules-umd@7.27.1(@babel/core@7.28.4)':
    dependencies:
      '@babel/core': 7.28.4
      '@babel/helper-module-transforms': 7.28.3(@babel/core@7.28.4)
      '@babel/helper-plugin-utils': 7.27.1
    transitivePeerDependencies:
      - supports-color

  '@babel/plugin-transform-named-capturing-groups-regex@7.27.1(@babel/core@7.28.4)':
    dependencies:
      '@babel/core': 7.28.4
      '@babel/helper-create-regexp-features-plugin': 7.27.1(@babel/core@7.28.4)
      '@babel/helper-plugin-utils': 7.27.1

  '@babel/plugin-transform-new-target@7.27.1(@babel/core@7.28.4)':
    dependencies:
      '@babel/core': 7.28.4
      '@babel/helper-plugin-utils': 7.27.1

  '@babel/plugin-transform-nullish-coalescing-operator@7.27.1(@babel/core@7.28.4)':
    dependencies:
      '@babel/core': 7.28.4
      '@babel/helper-plugin-utils': 7.27.1

  '@babel/plugin-transform-numeric-separator@7.27.1(@babel/core@7.28.4)':
    dependencies:
      '@babel/core': 7.28.4
      '@babel/helper-plugin-utils': 7.27.1

  '@babel/plugin-transform-object-rest-spread@7.28.4(@babel/core@7.28.4)':
    dependencies:
      '@babel/core': 7.28.4
      '@babel/helper-compilation-targets': 7.27.2
      '@babel/helper-plugin-utils': 7.27.1
      '@babel/plugin-transform-destructuring': 7.28.0(@babel/core@7.28.4)
      '@babel/plugin-transform-parameters': 7.27.7(@babel/core@7.28.4)
      '@babel/traverse': 7.28.4
    transitivePeerDependencies:
      - supports-color

  '@babel/plugin-transform-object-super@7.27.1(@babel/core@7.28.4)':
    dependencies:
      '@babel/core': 7.28.4
      '@babel/helper-plugin-utils': 7.27.1
      '@babel/helper-replace-supers': 7.27.1(@babel/core@7.28.4)
    transitivePeerDependencies:
      - supports-color

  '@babel/plugin-transform-optional-catch-binding@7.27.1(@babel/core@7.28.4)':
    dependencies:
      '@babel/core': 7.28.4
      '@babel/helper-plugin-utils': 7.27.1

  '@babel/plugin-transform-optional-chaining@7.27.1(@babel/core@7.28.4)':
    dependencies:
      '@babel/core': 7.28.4
      '@babel/helper-plugin-utils': 7.27.1
      '@babel/helper-skip-transparent-expression-wrappers': 7.27.1
    transitivePeerDependencies:
      - supports-color

  '@babel/plugin-transform-parameters@7.27.7(@babel/core@7.28.4)':
    dependencies:
      '@babel/core': 7.28.4
      '@babel/helper-plugin-utils': 7.27.1

  '@babel/plugin-transform-private-methods@7.27.1(@babel/core@7.28.4)':
    dependencies:
      '@babel/core': 7.28.4
      '@babel/helper-create-class-features-plugin': 7.28.3(@babel/core@7.28.4)
      '@babel/helper-plugin-utils': 7.27.1
    transitivePeerDependencies:
      - supports-color

  '@babel/plugin-transform-private-property-in-object@7.27.1(@babel/core@7.28.4)':
    dependencies:
      '@babel/core': 7.28.4
      '@babel/helper-annotate-as-pure': 7.27.3
      '@babel/helper-create-class-features-plugin': 7.28.3(@babel/core@7.28.4)
      '@babel/helper-plugin-utils': 7.27.1
    transitivePeerDependencies:
      - supports-color

  '@babel/plugin-transform-property-literals@7.27.1(@babel/core@7.28.4)':
    dependencies:
      '@babel/core': 7.28.4
      '@babel/helper-plugin-utils': 7.27.1

  '@babel/plugin-transform-regenerator@7.28.4(@babel/core@7.28.4)':
    dependencies:
      '@babel/core': 7.28.4
      '@babel/helper-plugin-utils': 7.27.1

  '@babel/plugin-transform-regexp-modifiers@7.27.1(@babel/core@7.28.4)':
    dependencies:
      '@babel/core': 7.28.4
      '@babel/helper-create-regexp-features-plugin': 7.27.1(@babel/core@7.28.4)
      '@babel/helper-plugin-utils': 7.27.1

  '@babel/plugin-transform-reserved-words@7.27.1(@babel/core@7.28.4)':
    dependencies:
      '@babel/core': 7.28.4
      '@babel/helper-plugin-utils': 7.27.1

  '@babel/plugin-transform-shorthand-properties@7.27.1(@babel/core@7.28.4)':
    dependencies:
      '@babel/core': 7.28.4
      '@babel/helper-plugin-utils': 7.27.1

  '@babel/plugin-transform-spread@7.27.1(@babel/core@7.28.4)':
    dependencies:
      '@babel/core': 7.28.4
      '@babel/helper-plugin-utils': 7.27.1
      '@babel/helper-skip-transparent-expression-wrappers': 7.27.1
    transitivePeerDependencies:
      - supports-color

  '@babel/plugin-transform-sticky-regex@7.27.1(@babel/core@7.28.4)':
    dependencies:
      '@babel/core': 7.28.4
      '@babel/helper-plugin-utils': 7.27.1

  '@babel/plugin-transform-template-literals@7.27.1(@babel/core@7.28.4)':
    dependencies:
      '@babel/core': 7.28.4
      '@babel/helper-plugin-utils': 7.27.1

  '@babel/plugin-transform-typeof-symbol@7.27.1(@babel/core@7.28.4)':
    dependencies:
      '@babel/core': 7.28.4
      '@babel/helper-plugin-utils': 7.27.1

  '@babel/plugin-transform-typescript@7.28.0(@babel/core@7.28.4)':
    dependencies:
      '@babel/core': 7.28.4
      '@babel/helper-annotate-as-pure': 7.27.3
      '@babel/helper-create-class-features-plugin': 7.28.3(@babel/core@7.28.4)
      '@babel/helper-plugin-utils': 7.27.1
      '@babel/helper-skip-transparent-expression-wrappers': 7.27.1
      '@babel/plugin-syntax-typescript': 7.27.1(@babel/core@7.28.4)
    transitivePeerDependencies:
      - supports-color

  '@babel/plugin-transform-unicode-escapes@7.27.1(@babel/core@7.28.4)':
    dependencies:
      '@babel/core': 7.28.4
      '@babel/helper-plugin-utils': 7.27.1

  '@babel/plugin-transform-unicode-property-regex@7.27.1(@babel/core@7.28.4)':
    dependencies:
      '@babel/core': 7.28.4
      '@babel/helper-create-regexp-features-plugin': 7.27.1(@babel/core@7.28.4)
      '@babel/helper-plugin-utils': 7.27.1

  '@babel/plugin-transform-unicode-regex@7.27.1(@babel/core@7.28.4)':
    dependencies:
      '@babel/core': 7.28.4
      '@babel/helper-create-regexp-features-plugin': 7.27.1(@babel/core@7.28.4)
      '@babel/helper-plugin-utils': 7.27.1

  '@babel/plugin-transform-unicode-sets-regex@7.27.1(@babel/core@7.28.4)':
    dependencies:
      '@babel/core': 7.28.4
      '@babel/helper-create-regexp-features-plugin': 7.27.1(@babel/core@7.28.4)
      '@babel/helper-plugin-utils': 7.27.1

  '@babel/preset-env@7.28.3(@babel/core@7.28.4)':
    dependencies:
      '@babel/compat-data': 7.28.4
      '@babel/core': 7.28.4
      '@babel/helper-compilation-targets': 7.27.2
      '@babel/helper-plugin-utils': 7.27.1
      '@babel/helper-validator-option': 7.27.1
      '@babel/plugin-bugfix-firefox-class-in-computed-class-key': 7.27.1(@babel/core@7.28.4)
      '@babel/plugin-bugfix-safari-class-field-initializer-scope': 7.27.1(@babel/core@7.28.4)
      '@babel/plugin-bugfix-safari-id-destructuring-collision-in-function-expression': 7.27.1(@babel/core@7.28.4)
      '@babel/plugin-bugfix-v8-spread-parameters-in-optional-chaining': 7.27.1(@babel/core@7.28.4)
      '@babel/plugin-bugfix-v8-static-class-fields-redefine-readonly': 7.28.3(@babel/core@7.28.4)
      '@babel/plugin-proposal-private-property-in-object': 7.21.0-placeholder-for-preset-env.2(@babel/core@7.28.4)
      '@babel/plugin-syntax-import-assertions': 7.27.1(@babel/core@7.28.4)
      '@babel/plugin-syntax-import-attributes': 7.27.1(@babel/core@7.28.4)
      '@babel/plugin-syntax-unicode-sets-regex': 7.18.6(@babel/core@7.28.4)
      '@babel/plugin-transform-arrow-functions': 7.27.1(@babel/core@7.28.4)
      '@babel/plugin-transform-async-generator-functions': 7.28.0(@babel/core@7.28.4)
      '@babel/plugin-transform-async-to-generator': 7.27.1(@babel/core@7.28.4)
      '@babel/plugin-transform-block-scoped-functions': 7.27.1(@babel/core@7.28.4)
      '@babel/plugin-transform-block-scoping': 7.28.4(@babel/core@7.28.4)
      '@babel/plugin-transform-class-properties': 7.27.1(@babel/core@7.28.4)
      '@babel/plugin-transform-class-static-block': 7.28.3(@babel/core@7.28.4)
      '@babel/plugin-transform-classes': 7.28.4(@babel/core@7.28.4)
      '@babel/plugin-transform-computed-properties': 7.27.1(@babel/core@7.28.4)
      '@babel/plugin-transform-destructuring': 7.28.0(@babel/core@7.28.4)
      '@babel/plugin-transform-dotall-regex': 7.27.1(@babel/core@7.28.4)
      '@babel/plugin-transform-duplicate-keys': 7.27.1(@babel/core@7.28.4)
      '@babel/plugin-transform-duplicate-named-capturing-groups-regex': 7.27.1(@babel/core@7.28.4)
      '@babel/plugin-transform-dynamic-import': 7.27.1(@babel/core@7.28.4)
      '@babel/plugin-transform-explicit-resource-management': 7.28.0(@babel/core@7.28.4)
      '@babel/plugin-transform-exponentiation-operator': 7.27.1(@babel/core@7.28.4)
      '@babel/plugin-transform-export-namespace-from': 7.27.1(@babel/core@7.28.4)
      '@babel/plugin-transform-for-of': 7.27.1(@babel/core@7.28.4)
      '@babel/plugin-transform-function-name': 7.27.1(@babel/core@7.28.4)
      '@babel/plugin-transform-json-strings': 7.27.1(@babel/core@7.28.4)
      '@babel/plugin-transform-literals': 7.27.1(@babel/core@7.28.4)
      '@babel/plugin-transform-logical-assignment-operators': 7.27.1(@babel/core@7.28.4)
      '@babel/plugin-transform-member-expression-literals': 7.27.1(@babel/core@7.28.4)
      '@babel/plugin-transform-modules-amd': 7.27.1(@babel/core@7.28.4)
      '@babel/plugin-transform-modules-commonjs': 7.27.1(@babel/core@7.28.4)
      '@babel/plugin-transform-modules-systemjs': 7.27.1(@babel/core@7.28.4)
      '@babel/plugin-transform-modules-umd': 7.27.1(@babel/core@7.28.4)
      '@babel/plugin-transform-named-capturing-groups-regex': 7.27.1(@babel/core@7.28.4)
      '@babel/plugin-transform-new-target': 7.27.1(@babel/core@7.28.4)
      '@babel/plugin-transform-nullish-coalescing-operator': 7.27.1(@babel/core@7.28.4)
      '@babel/plugin-transform-numeric-separator': 7.27.1(@babel/core@7.28.4)
      '@babel/plugin-transform-object-rest-spread': 7.28.4(@babel/core@7.28.4)
      '@babel/plugin-transform-object-super': 7.27.1(@babel/core@7.28.4)
      '@babel/plugin-transform-optional-catch-binding': 7.27.1(@babel/core@7.28.4)
      '@babel/plugin-transform-optional-chaining': 7.27.1(@babel/core@7.28.4)
      '@babel/plugin-transform-parameters': 7.27.7(@babel/core@7.28.4)
      '@babel/plugin-transform-private-methods': 7.27.1(@babel/core@7.28.4)
      '@babel/plugin-transform-private-property-in-object': 7.27.1(@babel/core@7.28.4)
      '@babel/plugin-transform-property-literals': 7.27.1(@babel/core@7.28.4)
      '@babel/plugin-transform-regenerator': 7.28.4(@babel/core@7.28.4)
      '@babel/plugin-transform-regexp-modifiers': 7.27.1(@babel/core@7.28.4)
      '@babel/plugin-transform-reserved-words': 7.27.1(@babel/core@7.28.4)
      '@babel/plugin-transform-shorthand-properties': 7.27.1(@babel/core@7.28.4)
      '@babel/plugin-transform-spread': 7.27.1(@babel/core@7.28.4)
      '@babel/plugin-transform-sticky-regex': 7.27.1(@babel/core@7.28.4)
      '@babel/plugin-transform-template-literals': 7.27.1(@babel/core@7.28.4)
      '@babel/plugin-transform-typeof-symbol': 7.27.1(@babel/core@7.28.4)
      '@babel/plugin-transform-unicode-escapes': 7.27.1(@babel/core@7.28.4)
      '@babel/plugin-transform-unicode-property-regex': 7.27.1(@babel/core@7.28.4)
      '@babel/plugin-transform-unicode-regex': 7.27.1(@babel/core@7.28.4)
      '@babel/plugin-transform-unicode-sets-regex': 7.27.1(@babel/core@7.28.4)
      '@babel/preset-modules': 0.1.6-no-external-plugins(@babel/core@7.28.4)
      babel-plugin-polyfill-corejs2: 0.4.14(@babel/core@7.28.4)
      babel-plugin-polyfill-corejs3: 0.13.0(@babel/core@7.28.4)
      babel-plugin-polyfill-regenerator: 0.6.5(@babel/core@7.28.4)
      core-js-compat: 3.46.0
      semver: 6.3.1
    transitivePeerDependencies:
      - supports-color

  '@babel/preset-modules@0.1.6-no-external-plugins(@babel/core@7.28.4)':
    dependencies:
      '@babel/core': 7.28.4
      '@babel/helper-plugin-utils': 7.27.1
      '@babel/types': 7.28.4
      esutils: 2.0.3

  '@babel/preset-typescript@7.27.1(@babel/core@7.28.4)':
    dependencies:
      '@babel/core': 7.28.4
      '@babel/helper-plugin-utils': 7.27.1
      '@babel/helper-validator-option': 7.27.1
      '@babel/plugin-syntax-jsx': 7.27.1(@babel/core@7.28.4)
      '@babel/plugin-transform-modules-commonjs': 7.27.1(@babel/core@7.28.4)
      '@babel/plugin-transform-typescript': 7.28.0(@babel/core@7.28.4)
    transitivePeerDependencies:
      - supports-color

  '@babel/template@7.27.2':
    dependencies:
      '@babel/code-frame': 7.27.1
      '@babel/parser': 7.28.4
      '@babel/types': 7.28.4

  '@babel/traverse@7.28.4':
    dependencies:
      '@babel/code-frame': 7.27.1
      '@babel/generator': 7.28.3
      '@babel/helper-globals': 7.28.0
      '@babel/parser': 7.28.4
      '@babel/template': 7.27.2
      '@babel/types': 7.28.4
      debug: 4.4.3(supports-color@8.1.1)
    transitivePeerDependencies:
      - supports-color

  '@babel/types@7.28.4':
    dependencies:
      '@babel/helper-string-parser': 7.27.1
      '@babel/helper-validator-identifier': 7.27.1

  '@docsearch/css@4.2.0': {}

  '@docsearch/js@4.2.0': {}

  '@dprint/darwin-arm64@0.50.2':
    optional: true

  '@dprint/darwin-x64@0.50.2':
    optional: true

  '@dprint/linux-arm64-glibc@0.50.2':
    optional: true

  '@dprint/linux-arm64-musl@0.50.2':
    optional: true

  '@dprint/linux-riscv64-glibc@0.50.2':
    optional: true

  '@dprint/linux-x64-glibc@0.50.2':
    optional: true

  '@dprint/linux-x64-musl@0.50.2':
    optional: true

  '@dprint/win32-arm64@0.50.2':
    optional: true

  '@dprint/win32-x64@0.50.2':
    optional: true

  '@emnapi/core@1.5.0':
    dependencies:
      '@emnapi/wasi-threads': 1.1.0
      tslib: 2.8.1

  '@emnapi/runtime@1.5.0':
    dependencies:
      tslib: 2.8.1

  '@emnapi/wasi-threads@1.1.0':
    dependencies:
      tslib: 2.8.1

  '@emotion/is-prop-valid@1.2.2':
    dependencies:
      '@emotion/memoize': 0.8.1

  '@emotion/memoize@0.8.1': {}

  '@emotion/unitless@0.8.1': {}

  '@esbuild/aix-ppc64@0.25.10':
    optional: true

  '@esbuild/android-arm64@0.25.10':
    optional: true

  '@esbuild/android-arm@0.25.10':
    optional: true

  '@esbuild/android-x64@0.25.10':
    optional: true

  '@esbuild/darwin-arm64@0.25.10':
    optional: true

  '@esbuild/darwin-x64@0.25.10':
    optional: true

  '@esbuild/freebsd-arm64@0.25.10':
    optional: true

  '@esbuild/freebsd-x64@0.25.10':
    optional: true

  '@esbuild/linux-arm64@0.25.10':
    optional: true

  '@esbuild/linux-arm@0.25.10':
    optional: true

  '@esbuild/linux-ia32@0.25.10':
    optional: true

  '@esbuild/linux-loong64@0.25.10':
    optional: true

  '@esbuild/linux-mips64el@0.25.10':
    optional: true

  '@esbuild/linux-ppc64@0.25.10':
    optional: true

  '@esbuild/linux-riscv64@0.25.10':
    optional: true

  '@esbuild/linux-s390x@0.25.10':
    optional: true

  '@esbuild/linux-x64@0.25.10':
    optional: true

  '@esbuild/netbsd-arm64@0.25.10':
    optional: true

  '@esbuild/netbsd-x64@0.25.10':
    optional: true

  '@esbuild/openbsd-arm64@0.25.10':
    optional: true

  '@esbuild/openbsd-x64@0.25.10':
    optional: true

  '@esbuild/openharmony-arm64@0.25.10':
    optional: true

  '@esbuild/sunos-x64@0.25.10':
    optional: true

  '@esbuild/win32-arm64@0.25.10':
    optional: true

  '@esbuild/win32-ia32@0.25.10':
    optional: true

  '@esbuild/win32-x64@0.25.10':
    optional: true

  '@gerrit0/mini-shiki@3.13.1':
    dependencies:
      '@shikijs/engine-oniguruma': 3.13.0
      '@shikijs/langs': 3.13.0
      '@shikijs/themes': 3.13.0
      '@shikijs/types': 3.13.0
      '@shikijs/vscode-textmate': 10.0.2

  '@gwhitney/detect-indent@7.0.1': {}

  '@iconify-json/logos@1.2.9':
    dependencies:
      '@iconify/types': 2.0.0

  '@iconify-json/simple-icons@1.2.54':
    dependencies:
      '@iconify/types': 2.0.0

  '@iconify-json/vscode-icons@1.2.31':
    dependencies:
      '@iconify/types': 2.0.0

  '@iconify/types@2.0.0': {}

  '@iconify/utils@3.0.2':
    dependencies:
      '@antfu/install-pkg': 1.1.0
      '@antfu/utils': 9.3.0
      '@iconify/types': 2.0.0
      debug: 4.4.3(supports-color@8.1.1)
      globals: 15.15.0
      kolorist: 1.8.0
      local-pkg: 1.1.2
      mlly: 1.8.0
    transitivePeerDependencies:
      - supports-color

  '@inquirer/ansi@1.0.0': {}

  '@inquirer/checkbox@4.2.4(@types/node@24.7.2)':
    dependencies:
      '@inquirer/ansi': 1.0.0
      '@inquirer/core': 10.2.2(@types/node@24.7.2)
      '@inquirer/figures': 1.0.13
      '@inquirer/type': 3.0.8(@types/node@24.7.2)
      yoctocolors-cjs: 2.1.3
    optionalDependencies:
      '@types/node': 24.7.2

  '@inquirer/confirm@5.1.18(@types/node@24.7.2)':
    dependencies:
      '@inquirer/core': 10.2.2(@types/node@24.7.2)
      '@inquirer/type': 3.0.8(@types/node@24.7.2)
    optionalDependencies:
      '@types/node': 24.7.2

  '@inquirer/core@10.2.2(@types/node@24.7.2)':
    dependencies:
      '@inquirer/ansi': 1.0.0
      '@inquirer/figures': 1.0.13
      '@inquirer/type': 3.0.8(@types/node@24.7.2)
      cli-width: 4.1.0
      mute-stream: 2.0.0
      signal-exit: 4.1.0
      wrap-ansi: 6.2.0
      yoctocolors-cjs: 2.1.3
    optionalDependencies:
      '@types/node': 24.7.2

  '@inquirer/editor@4.2.20(@types/node@24.7.2)':
    dependencies:
      '@inquirer/core': 10.2.2(@types/node@24.7.2)
      '@inquirer/external-editor': 1.0.2(@types/node@24.7.2)
      '@inquirer/type': 3.0.8(@types/node@24.7.2)
    optionalDependencies:
      '@types/node': 24.7.2

  '@inquirer/expand@4.0.20(@types/node@24.7.2)':
    dependencies:
      '@inquirer/core': 10.2.2(@types/node@24.7.2)
      '@inquirer/type': 3.0.8(@types/node@24.7.2)
      yoctocolors-cjs: 2.1.3
    optionalDependencies:
      '@types/node': 24.7.2

  '@inquirer/external-editor@1.0.2(@types/node@24.7.2)':
    dependencies:
      chardet: 2.1.0
      iconv-lite: 0.7.0
    optionalDependencies:
      '@types/node': 24.7.2

  '@inquirer/figures@1.0.13': {}

  '@inquirer/input@4.2.4(@types/node@24.7.2)':
    dependencies:
      '@inquirer/core': 10.2.2(@types/node@24.7.2)
      '@inquirer/type': 3.0.8(@types/node@24.7.2)
    optionalDependencies:
      '@types/node': 24.7.2

  '@inquirer/number@3.0.20(@types/node@24.7.2)':
    dependencies:
      '@inquirer/core': 10.2.2(@types/node@24.7.2)
      '@inquirer/type': 3.0.8(@types/node@24.7.2)
    optionalDependencies:
      '@types/node': 24.7.2

  '@inquirer/password@4.0.20(@types/node@24.7.2)':
    dependencies:
      '@inquirer/ansi': 1.0.0
      '@inquirer/core': 10.2.2(@types/node@24.7.2)
      '@inquirer/type': 3.0.8(@types/node@24.7.2)
    optionalDependencies:
      '@types/node': 24.7.2

  '@inquirer/prompts@7.8.6(@types/node@24.7.2)':
    dependencies:
      '@inquirer/checkbox': 4.2.4(@types/node@24.7.2)
      '@inquirer/confirm': 5.1.18(@types/node@24.7.2)
      '@inquirer/editor': 4.2.20(@types/node@24.7.2)
      '@inquirer/expand': 4.0.20(@types/node@24.7.2)
      '@inquirer/input': 4.2.4(@types/node@24.7.2)
      '@inquirer/number': 3.0.20(@types/node@24.7.2)
      '@inquirer/password': 4.0.20(@types/node@24.7.2)
      '@inquirer/rawlist': 4.1.8(@types/node@24.7.2)
      '@inquirer/search': 3.1.3(@types/node@24.7.2)
      '@inquirer/select': 4.3.4(@types/node@24.7.2)
    optionalDependencies:
      '@types/node': 24.7.2

  '@inquirer/rawlist@4.1.8(@types/node@24.7.2)':
    dependencies:
      '@inquirer/core': 10.2.2(@types/node@24.7.2)
      '@inquirer/type': 3.0.8(@types/node@24.7.2)
      yoctocolors-cjs: 2.1.3
    optionalDependencies:
      '@types/node': 24.7.2

  '@inquirer/search@3.1.3(@types/node@24.7.2)':
    dependencies:
      '@inquirer/core': 10.2.2(@types/node@24.7.2)
      '@inquirer/figures': 1.0.13
      '@inquirer/type': 3.0.8(@types/node@24.7.2)
      yoctocolors-cjs: 2.1.3
    optionalDependencies:
      '@types/node': 24.7.2

  '@inquirer/select@4.3.4(@types/node@24.7.2)':
    dependencies:
      '@inquirer/ansi': 1.0.0
      '@inquirer/core': 10.2.2(@types/node@24.7.2)
      '@inquirer/figures': 1.0.13
      '@inquirer/type': 3.0.8(@types/node@24.7.2)
      yoctocolors-cjs: 2.1.3
    optionalDependencies:
      '@types/node': 24.7.2

  '@inquirer/type@3.0.8(@types/node@24.7.2)':
    optionalDependencies:
      '@types/node': 24.7.2

  '@isaacs/balanced-match@4.0.1': {}

  '@isaacs/brace-expansion@5.0.0':
    dependencies:
      '@isaacs/balanced-match': 4.0.1

  '@isaacs/cliui@8.0.2':
    dependencies:
      string-width: 5.1.2
      string-width-cjs: string-width@4.2.3
      strip-ansi: 7.1.2
      strip-ansi-cjs: strip-ansi@6.0.1
      wrap-ansi: 8.1.0
      wrap-ansi-cjs: wrap-ansi@7.0.0

  '@jridgewell/gen-mapping@0.3.13':
    dependencies:
      '@jridgewell/sourcemap-codec': 1.5.5
      '@jridgewell/trace-mapping': 0.3.31

  '@jridgewell/remapping@2.3.5':
    dependencies:
      '@jridgewell/gen-mapping': 0.3.13
      '@jridgewell/trace-mapping': 0.3.31

  '@jridgewell/resolve-uri@3.1.2': {}

  '@jridgewell/source-map@0.3.11':
    dependencies:
      '@jridgewell/gen-mapping': 0.3.13
      '@jridgewell/trace-mapping': 0.3.31

  '@jridgewell/sourcemap-codec@1.5.5': {}

  '@jridgewell/trace-mapping@0.3.31':
    dependencies:
      '@jridgewell/resolve-uri': 3.1.2
      '@jridgewell/sourcemap-codec': 1.5.5

  '@napi-rs/cli@3.3.1(@emnapi/runtime@1.5.0)(@types/node@24.7.2)':
    dependencies:
      '@inquirer/prompts': 7.8.6(@types/node@24.7.2)
      '@napi-rs/cross-toolchain': 1.0.3
      '@napi-rs/wasm-tools': 1.0.1
      '@octokit/rest': 22.0.0
      clipanion: 4.0.0-rc.4(typanion@3.14.0)
      colorette: 2.0.20
<<<<<<< HEAD
      debug: 4.4.3
      es-toolkit: 1.39.10
      find-up: 7.0.0
=======
      debug: 4.4.3(supports-color@8.1.1)
      emnapi: 1.5.0
      es-toolkit: 1.40.0
>>>>>>> 783984e8
      js-yaml: 4.1.0
      semver: 7.7.3
      typanion: 3.14.0
    optionalDependencies:
      '@emnapi/runtime': 1.5.0
    transitivePeerDependencies:
      - '@napi-rs/cross-toolchain-arm64-target-aarch64'
      - '@napi-rs/cross-toolchain-arm64-target-armv7'
      - '@napi-rs/cross-toolchain-arm64-target-ppc64le'
      - '@napi-rs/cross-toolchain-arm64-target-s390x'
      - '@napi-rs/cross-toolchain-arm64-target-x86_64'
      - '@napi-rs/cross-toolchain-x64-target-aarch64'
      - '@napi-rs/cross-toolchain-x64-target-armv7'
      - '@napi-rs/cross-toolchain-x64-target-ppc64le'
      - '@napi-rs/cross-toolchain-x64-target-s390x'
      - '@napi-rs/cross-toolchain-x64-target-x86_64'
      - '@types/node'
      - node-addon-api
      - supports-color

  '@napi-rs/cross-toolchain@1.0.3':
    dependencies:
      '@napi-rs/lzma': 1.4.5
      '@napi-rs/tar': 1.1.0
      debug: 4.4.3
    transitivePeerDependencies:
      - supports-color

  '@napi-rs/lzma-android-arm-eabi@1.4.5':
    optional: true

  '@napi-rs/lzma-android-arm64@1.4.5':
    optional: true

  '@napi-rs/lzma-darwin-arm64@1.4.5':
    optional: true

  '@napi-rs/lzma-darwin-x64@1.4.5':
    optional: true

  '@napi-rs/lzma-freebsd-x64@1.4.5':
    optional: true

  '@napi-rs/lzma-linux-arm-gnueabihf@1.4.5':
    optional: true

  '@napi-rs/lzma-linux-arm64-gnu@1.4.5':
    optional: true

  '@napi-rs/lzma-linux-arm64-musl@1.4.5':
    optional: true

  '@napi-rs/lzma-linux-ppc64-gnu@1.4.5':
    optional: true

  '@napi-rs/lzma-linux-riscv64-gnu@1.4.5':
    optional: true

  '@napi-rs/lzma-linux-s390x-gnu@1.4.5':
    optional: true

  '@napi-rs/lzma-linux-x64-gnu@1.4.5':
    optional: true

  '@napi-rs/lzma-linux-x64-musl@1.4.5':
    optional: true

  '@napi-rs/lzma-wasm32-wasi@1.4.5':
    dependencies:
      '@napi-rs/wasm-runtime': 1.0.7
    optional: true

  '@napi-rs/lzma-win32-arm64-msvc@1.4.5':
    optional: true

  '@napi-rs/lzma-win32-ia32-msvc@1.4.5':
    optional: true

  '@napi-rs/lzma-win32-x64-msvc@1.4.5':
    optional: true

  '@napi-rs/lzma@1.4.5':
    optionalDependencies:
      '@napi-rs/lzma-android-arm-eabi': 1.4.5
      '@napi-rs/lzma-android-arm64': 1.4.5
      '@napi-rs/lzma-darwin-arm64': 1.4.5
      '@napi-rs/lzma-darwin-x64': 1.4.5
      '@napi-rs/lzma-freebsd-x64': 1.4.5
      '@napi-rs/lzma-linux-arm-gnueabihf': 1.4.5
      '@napi-rs/lzma-linux-arm64-gnu': 1.4.5
      '@napi-rs/lzma-linux-arm64-musl': 1.4.5
      '@napi-rs/lzma-linux-ppc64-gnu': 1.4.5
      '@napi-rs/lzma-linux-riscv64-gnu': 1.4.5
      '@napi-rs/lzma-linux-s390x-gnu': 1.4.5
      '@napi-rs/lzma-linux-x64-gnu': 1.4.5
      '@napi-rs/lzma-linux-x64-musl': 1.4.5
      '@napi-rs/lzma-wasm32-wasi': 1.4.5
      '@napi-rs/lzma-win32-arm64-msvc': 1.4.5
      '@napi-rs/lzma-win32-ia32-msvc': 1.4.5
      '@napi-rs/lzma-win32-x64-msvc': 1.4.5

  '@napi-rs/tar-android-arm-eabi@1.1.0':
    optional: true

  '@napi-rs/tar-android-arm64@1.1.0':
    optional: true

  '@napi-rs/tar-darwin-arm64@1.1.0':
    optional: true

  '@napi-rs/tar-darwin-x64@1.1.0':
    optional: true

  '@napi-rs/tar-freebsd-x64@1.1.0':
    optional: true

  '@napi-rs/tar-linux-arm-gnueabihf@1.1.0':
    optional: true

  '@napi-rs/tar-linux-arm64-gnu@1.1.0':
    optional: true

  '@napi-rs/tar-linux-arm64-musl@1.1.0':
    optional: true

  '@napi-rs/tar-linux-ppc64-gnu@1.1.0':
    optional: true

  '@napi-rs/tar-linux-s390x-gnu@1.1.0':
    optional: true

  '@napi-rs/tar-linux-x64-gnu@1.1.0':
    optional: true

  '@napi-rs/tar-linux-x64-musl@1.1.0':
    optional: true

  '@napi-rs/tar-wasm32-wasi@1.1.0':
    dependencies:
      '@napi-rs/wasm-runtime': 1.0.7
    optional: true

  '@napi-rs/tar-win32-arm64-msvc@1.1.0':
    optional: true

  '@napi-rs/tar-win32-ia32-msvc@1.1.0':
    optional: true

  '@napi-rs/tar-win32-x64-msvc@1.1.0':
    optional: true

  '@napi-rs/tar@1.1.0':
    optionalDependencies:
      '@napi-rs/tar-android-arm-eabi': 1.1.0
      '@napi-rs/tar-android-arm64': 1.1.0
      '@napi-rs/tar-darwin-arm64': 1.1.0
      '@napi-rs/tar-darwin-x64': 1.1.0
      '@napi-rs/tar-freebsd-x64': 1.1.0
      '@napi-rs/tar-linux-arm-gnueabihf': 1.1.0
      '@napi-rs/tar-linux-arm64-gnu': 1.1.0
      '@napi-rs/tar-linux-arm64-musl': 1.1.0
      '@napi-rs/tar-linux-ppc64-gnu': 1.1.0
      '@napi-rs/tar-linux-s390x-gnu': 1.1.0
      '@napi-rs/tar-linux-x64-gnu': 1.1.0
      '@napi-rs/tar-linux-x64-musl': 1.1.0
      '@napi-rs/tar-wasm32-wasi': 1.1.0
      '@napi-rs/tar-win32-arm64-msvc': 1.1.0
      '@napi-rs/tar-win32-ia32-msvc': 1.1.0
      '@napi-rs/tar-win32-x64-msvc': 1.1.0

  '@napi-rs/wasm-runtime@1.0.7':
    dependencies:
      '@emnapi/core': 1.5.0
      '@emnapi/runtime': 1.5.0
      '@tybys/wasm-util': 0.10.1

  '@napi-rs/wasm-tools-android-arm-eabi@1.0.1':
    optional: true

  '@napi-rs/wasm-tools-android-arm64@1.0.1':
    optional: true

  '@napi-rs/wasm-tools-darwin-arm64@1.0.1':
    optional: true

  '@napi-rs/wasm-tools-darwin-x64@1.0.1':
    optional: true

  '@napi-rs/wasm-tools-freebsd-x64@1.0.1':
    optional: true

  '@napi-rs/wasm-tools-linux-arm64-gnu@1.0.1':
    optional: true

  '@napi-rs/wasm-tools-linux-arm64-musl@1.0.1':
    optional: true

  '@napi-rs/wasm-tools-linux-x64-gnu@1.0.1':
    optional: true

  '@napi-rs/wasm-tools-linux-x64-musl@1.0.1':
    optional: true

  '@napi-rs/wasm-tools-wasm32-wasi@1.0.1':
    dependencies:
      '@napi-rs/wasm-runtime': 1.0.7
    optional: true

  '@napi-rs/wasm-tools-win32-arm64-msvc@1.0.1':
    optional: true

  '@napi-rs/wasm-tools-win32-ia32-msvc@1.0.1':
    optional: true

  '@napi-rs/wasm-tools-win32-x64-msvc@1.0.1':
    optional: true

  '@napi-rs/wasm-tools@1.0.1':
    optionalDependencies:
      '@napi-rs/wasm-tools-android-arm-eabi': 1.0.1
      '@napi-rs/wasm-tools-android-arm64': 1.0.1
      '@napi-rs/wasm-tools-darwin-arm64': 1.0.1
      '@napi-rs/wasm-tools-darwin-x64': 1.0.1
      '@napi-rs/wasm-tools-freebsd-x64': 1.0.1
      '@napi-rs/wasm-tools-linux-arm64-gnu': 1.0.1
      '@napi-rs/wasm-tools-linux-arm64-musl': 1.0.1
      '@napi-rs/wasm-tools-linux-x64-gnu': 1.0.1
      '@napi-rs/wasm-tools-linux-x64-musl': 1.0.1
      '@napi-rs/wasm-tools-wasm32-wasi': 1.0.1
      '@napi-rs/wasm-tools-win32-arm64-msvc': 1.0.1
      '@napi-rs/wasm-tools-win32-ia32-msvc': 1.0.1
      '@napi-rs/wasm-tools-win32-x64-msvc': 1.0.1

  '@nodelib/fs.scandir@2.1.5':
    dependencies:
      '@nodelib/fs.stat': 2.0.5
      run-parallel: 1.2.0

  '@nodelib/fs.stat@2.0.5': {}

  '@nodelib/fs.walk@1.2.8':
    dependencies:
      '@nodelib/fs.scandir': 2.1.5
      fastq: 1.19.1

  '@octokit/auth-token@6.0.0': {}

  '@octokit/core@7.0.5':
    dependencies:
      '@octokit/auth-token': 6.0.0
      '@octokit/graphql': 9.0.2
      '@octokit/request': 10.0.5
      '@octokit/request-error': 7.0.1
      '@octokit/types': 15.0.0
      before-after-hook: 4.0.0
      universal-user-agent: 7.0.3

  '@octokit/endpoint@11.0.1':
    dependencies:
      '@octokit/types': 15.0.0
      universal-user-agent: 7.0.3

  '@octokit/graphql@9.0.2':
    dependencies:
      '@octokit/request': 10.0.5
      '@octokit/types': 15.0.0
      universal-user-agent: 7.0.3

  '@octokit/openapi-types@26.0.0': {}

  '@octokit/plugin-paginate-rest@13.2.0(@octokit/core@7.0.5)':
    dependencies:
      '@octokit/core': 7.0.5
      '@octokit/types': 15.0.0

  '@octokit/plugin-request-log@6.0.0(@octokit/core@7.0.5)':
    dependencies:
      '@octokit/core': 7.0.5

  '@octokit/plugin-rest-endpoint-methods@16.1.0(@octokit/core@7.0.5)':
    dependencies:
      '@octokit/core': 7.0.5
      '@octokit/types': 15.0.0

  '@octokit/request-error@7.0.1':
    dependencies:
      '@octokit/types': 15.0.0

  '@octokit/request@10.0.5':
    dependencies:
      '@octokit/endpoint': 11.0.1
      '@octokit/request-error': 7.0.1
      '@octokit/types': 15.0.0
      fast-content-type-parse: 3.0.0
      universal-user-agent: 7.0.3

  '@octokit/rest@22.0.0':
    dependencies:
      '@octokit/core': 7.0.5
      '@octokit/plugin-paginate-rest': 13.2.0(@octokit/core@7.0.5)
      '@octokit/plugin-request-log': 6.0.0(@octokit/core@7.0.5)
      '@octokit/plugin-rest-endpoint-methods': 16.1.0(@octokit/core@7.0.5)

  '@octokit/types@15.0.0':
    dependencies:
      '@octokit/openapi-types': 26.0.0

  '@oxc-minify/binding-android-arm64@0.95.0':
    optional: true

  '@oxc-minify/binding-darwin-arm64@0.95.0':
    optional: true

  '@oxc-minify/binding-darwin-x64@0.95.0':
    optional: true

  '@oxc-minify/binding-freebsd-x64@0.95.0':
    optional: true

  '@oxc-minify/binding-linux-arm-gnueabihf@0.95.0':
    optional: true

  '@oxc-minify/binding-linux-arm-musleabihf@0.95.0':
    optional: true

  '@oxc-minify/binding-linux-arm64-gnu@0.95.0':
    optional: true

  '@oxc-minify/binding-linux-arm64-musl@0.95.0':
    optional: true

  '@oxc-minify/binding-linux-riscv64-gnu@0.95.0':
    optional: true

  '@oxc-minify/binding-linux-s390x-gnu@0.95.0':
    optional: true

  '@oxc-minify/binding-linux-x64-gnu@0.95.0':
    optional: true

  '@oxc-minify/binding-linux-x64-musl@0.95.0':
    optional: true

  '@oxc-minify/binding-wasm32-wasi@0.95.0':
    dependencies:
      '@napi-rs/wasm-runtime': 1.0.7
    optional: true

  '@oxc-minify/binding-win32-arm64-msvc@0.95.0':
    optional: true

  '@oxc-minify/binding-win32-x64-msvc@0.95.0':
    optional: true

  '@oxc-node/cli@0.0.32':
    dependencies:
      '@oxc-node/core': 0.0.32

  '@oxc-node/core-android-arm-eabi@0.0.32':
    optional: true

  '@oxc-node/core-android-arm64@0.0.32':
    optional: true

  '@oxc-node/core-darwin-arm64@0.0.32':
    optional: true

  '@oxc-node/core-darwin-x64@0.0.32':
    optional: true

  '@oxc-node/core-freebsd-x64@0.0.32':
    optional: true

  '@oxc-node/core-linux-arm-gnueabihf@0.0.32':
    optional: true

  '@oxc-node/core-linux-arm64-gnu@0.0.32':
    optional: true

  '@oxc-node/core-linux-arm64-musl@0.0.32':
    optional: true

  '@oxc-node/core-linux-ppc64-gnu@0.0.32':
    optional: true

  '@oxc-node/core-linux-s390x-gnu@0.0.32':
    optional: true

  '@oxc-node/core-linux-x64-gnu@0.0.32':
    optional: true

  '@oxc-node/core-linux-x64-musl@0.0.32':
    optional: true

  '@oxc-node/core-openharmony-arm64@0.0.32':
    optional: true

  '@oxc-node/core-wasm32-wasi@0.0.32':
    dependencies:
      '@napi-rs/wasm-runtime': 1.0.7
    optional: true

  '@oxc-node/core-win32-arm64-msvc@0.0.32':
    optional: true

  '@oxc-node/core-win32-ia32-msvc@0.0.32':
    optional: true

  '@oxc-node/core-win32-x64-msvc@0.0.32':
    optional: true

  '@oxc-node/core@0.0.32':
    dependencies:
      pirates: 4.0.7
    optionalDependencies:
      '@oxc-node/core-android-arm-eabi': 0.0.32
      '@oxc-node/core-android-arm64': 0.0.32
      '@oxc-node/core-darwin-arm64': 0.0.32
      '@oxc-node/core-darwin-x64': 0.0.32
      '@oxc-node/core-freebsd-x64': 0.0.32
      '@oxc-node/core-linux-arm-gnueabihf': 0.0.32
      '@oxc-node/core-linux-arm64-gnu': 0.0.32
      '@oxc-node/core-linux-arm64-musl': 0.0.32
      '@oxc-node/core-linux-ppc64-gnu': 0.0.32
      '@oxc-node/core-linux-s390x-gnu': 0.0.32
      '@oxc-node/core-linux-x64-gnu': 0.0.32
      '@oxc-node/core-linux-x64-musl': 0.0.32
      '@oxc-node/core-openharmony-arm64': 0.0.32
      '@oxc-node/core-wasm32-wasi': 0.0.32
      '@oxc-node/core-win32-arm64-msvc': 0.0.32
      '@oxc-node/core-win32-ia32-msvc': 0.0.32
      '@oxc-node/core-win32-x64-msvc': 0.0.32

  '@oxc-parser/binding-android-arm64@0.95.0':
    optional: true

  '@oxc-parser/binding-darwin-arm64@0.37.0':
    optional: true

  '@oxc-parser/binding-darwin-arm64@0.95.0':
    optional: true

  '@oxc-parser/binding-darwin-x64@0.37.0':
    optional: true

  '@oxc-parser/binding-darwin-x64@0.95.0':
    optional: true

  '@oxc-parser/binding-freebsd-x64@0.95.0':
    optional: true

  '@oxc-parser/binding-linux-arm-gnueabihf@0.95.0':
    optional: true

  '@oxc-parser/binding-linux-arm-musleabihf@0.95.0':
    optional: true

  '@oxc-parser/binding-linux-arm64-gnu@0.37.0':
    optional: true

  '@oxc-parser/binding-linux-arm64-gnu@0.95.0':
    optional: true

  '@oxc-parser/binding-linux-arm64-musl@0.37.0':
    optional: true

  '@oxc-parser/binding-linux-arm64-musl@0.95.0':
    optional: true

  '@oxc-parser/binding-linux-riscv64-gnu@0.95.0':
    optional: true

  '@oxc-parser/binding-linux-s390x-gnu@0.95.0':
    optional: true

  '@oxc-parser/binding-linux-x64-gnu@0.37.0':
    optional: true

  '@oxc-parser/binding-linux-x64-gnu@0.95.0':
    optional: true

  '@oxc-parser/binding-linux-x64-musl@0.37.0':
    optional: true

  '@oxc-parser/binding-linux-x64-musl@0.95.0':
    optional: true

  '@oxc-parser/binding-wasm32-wasi@0.95.0':
    dependencies:
      '@napi-rs/wasm-runtime': 1.0.7
    optional: true

  '@oxc-parser/binding-win32-arm64-msvc@0.37.0':
    optional: true

  '@oxc-parser/binding-win32-arm64-msvc@0.95.0':
    optional: true

  '@oxc-parser/binding-win32-x64-msvc@0.37.0':
    optional: true

  '@oxc-parser/binding-win32-x64-msvc@0.95.0':
    optional: true

  '@oxc-project/runtime@0.92.0': {}

  '@oxc-project/runtime@0.95.0': {}

  '@oxc-project/types@0.37.0': {}

  '@oxc-project/types@0.94.0': {}

  '@oxc-project/types@0.95.0': {}

  '@oxc-resolver/binding-android-arm-eabi@11.9.0':
    optional: true

  '@oxc-resolver/binding-android-arm64@11.9.0':
    optional: true

  '@oxc-resolver/binding-darwin-arm64@11.9.0':
    optional: true

  '@oxc-resolver/binding-darwin-x64@11.9.0':
    optional: true

  '@oxc-resolver/binding-freebsd-x64@11.9.0':
    optional: true

  '@oxc-resolver/binding-linux-arm-gnueabihf@11.9.0':
    optional: true

  '@oxc-resolver/binding-linux-arm-musleabihf@11.9.0':
    optional: true

  '@oxc-resolver/binding-linux-arm64-gnu@11.9.0':
    optional: true

  '@oxc-resolver/binding-linux-arm64-musl@11.9.0':
    optional: true

  '@oxc-resolver/binding-linux-ppc64-gnu@11.9.0':
    optional: true

  '@oxc-resolver/binding-linux-riscv64-gnu@11.9.0':
    optional: true

  '@oxc-resolver/binding-linux-riscv64-musl@11.9.0':
    optional: true

  '@oxc-resolver/binding-linux-s390x-gnu@11.9.0':
    optional: true

  '@oxc-resolver/binding-linux-x64-gnu@11.9.0':
    optional: true

  '@oxc-resolver/binding-linux-x64-musl@11.9.0':
    optional: true

  '@oxc-resolver/binding-wasm32-wasi@11.9.0':
    dependencies:
      '@napi-rs/wasm-runtime': 1.0.7
    optional: true

  '@oxc-resolver/binding-win32-arm64-msvc@11.9.0':
    optional: true

  '@oxc-resolver/binding-win32-ia32-msvc@11.9.0':
    optional: true

  '@oxc-resolver/binding-win32-x64-msvc@11.9.0':
    optional: true

  '@oxc-transform/binding-android-arm64@0.95.0':
    optional: true

  '@oxc-transform/binding-darwin-arm64@0.95.0':
    optional: true

  '@oxc-transform/binding-darwin-x64@0.95.0':
    optional: true

  '@oxc-transform/binding-freebsd-x64@0.95.0':
    optional: true

  '@oxc-transform/binding-linux-arm-gnueabihf@0.95.0':
    optional: true

  '@oxc-transform/binding-linux-arm-musleabihf@0.95.0':
    optional: true

  '@oxc-transform/binding-linux-arm64-gnu@0.95.0':
    optional: true

  '@oxc-transform/binding-linux-arm64-musl@0.95.0':
    optional: true

  '@oxc-transform/binding-linux-riscv64-gnu@0.95.0':
    optional: true

  '@oxc-transform/binding-linux-s390x-gnu@0.95.0':
    optional: true

  '@oxc-transform/binding-linux-x64-gnu@0.95.0':
    optional: true

  '@oxc-transform/binding-linux-x64-musl@0.95.0':
    optional: true

  '@oxc-transform/binding-wasm32-wasi@0.95.0':
    dependencies:
      '@napi-rs/wasm-runtime': 1.0.7
    optional: true

  '@oxc-transform/binding-win32-arm64-msvc@0.95.0':
    optional: true

  '@oxc-transform/binding-win32-x64-msvc@0.95.0':
    optional: true

  '@oxlint/darwin-arm64@1.22.0':
    optional: true

  '@oxlint/darwin-x64@1.22.0':
    optional: true

  '@oxlint/linux-arm64-gnu@1.22.0':
    optional: true

  '@oxlint/linux-arm64-musl@1.22.0':
    optional: true

  '@oxlint/linux-x64-gnu@1.22.0':
    optional: true

  '@oxlint/linux-x64-musl@1.22.0':
    optional: true

  '@oxlint/win32-arm64@1.22.0':
    optional: true

  '@oxlint/win32-x64@1.22.0':
    optional: true

  '@peggyjs/from-mem@3.1.1':
    dependencies:
      semver: 7.7.2

  '@pkgjs/parseargs@0.11.0':
    optional: true

  '@pnpm/cli-meta@5.0.1':
    dependencies:
      '@pnpm/types': 9.1.0
      load-json-file: 6.2.0

  '@pnpm/cli-utils@2.0.9(@pnpm/logger@5.2.0)':
    dependencies:
      '@pnpm/cli-meta': 5.0.1
      '@pnpm/config': 18.4.0(@pnpm/logger@5.2.0)
      '@pnpm/default-reporter': 12.2.3(@pnpm/logger@5.2.0)
      '@pnpm/error': 5.0.1
      '@pnpm/logger': 5.2.0
      '@pnpm/manifest-utils': 5.0.1(@pnpm/logger@5.2.0)
      '@pnpm/package-is-installable': 8.0.2(@pnpm/logger@5.2.0)
      '@pnpm/read-project-manifest': 5.0.1
      '@pnpm/types': 9.1.0
      chalk: 4.1.2
      load-json-file: 6.2.0

  '@pnpm/config.env-replace@1.1.0': {}

  '@pnpm/config@18.4.0(@pnpm/logger@5.2.0)':
    dependencies:
      '@pnpm/config.env-replace': 1.1.0
      '@pnpm/constants': 7.1.0
      '@pnpm/error': 5.0.1
      '@pnpm/git-utils': 1.0.0
      '@pnpm/matcher': 5.0.0
      '@pnpm/npm-conf': 2.2.0
      '@pnpm/pnpmfile': 5.0.7(@pnpm/logger@5.2.0)
      '@pnpm/read-project-manifest': 5.0.1
      '@pnpm/types': 9.1.0
      better-path-resolve: 1.0.0
      camelcase: 6.3.0
      camelcase-keys: 6.2.2
      can-write-to-dir: 1.1.1
      is-subdir: 1.2.0
      is-windows: 1.0.2
      normalize-registry-url: 2.0.0
      path-absolute: 1.0.1
      path-name: 1.0.0
      ramda: '@pnpm/ramda@0.28.1'
      read-ini-file: 4.0.0
      realpath-missing: 1.1.0
      which: 3.0.1
    transitivePeerDependencies:
      - '@pnpm/logger'

  '@pnpm/constants@7.1.0': {}

  '@pnpm/core-loggers@9.0.1(@pnpm/logger@5.2.0)':
    dependencies:
      '@pnpm/logger': 5.2.0
      '@pnpm/types': 9.1.0

  '@pnpm/dedupe.issues-renderer@1.0.0':
    dependencies:
      '@pnpm/dedupe.types': 1.0.0
      archy: 1.0.0
      chalk: 4.1.2

  '@pnpm/dedupe.types@1.0.0': {}

  '@pnpm/default-reporter@12.2.3(@pnpm/logger@5.2.0)':
    dependencies:
      '@pnpm/config': 18.4.0(@pnpm/logger@5.2.0)
      '@pnpm/core-loggers': 9.0.1(@pnpm/logger@5.2.0)
      '@pnpm/dedupe.issues-renderer': 1.0.0
      '@pnpm/dedupe.types': 1.0.0
      '@pnpm/error': 5.0.1
      '@pnpm/logger': 5.2.0
      '@pnpm/render-peer-issues': 4.0.1
      '@pnpm/types': 9.1.0
      ansi-diff: 1.2.0
      boxen: 5.1.2
      chalk: 4.1.2
      normalize-path: 3.0.0
      pretty-bytes: 5.6.0
      pretty-ms: 7.0.1
      ramda: '@pnpm/ramda@0.28.1'
      right-pad: 1.1.1
      rxjs: 7.8.2
      semver: 7.7.3
      stacktracey: 2.1.8
      string-length: 4.0.2
      strip-ansi: 6.0.1

  '@pnpm/error@5.0.1':
    dependencies:
      '@pnpm/constants': 7.1.0

  '@pnpm/fetcher-base@14.0.1':
    dependencies:
      '@pnpm/resolver-base': 10.0.1
      '@pnpm/types': 9.1.0
      '@types/ssri': 7.1.5

  '@pnpm/find-workspace-packages@6.0.9(@pnpm/logger@5.2.0)':
    dependencies:
      '@pnpm/cli-utils': 2.0.9(@pnpm/logger@5.2.0)
      '@pnpm/constants': 7.1.0
      '@pnpm/fs.find-packages': 2.0.1
      '@pnpm/types': 9.1.0
      '@pnpm/util.lex-comparator': 1.0.0
      read-yaml-file: 2.1.0
    transitivePeerDependencies:
      - '@pnpm/logger'

  '@pnpm/fs.find-packages@2.0.1':
    dependencies:
      '@pnpm/read-project-manifest': 5.0.1
      '@pnpm/types': 9.1.0
      '@pnpm/util.lex-comparator': 1.0.0
      fast-glob: 3.3.3
      p-filter: 2.1.0

  '@pnpm/git-utils@1.0.0':
    dependencies:
      execa: safe-execa@0.1.2

  '@pnpm/graceful-fs@3.0.0':
    dependencies:
      graceful-fs: 4.2.11

  '@pnpm/hooks.types@1.0.1':
    dependencies:
      '@pnpm/lockfile-types': 5.1.0
      '@pnpm/types': 9.1.0

  '@pnpm/lockfile-types@5.1.0':
    dependencies:
      '@pnpm/types': 9.1.0

  '@pnpm/logger@5.2.0':
    dependencies:
      bole: 5.0.22
      ndjson: 2.0.0

  '@pnpm/manifest-utils@5.0.1(@pnpm/logger@5.2.0)':
    dependencies:
      '@pnpm/core-loggers': 9.0.1(@pnpm/logger@5.2.0)
      '@pnpm/error': 5.0.1
      '@pnpm/types': 9.1.0
    transitivePeerDependencies:
      - '@pnpm/logger'

  '@pnpm/matcher@5.0.0':
    dependencies:
      escape-string-regexp: 4.0.0

  '@pnpm/network.ca-file@1.0.2':
    dependencies:
      graceful-fs: 4.2.10

  '@pnpm/npm-conf@2.2.0':
    dependencies:
      '@pnpm/config.env-replace': 1.1.0
      '@pnpm/network.ca-file': 1.0.2
      config-chain: 1.1.13

  '@pnpm/package-is-installable@8.0.2(@pnpm/logger@5.2.0)':
    dependencies:
      '@pnpm/core-loggers': 9.0.1(@pnpm/logger@5.2.0)
      '@pnpm/error': 5.0.1
      '@pnpm/logger': 5.2.0
      '@pnpm/types': 9.1.0
      detect-libc: 2.1.2
      execa: safe-execa@0.1.2
      mem: 8.1.1
      semver: 7.7.3

  '@pnpm/pnpmfile@5.0.7(@pnpm/logger@5.2.0)':
    dependencies:
      '@pnpm/core-loggers': 9.0.1(@pnpm/logger@5.2.0)
      '@pnpm/error': 5.0.1
      '@pnpm/hooks.types': 1.0.1
      '@pnpm/lockfile-types': 5.1.0
      '@pnpm/logger': 5.2.0
      '@pnpm/store-controller-types': 15.0.1
      '@pnpm/types': 9.1.0
      chalk: 4.1.2
      path-absolute: 1.0.1

  '@pnpm/ramda@0.28.1': {}

  '@pnpm/read-project-manifest@5.0.1':
    dependencies:
      '@gwhitney/detect-indent': 7.0.1
      '@pnpm/error': 5.0.1
      '@pnpm/graceful-fs': 3.0.0
      '@pnpm/text.comments-parser': 2.0.0
      '@pnpm/types': 9.1.0
      '@pnpm/write-project-manifest': 5.0.1
      fast-deep-equal: 3.1.3
      is-windows: 1.0.2
      json5: 2.2.3
      parse-json: 5.2.0
      read-yaml-file: 2.1.0
      sort-keys: 4.2.0
      strip-bom: 4.0.0

  '@pnpm/render-peer-issues@4.0.1':
    dependencies:
      '@pnpm/types': 9.1.0
      archy: 1.0.0
      chalk: 4.1.2
      cli-columns: 4.0.0

  '@pnpm/resolver-base@10.0.1':
    dependencies:
      '@pnpm/types': 9.1.0

  '@pnpm/store-controller-types@15.0.1':
    dependencies:
      '@pnpm/fetcher-base': 14.0.1
      '@pnpm/resolver-base': 10.0.1
      '@pnpm/types': 9.1.0

  '@pnpm/text.comments-parser@2.0.0':
    dependencies:
      strip-comments-strings: 1.2.0

  '@pnpm/types@9.1.0': {}

  '@pnpm/util.lex-comparator@1.0.0': {}

  '@pnpm/write-project-manifest@5.0.1':
    dependencies:
      '@pnpm/text.comments-parser': 2.0.0
      '@pnpm/types': 9.1.0
      json5: 2.2.3
      write-file-atomic: 5.0.1
      write-yaml-file: 5.0.0

  '@quansync/fs@0.1.5':
    dependencies:
      quansync: 0.2.11

  '@rolldown/binding-android-arm64@1.0.0-beta.43':
    optional: true

  '@rolldown/binding-darwin-arm64@1.0.0-beta.43':
    optional: true

  '@rolldown/binding-darwin-x64@1.0.0-beta.43':
    optional: true

  '@rolldown/binding-freebsd-x64@1.0.0-beta.43':
    optional: true

  '@rolldown/binding-linux-arm-gnueabihf@1.0.0-beta.43':
    optional: true

  '@rolldown/binding-linux-arm64-gnu@1.0.0-beta.43':
    optional: true

  '@rolldown/binding-linux-arm64-musl@1.0.0-beta.43':
    optional: true

  '@rolldown/binding-linux-x64-gnu@1.0.0-beta.43':
    optional: true

  '@rolldown/binding-linux-x64-musl@1.0.0-beta.43':
    optional: true

  '@rolldown/binding-openharmony-arm64@1.0.0-beta.43':
    optional: true

  '@rolldown/binding-wasm32-wasi@1.0.0-beta.43':
    dependencies:
      '@napi-rs/wasm-runtime': 1.0.7
    optional: true

  '@rolldown/binding-win32-arm64-msvc@1.0.0-beta.43':
    optional: true

  '@rolldown/binding-win32-ia32-msvc@1.0.0-beta.43':
    optional: true

  '@rolldown/binding-win32-x64-msvc@1.0.0-beta.43':
    optional: true

  '@rolldown/pluginutils@1.0.0-beta.29': {}

  '@rolldown/pluginutils@1.0.0-beta.43': {}

  '@rolldown/test-side-effects-field-glob@file:packages/rolldown/tests/package-fixtures/test-side-effects-field-glob': {}

  '@rollup/plugin-commonjs@28.0.6(rollup@4.52.4)':
    dependencies:
      '@rollup/pluginutils': 5.3.0(rollup@4.52.4)
      commondir: 1.0.1
      estree-walker: 2.0.2
      fdir: 6.5.0(picomatch@4.0.3)
      is-reference: 1.2.1
      magic-string: 0.30.19
      picomatch: 4.0.3
    optionalDependencies:
      rollup: 4.52.4

  '@rollup/plugin-json@6.1.0(rollup@4.52.4)':
    dependencies:
      '@rollup/pluginutils': 5.3.0(rollup@4.52.4)
    optionalDependencies:
      rollup: 4.52.4

  '@rollup/plugin-node-resolve@16.0.2(rollup@4.52.4)':
    dependencies:
      '@rollup/pluginutils': 5.3.0(rollup@4.52.4)
      '@types/resolve': 1.20.2
      deepmerge: 4.3.1
      is-module: 1.0.0
      resolve: 1.22.10
    optionalDependencies:
      rollup: 4.52.4

  '@rollup/pluginutils@5.3.0(rollup@4.52.4)':
    dependencies:
      '@types/estree': 1.0.8
      estree-walker: 2.0.2
      picomatch: 4.0.3
    optionalDependencies:
      rollup: 4.52.4

  '@rollup/rollup-android-arm-eabi@4.52.4':
    optional: true

  '@rollup/rollup-android-arm64@4.52.4':
    optional: true

  '@rollup/rollup-darwin-arm64@4.52.4':
    optional: true

  '@rollup/rollup-darwin-x64@4.52.4':
    optional: true

  '@rollup/rollup-freebsd-arm64@4.52.4':
    optional: true

  '@rollup/rollup-freebsd-x64@4.52.4':
    optional: true

  '@rollup/rollup-linux-arm-gnueabihf@4.52.4':
    optional: true

  '@rollup/rollup-linux-arm-musleabihf@4.52.4':
    optional: true

  '@rollup/rollup-linux-arm64-gnu@4.52.4':
    optional: true

  '@rollup/rollup-linux-arm64-musl@4.52.4':
    optional: true

  '@rollup/rollup-linux-loong64-gnu@4.52.4':
    optional: true

  '@rollup/rollup-linux-ppc64-gnu@4.52.4':
    optional: true

  '@rollup/rollup-linux-riscv64-gnu@4.52.4':
    optional: true

  '@rollup/rollup-linux-riscv64-musl@4.52.4':
    optional: true

  '@rollup/rollup-linux-s390x-gnu@4.52.4':
    optional: true

  '@rollup/rollup-linux-x64-gnu@4.52.4':
    optional: true

  '@rollup/rollup-linux-x64-musl@4.52.4':
    optional: true

  '@rollup/rollup-openharmony-arm64@4.52.4':
    optional: true

  '@rollup/rollup-win32-arm64-msvc@4.52.4':
    optional: true

  '@rollup/rollup-win32-ia32-msvc@4.52.4':
    optional: true

  '@rollup/rollup-win32-x64-gnu@4.52.4':
    optional: true

  '@rollup/rollup-win32-x64-msvc@4.52.4':
    optional: true

  '@sec-ant/readable-stream@0.4.1': {}

  '@shikijs/core@3.13.0':
    dependencies:
      '@shikijs/types': 3.13.0
      '@shikijs/vscode-textmate': 10.0.2
      '@types/hast': 3.0.4
      hast-util-to-html: 9.0.5

  '@shikijs/engine-javascript@3.13.0':
    dependencies:
      '@shikijs/types': 3.13.0
      '@shikijs/vscode-textmate': 10.0.2
      oniguruma-to-es: 4.3.3

  '@shikijs/engine-oniguruma@3.13.0':
    dependencies:
      '@shikijs/types': 3.13.0
      '@shikijs/vscode-textmate': 10.0.2

  '@shikijs/langs@3.13.0':
    dependencies:
      '@shikijs/types': 3.13.0

  '@shikijs/themes@3.13.0':
    dependencies:
      '@shikijs/types': 3.13.0

  '@shikijs/transformers@3.13.0':
    dependencies:
      '@shikijs/core': 3.13.0
      '@shikijs/types': 3.13.0

  '@shikijs/types@3.13.0':
    dependencies:
      '@shikijs/vscode-textmate': 10.0.2
      '@types/hast': 3.0.4

  '@shikijs/vscode-textmate@10.0.2': {}

  '@sindresorhus/merge-streams@4.0.0': {}

  '@tybys/wasm-util@0.10.1':
    dependencies:
      tslib: 2.8.1

  '@types/babel__core@7.20.5':
    dependencies:
      '@babel/parser': 7.28.4
      '@babel/types': 7.28.4
      '@types/babel__generator': 7.27.0
      '@types/babel__template': 7.4.4
      '@types/babel__traverse': 7.28.0

  '@types/babel__generator@7.27.0':
    dependencies:
      '@babel/types': 7.28.4

  '@types/babel__template@7.4.4':
    dependencies:
      '@babel/parser': 7.28.4
      '@babel/types': 7.28.4

  '@types/babel__traverse@7.28.0':
    dependencies:
      '@babel/types': 7.28.4

  '@types/chai@5.2.2':
    dependencies:
      '@types/deep-eql': 4.0.2

  '@types/connect@3.4.38':
    dependencies:
      '@types/node': 24.7.2

  '@types/debug@4.1.12':
    dependencies:
      '@types/ms': 2.1.0

  '@types/deep-eql@4.0.2': {}

  '@types/estree-jsx@1.0.5':
    dependencies:
      '@types/estree': 1.0.8

  '@types/estree@1.0.8': {}

  '@types/fs-extra@11.0.4':
    dependencies:
      '@types/jsonfile': 6.1.4
      '@types/node': 24.7.2

  '@types/fs-extra@9.0.13':
    dependencies:
      '@types/node': 24.7.2

  '@types/glob@9.0.0':
    dependencies:
      glob: 11.0.3

  '@types/hast@3.0.4':
    dependencies:
      '@types/unist': 3.0.3

  '@types/http-errors@2.0.5': {}

  '@types/jsonfile@6.1.4':
    dependencies:
      '@types/node': 24.7.2

  '@types/kill-port@2.0.3':
    dependencies:
      '@types/node': 24.7.2
      shell-exec: 1.1.2

  '@types/linkify-it@5.0.0': {}

  '@types/lodash-es@4.17.12':
    dependencies:
      '@types/lodash': 4.17.20

  '@types/lodash@4.17.20': {}

  '@types/markdown-it@14.1.2':
    dependencies:
      '@types/linkify-it': 5.0.0
      '@types/mdurl': 2.0.0

  '@types/mdast@4.0.4':
    dependencies:
      '@types/unist': 3.0.3

  '@types/mdurl@2.0.0': {}

  '@types/mime@1.3.5': {}

  '@types/minimatch@3.0.5': {}

  '@types/mocha@10.0.10': {}

  '@types/ms@2.1.0': {}

  '@types/node@24.7.2':
    dependencies:
      undici-types: 7.14.0

  '@types/picomatch@4.0.2': {}

  '@types/react-dom@19.2.1(@types/react@19.2.2)':
    dependencies:
      '@types/react': 19.2.2

  '@types/react@19.2.2':
    dependencies:
      csstype: 3.1.3

  '@types/resolve@1.20.2': {}

  '@types/rimraf@3.0.2':
    dependencies:
      '@types/glob': 9.0.0
      '@types/node': 24.7.2

  '@types/semver@7.7.1': {}

  '@types/send@0.17.5':
    dependencies:
      '@types/mime': 1.3.5
      '@types/node': 24.7.2

  '@types/serve-static@1.15.9':
    dependencies:
      '@types/http-errors': 2.0.5
      '@types/node': 24.7.2
      '@types/send': 0.17.5

  '@types/ssri@7.1.5':
    dependencies:
      '@types/node': 24.7.2

  '@types/strip-comments@2.0.4': {}

  '@types/stylis@4.2.5': {}

  '@types/unist@3.0.3': {}

  '@types/web-bluetooth@0.0.21': {}

  '@types/ws@8.18.1':
    dependencies:
      '@types/node': 24.7.2

  '@ungap/structured-clone@1.3.0': {}

  '@vitejs/plugin-vue@6.0.1(rolldown-vite@7.1.17(@types/node@24.7.2)(esbuild@0.25.10)(jiti@2.6.1)(terser@5.44.0)(tsx@4.20.6)(yaml@2.8.1))(vue@3.5.22(typescript@5.9.3))':
    dependencies:
      '@rolldown/pluginutils': 1.0.0-beta.29
      vite: rolldown-vite@7.1.17(@types/node@24.7.2)(esbuild@0.25.10)(jiti@2.6.1)(terser@5.44.0)(tsx@4.20.6)(yaml@2.8.1)
      vue: 3.5.22(typescript@5.9.3)

  '@vitest/expect@3.2.4':
    dependencies:
      '@types/chai': 5.2.2
      '@vitest/spy': 3.2.4
      '@vitest/utils': 3.2.4
      chai: 5.3.3
      tinyrainbow: 2.0.0

  '@vitest/mocker@3.2.4(vite@7.1.9(@types/node@24.7.2)(jiti@2.6.1)(lightningcss@1.30.2)(terser@5.44.0)(tsx@4.20.6)(yaml@2.8.1))':
    dependencies:
      '@vitest/spy': 3.2.4
      estree-walker: 3.0.3
      magic-string: 0.30.19
    optionalDependencies:
      vite: 7.1.9(@types/node@24.7.2)(jiti@2.6.1)(lightningcss@1.30.2)(terser@5.44.0)(tsx@4.20.6)(yaml@2.8.1)

  '@vitest/pretty-format@3.2.4':
    dependencies:
      tinyrainbow: 2.0.0

  '@vitest/runner@3.2.4':
    dependencies:
      '@vitest/utils': 3.2.4
      pathe: 2.0.3
      strip-literal: 3.1.0

  '@vitest/snapshot@3.2.4':
    dependencies:
      '@vitest/pretty-format': 3.2.4
      magic-string: 0.30.19
      pathe: 2.0.3

  '@vitest/spy@3.2.4':
    dependencies:
      tinyspy: 4.0.4

  '@vitest/utils@3.2.4':
    dependencies:
      '@vitest/pretty-format': 3.2.4
      loupe: 3.2.1
      tinyrainbow: 2.0.0

  '@vue/compiler-core@3.5.22':
    dependencies:
      '@babel/parser': 7.28.4
      '@vue/shared': 3.5.22
      entities: 4.5.0
      estree-walker: 2.0.2
      source-map-js: 1.2.1

  '@vue/compiler-dom@3.5.22':
    dependencies:
      '@vue/compiler-core': 3.5.22
      '@vue/shared': 3.5.22

  '@vue/compiler-sfc@3.5.22':
    dependencies:
      '@babel/parser': 7.28.4
      '@vue/compiler-core': 3.5.22
      '@vue/compiler-dom': 3.5.22
      '@vue/compiler-ssr': 3.5.22
      '@vue/shared': 3.5.22
      estree-walker: 2.0.2
      magic-string: 0.30.19
      postcss: 8.5.6
      source-map-js: 1.2.1

  '@vue/compiler-ssr@3.5.22':
    dependencies:
      '@vue/compiler-dom': 3.5.22
      '@vue/shared': 3.5.22

  '@vue/devtools-api@6.6.4': {}

  '@vue/devtools-api@8.0.2':
    dependencies:
      '@vue/devtools-kit': 8.0.2

  '@vue/devtools-kit@8.0.2':
    dependencies:
      '@vue/devtools-shared': 8.0.2
      birpc: 2.6.1
      hookable: 5.5.3
      mitt: 3.0.1
      perfect-debounce: 2.0.0
      speakingurl: 14.0.1
      superjson: 2.2.2

  '@vue/devtools-shared@8.0.2':
    dependencies:
      rfdc: 1.4.1

  '@vue/reactivity@3.5.22':
    dependencies:
      '@vue/shared': 3.5.22

  '@vue/runtime-core@3.5.22':
    dependencies:
      '@vue/reactivity': 3.5.22
      '@vue/shared': 3.5.22

  '@vue/runtime-dom@3.5.22':
    dependencies:
      '@vue/reactivity': 3.5.22
      '@vue/runtime-core': 3.5.22
      '@vue/shared': 3.5.22
      csstype: 3.1.3

  '@vue/server-renderer@3.5.22(vue@3.5.22(typescript@5.9.3))':
    dependencies:
      '@vue/compiler-ssr': 3.5.22
      '@vue/shared': 3.5.22
      vue: 3.5.22(typescript@5.9.3)

  '@vue/shared@3.5.22': {}

  '@vueuse/core@13.9.0(vue@3.5.22(typescript@5.9.3))':
    dependencies:
      '@types/web-bluetooth': 0.0.21
      '@vueuse/metadata': 13.9.0
      '@vueuse/shared': 13.9.0(vue@3.5.22(typescript@5.9.3))
      vue: 3.5.22(typescript@5.9.3)

  '@vueuse/integrations@13.9.0(change-case@5.4.4)(focus-trap@7.6.5)(vue@3.5.22(typescript@5.9.3))':
    dependencies:
      '@vueuse/core': 13.9.0(vue@3.5.22(typescript@5.9.3))
      '@vueuse/shared': 13.9.0(vue@3.5.22(typescript@5.9.3))
      vue: 3.5.22(typescript@5.9.3)
    optionalDependencies:
      change-case: 5.4.4
      focus-trap: 7.6.5

  '@vueuse/metadata@13.9.0': {}

  '@vueuse/shared@13.9.0(vue@3.5.22(typescript@5.9.3))':
    dependencies:
      vue: 3.5.22(typescript@5.9.3)

  '@zkochan/which@2.0.3':
    dependencies:
      isexe: 2.0.0

  acorn-dynamic-import@4.0.0(acorn@6.4.2):
    dependencies:
      acorn: 6.4.2

  acorn-jsx@5.3.2(acorn@6.4.2):
    dependencies:
      acorn: 6.4.2

  acorn@6.4.2: {}

  acorn@8.15.0: {}

  ansi-align@3.0.1:
    dependencies:
      string-width: 4.2.3

  ansi-diff@1.2.0:
    dependencies:
      ansi-split: 1.0.1
      wcwidth: 1.0.1

  ansi-escapes@7.1.1:
    dependencies:
      environment: 1.1.0

  ansi-regex@3.0.1: {}

  ansi-regex@5.0.1: {}

  ansi-regex@6.2.2: {}

  ansi-split@1.0.1:
    dependencies:
      ansi-regex: 3.0.1

  ansi-styles@3.2.1:
    dependencies:
      color-convert: 1.9.3

  ansi-styles@4.3.0:
    dependencies:
      color-convert: 2.0.1

  ansi-styles@6.2.3: {}

  ansis@4.2.0: {}

  archy@1.0.0: {}

  argparse@1.0.10:
    dependencies:
      sprintf-js: 1.0.3

  argparse@2.0.1: {}

  as-table@1.0.55:
    dependencies:
      printable-characters: 1.0.42

  assertion-error@2.0.1: {}

  ast-kit@2.1.3:
    dependencies:
      '@babel/parser': 7.28.4
      pathe: 2.0.3

  astring@1.9.0: {}

  babel-plugin-polyfill-corejs2@0.4.14(@babel/core@7.28.4):
    dependencies:
      '@babel/compat-data': 7.28.4
      '@babel/core': 7.28.4
      '@babel/helper-define-polyfill-provider': 0.6.5(@babel/core@7.28.4)
      semver: 6.3.1
    transitivePeerDependencies:
      - supports-color

  babel-plugin-polyfill-corejs3@0.13.0(@babel/core@7.28.4):
    dependencies:
      '@babel/core': 7.28.4
      '@babel/helper-define-polyfill-provider': 0.6.5(@babel/core@7.28.4)
      core-js-compat: 3.46.0
    transitivePeerDependencies:
      - supports-color

  babel-plugin-polyfill-regenerator@0.6.5(@babel/core@7.28.4):
    dependencies:
      '@babel/core': 7.28.4
      '@babel/helper-define-polyfill-provider': 0.6.5(@babel/core@7.28.4)
    transitivePeerDependencies:
      - supports-color

  bail@2.0.2: {}

  balanced-match@1.0.2: {}

  baseline-browser-mapping@2.8.16: {}

  before-after-hook@4.0.0: {}

  better-path-resolve@1.0.0:
    dependencies:
      is-windows: 1.0.2

  birpc@2.6.1: {}

  bole@5.0.22:
    dependencies:
      fast-safe-stringify: 2.1.1
      individual: 3.0.0

  boxen@5.1.2:
    dependencies:
      ansi-align: 3.0.1
      camelcase: 6.3.0
      chalk: 4.1.2
      cli-boxes: 2.2.1
      string-width: 4.2.3
      type-fest: 0.20.2
      widest-line: 3.1.0
      wrap-ansi: 7.0.0

  brace-expansion@1.1.12:
    dependencies:
      balanced-match: 1.0.2
      concat-map: 0.0.1

  brace-expansion@2.0.2:
    dependencies:
      balanced-match: 1.0.2

  braces@3.0.3:
    dependencies:
      fill-range: 7.1.1

  browser-stdout@1.3.1: {}

  browserslist@4.26.3:
    dependencies:
      baseline-browser-mapping: 2.8.16
      caniuse-lite: 1.0.30001750
      electron-to-chromium: 1.5.234
      node-releases: 2.0.23
      update-browserslist-db: 1.1.3(browserslist@4.26.3)

  buble@0.20.0:
    dependencies:
      acorn: 6.4.2
      acorn-dynamic-import: 4.0.0(acorn@6.4.2)
      acorn-jsx: 5.3.2(acorn@6.4.2)
      chalk: 2.4.2
      magic-string: 0.25.9
      minimist: 1.2.8
      regexpu-core: 4.5.4

  buffer-from@1.1.2: {}

  cac@6.7.14: {}

  camelcase-keys@6.2.2:
    dependencies:
      camelcase: 5.3.1
      map-obj: 4.3.0
      quick-lru: 4.0.1

  camelcase@5.3.1: {}

  camelcase@6.3.0: {}

  camelize@1.0.1: {}

  can-write-to-dir@1.1.1:
    dependencies:
      path-temp: 2.1.0

  caniuse-lite@1.0.30001750: {}

  ccount@2.0.1: {}

  chai@5.3.3:
    dependencies:
      assertion-error: 2.0.1
      check-error: 2.1.1
      deep-eql: 5.0.2
      loupe: 3.2.1
      pathval: 2.0.1

  chalk@2.4.2:
    dependencies:
      ansi-styles: 3.2.1
      escape-string-regexp: 1.0.5
      supports-color: 5.5.0

  chalk@4.1.2:
    dependencies:
      ansi-styles: 4.3.0
      supports-color: 7.2.0

  chalk@5.6.2: {}

  change-case@5.4.4: {}

  char-regex@1.0.2: {}

  character-entities-html4@2.1.0: {}

  character-entities-legacy@3.0.0: {}

  character-entities@2.0.2: {}

  chardet@2.1.0: {}

  check-error@2.1.1: {}

  chokidar@4.0.3:
    dependencies:
      readdirp: 4.1.2

  cjs-module-lexer@2.1.0: {}

  cli-boxes@2.2.1: {}

  cli-columns@4.0.0:
    dependencies:
      string-width: 4.2.3
      strip-ansi: 6.0.1

  cli-cursor@5.0.0:
    dependencies:
      restore-cursor: 5.1.0

  cli-truncate@5.1.0:
    dependencies:
      slice-ansi: 7.1.2
      string-width: 8.1.0

  cli-width@4.1.0: {}

  clipanion@4.0.0-rc.4(typanion@3.14.0):
    dependencies:
      typanion: 3.14.0

  cliui@8.0.1:
    dependencies:
      string-width: 4.2.3
      strip-ansi: 6.0.1
      wrap-ansi: 7.0.0

  clone@1.0.4: {}

  color-convert@1.9.3:
    dependencies:
      color-name: 1.1.3

  color-convert@2.0.1:
    dependencies:
      color-name: 1.1.4

  color-name@1.1.3: {}

  color-name@1.1.4: {}

  colorette@2.0.20: {}

  comma-separated-tokens@2.0.3: {}

  commander@14.0.1: {}

  commander@2.20.3: {}

  commondir@1.0.1: {}

  concat-map@0.0.1: {}

  confbox@0.1.8: {}

  confbox@0.2.2: {}

  config-chain@1.1.13:
    dependencies:
      ini: 1.3.8
      proto-list: 1.2.4

  connect@3.7.0:
    dependencies:
      debug: 2.6.9
      finalhandler: 1.1.2
      parseurl: 1.3.3
      utils-merge: 1.0.1
    transitivePeerDependencies:
      - supports-color

  consola@3.4.2: {}

  convert-source-map@2.0.0: {}

  copy-anything@3.0.5:
    dependencies:
      is-what: 4.1.16

  core-js-compat@3.46.0:
    dependencies:
      browserslist: 4.26.3

  cross-spawn@7.0.6:
    dependencies:
      path-key: 3.1.1
      shebang-command: 2.0.0
      which: 2.0.2

  crypto-random-string@2.0.0: {}

  css-color-keywords@1.0.0: {}

  css-to-react-native@3.2.0:
    dependencies:
      camelize: 1.0.1
      css-color-keywords: 1.0.0
      postcss-value-parser: 4.2.0

  csstype@3.1.3: {}

  data-uri-to-buffer@2.0.2: {}

  debug@2.6.9:
    dependencies:
      ms: 2.0.0

  debug@4.4.3:
    dependencies:
      ms: 2.1.3

  debug@4.4.3(supports-color@8.1.1):
    dependencies:
      ms: 2.1.3
    optionalDependencies:
      supports-color: 8.1.1

  decamelize@4.0.0: {}

  decode-named-character-reference@1.2.0:
    dependencies:
      character-entities: 2.0.2

  dedent@1.7.0: {}

  deep-eql@5.0.2: {}

  deepmerge@4.3.1: {}

  defaults@1.0.4:
    dependencies:
      clone: 1.0.4

  defu@6.1.4: {}

  depd@2.0.0: {}

  dequal@2.0.3: {}

  detect-libc@2.1.2: {}

  devlop@1.1.0:
    dependencies:
      dequal: 2.0.3

  diff@7.0.0: {}

  diff@8.0.2: {}

  dprint@0.50.2:
    optionalDependencies:
      '@dprint/darwin-arm64': 0.50.2
      '@dprint/darwin-x64': 0.50.2
      '@dprint/linux-arm64-glibc': 0.50.2
      '@dprint/linux-arm64-musl': 0.50.2
      '@dprint/linux-riscv64-glibc': 0.50.2
      '@dprint/linux-x64-glibc': 0.50.2
      '@dprint/linux-x64-musl': 0.50.2
      '@dprint/win32-arm64': 0.50.2
      '@dprint/win32-x64': 0.50.2

  dts-resolver@2.1.2(oxc-resolver@11.9.0):
    optionalDependencies:
      oxc-resolver: 11.9.0

  eastasianwidth@0.2.0: {}

  ee-first@1.1.1: {}

  electron-to-chromium@1.5.234: {}

  emnapi@1.5.0: {}

  emoji-regex@10.5.0: {}

  emoji-regex@8.0.0: {}

  emoji-regex@9.2.2: {}

  empathic@2.0.0: {}

  encodeurl@1.0.2: {}

  encodeurl@2.0.0: {}

  ensure-posix-path@1.1.1: {}

  entities@4.5.0: {}

  environment@1.1.0: {}

  error-ex@1.3.4:
    dependencies:
      is-arrayish: 0.2.1

  es-module-lexer@1.7.0: {}

  es-toolkit@1.40.0: {}

  esbuild@0.25.10:
    optionalDependencies:
      '@esbuild/aix-ppc64': 0.25.10
      '@esbuild/android-arm': 0.25.10
      '@esbuild/android-arm64': 0.25.10
      '@esbuild/android-x64': 0.25.10
      '@esbuild/darwin-arm64': 0.25.10
      '@esbuild/darwin-x64': 0.25.10
      '@esbuild/freebsd-arm64': 0.25.10
      '@esbuild/freebsd-x64': 0.25.10
      '@esbuild/linux-arm': 0.25.10
      '@esbuild/linux-arm64': 0.25.10
      '@esbuild/linux-ia32': 0.25.10
      '@esbuild/linux-loong64': 0.25.10
      '@esbuild/linux-mips64el': 0.25.10
      '@esbuild/linux-ppc64': 0.25.10
      '@esbuild/linux-riscv64': 0.25.10
      '@esbuild/linux-s390x': 0.25.10
      '@esbuild/linux-x64': 0.25.10
      '@esbuild/netbsd-arm64': 0.25.10
      '@esbuild/netbsd-x64': 0.25.10
      '@esbuild/openbsd-arm64': 0.25.10
      '@esbuild/openbsd-x64': 0.25.10
      '@esbuild/openharmony-arm64': 0.25.10
      '@esbuild/sunos-x64': 0.25.10
      '@esbuild/win32-arm64': 0.25.10
      '@esbuild/win32-ia32': 0.25.10
      '@esbuild/win32-x64': 0.25.10

  escalade@3.2.0: {}

  escape-html@1.0.3: {}

  escape-string-regexp@1.0.5: {}

  escape-string-regexp@4.0.0: {}

  escape-string-regexp@5.0.0: {}

  esprima@4.0.1: {}

  estree-toolkit@1.7.13:
    dependencies:
      '@types/estree': 1.0.8
      '@types/estree-jsx': 1.0.5

  estree-walker@2.0.2: {}

  estree-walker@3.0.3:
    dependencies:
      '@types/estree': 1.0.8

  esutils@2.0.3: {}

  etag@1.8.1: {}

  eventemitter3@5.0.1: {}

  execa@5.1.1:
    dependencies:
      cross-spawn: 7.0.6
      get-stream: 6.0.1
      human-signals: 2.1.0
      is-stream: 2.0.1
      merge-stream: 2.0.0
      npm-run-path: 4.0.1
      onetime: 5.1.2
      signal-exit: 3.0.7
      strip-final-newline: 2.0.0

  execa@9.6.0:
    dependencies:
      '@sindresorhus/merge-streams': 4.0.0
      cross-spawn: 7.0.6
      figures: 6.1.0
      get-stream: 9.0.1
      human-signals: 8.0.1
      is-plain-obj: 4.1.0
      is-stream: 4.0.1
      npm-run-path: 6.0.0
      pretty-ms: 9.3.0
      signal-exit: 4.1.0
      strip-final-newline: 4.0.0
      yoctocolors: 2.1.2

  expect-type@1.2.2: {}

  exsolve@1.0.7: {}

  extend-shallow@2.0.1:
    dependencies:
      is-extendable: 0.1.1

  extend@3.0.2: {}

  fast-content-type-parse@3.0.0: {}

  fast-deep-equal@3.1.3: {}

  fast-glob@3.3.3:
    dependencies:
      '@nodelib/fs.stat': 2.0.5
      '@nodelib/fs.walk': 1.2.8
      glob-parent: 5.1.2
      merge2: 1.4.1
      micromatch: 4.0.8

  fast-safe-stringify@2.1.1: {}

  fastq@1.19.1:
    dependencies:
      reusify: 1.1.0

  fault@2.0.1:
    dependencies:
      format: 0.2.2

  fd-package-json@2.0.0:
    dependencies:
      walk-up-path: 4.0.0

  fdir@6.5.0(picomatch@4.0.3):
    optionalDependencies:
      picomatch: 4.0.3

  figures@6.1.0:
    dependencies:
      is-unicode-supported: 2.1.0

  fill-range@7.1.1:
    dependencies:
      to-regex-range: 5.0.1

  finalhandler@1.1.2:
    dependencies:
      debug: 2.6.9
      encodeurl: 1.0.2
      escape-html: 1.0.3
      on-finished: 2.3.0
      parseurl: 1.3.3
      statuses: 1.5.0
      unpipe: 1.0.0
    transitivePeerDependencies:
      - supports-color

  find-up@5.0.0:
    dependencies:
      locate-path: 6.0.0
      path-exists: 4.0.0

  fixturify@3.0.0:
    dependencies:
      '@types/fs-extra': 9.0.13
      '@types/minimatch': 3.0.5
      '@types/rimraf': 3.0.2
      fs-extra: 10.1.0
      matcher-collection: 2.0.1
      walk-sync: 3.0.0

  flat@5.0.2: {}

  focus-trap@7.6.5:
    dependencies:
      tabbable: 6.2.0

  follow-redirects@1.15.11: {}

  foreground-child@3.3.1:
    dependencies:
      cross-spawn: 7.0.6
      signal-exit: 4.1.0

  format@0.2.2: {}

  formatly@0.3.0:
    dependencies:
      fd-package-json: 2.0.0

  fresh@2.0.0: {}

  fs-extra@10.1.0:
    dependencies:
      graceful-fs: 4.2.11
      jsonfile: 6.2.0
      universalify: 2.0.1

  fs-extra@11.3.2:
    dependencies:
      graceful-fs: 4.2.11
      jsonfile: 6.2.0
      universalify: 2.0.1

  fsevents@2.3.3:
    optional: true

  function-bind@1.1.2: {}

  gensync@1.0.0-beta.2: {}

  get-caller-file@2.0.5: {}

  get-east-asian-width@1.4.0: {}

  get-source@2.0.12:
    dependencies:
      data-uri-to-buffer: 2.0.2
      source-map: 0.6.1

  get-stream@6.0.1: {}

  get-stream@9.0.1:
    dependencies:
      '@sec-ant/readable-stream': 0.4.1
      is-stream: 4.0.1

  get-them-args@1.3.2: {}

  get-tsconfig@4.12.0:
    dependencies:
      resolve-pkg-maps: 1.0.0

  glob-parent@5.1.2:
    dependencies:
      is-glob: 4.0.3

  glob@10.4.5:
    dependencies:
      foreground-child: 3.3.1
      jackspeak: 3.4.3
      minimatch: 9.0.5
      minipass: 7.1.2
      package-json-from-dist: 1.0.1
      path-scurry: 1.11.1

  glob@11.0.3:
    dependencies:
      foreground-child: 3.3.1
      jackspeak: 4.1.1
      minimatch: 10.0.3
      minipass: 7.1.2
      package-json-from-dist: 1.0.1
      path-scurry: 2.0.0

  globals@15.15.0: {}

  graceful-fs@4.2.10: {}

  graceful-fs@4.2.11: {}

  gray-matter@4.0.3:
    dependencies:
      js-yaml: 3.14.1
      kind-of: 6.0.3
      section-matter: 1.0.0
      strip-bom-string: 1.0.0

  has-flag@3.0.0: {}

  has-flag@4.0.0: {}

  hasown@2.0.2:
    dependencies:
      function-bind: 1.1.2

  hast-util-to-html@9.0.5:
    dependencies:
      '@types/hast': 3.0.4
      '@types/unist': 3.0.3
      ccount: 2.0.1
      comma-separated-tokens: 2.0.3
      hast-util-whitespace: 3.0.0
      html-void-elements: 3.0.0
      mdast-util-to-hast: 13.2.0
      property-information: 7.1.0
      space-separated-tokens: 2.0.2
      stringify-entities: 4.0.4
      zwitch: 2.0.4

  hast-util-whitespace@3.0.0:
    dependencies:
      '@types/hast': 3.0.4

  he@1.2.0: {}

  hookable@5.5.3: {}

  html-void-elements@3.0.0: {}

  http-errors@2.0.0:
    dependencies:
      depd: 2.0.0
      inherits: 2.0.4
      setprototypeof: 1.2.0
      statuses: 2.0.1
      toidentifier: 1.0.1

  human-signals@2.1.0: {}

  human-signals@8.0.1: {}

  husky@9.1.7: {}

  iconv-lite@0.7.0:
    dependencies:
      safer-buffer: 2.1.2

  imurmurhash@0.1.4: {}

  individual@3.0.0: {}

  inherits@2.0.4: {}

  ini@1.3.8: {}

  ini@3.0.1: {}

  is-arrayish@0.2.1: {}

  is-core-module@2.16.1:
    dependencies:
      hasown: 2.0.2

  is-extendable@0.1.1: {}

  is-extglob@2.1.1: {}

  is-fullwidth-code-point@3.0.0: {}

  is-fullwidth-code-point@5.1.0:
    dependencies:
      get-east-asian-width: 1.4.0

  is-glob@4.0.3:
    dependencies:
      is-extglob: 2.1.1

  is-module@1.0.0: {}

  is-number@7.0.0: {}

  is-path-inside@3.0.3: {}

  is-plain-obj@2.1.0: {}

  is-plain-obj@4.1.0: {}

  is-reference@1.2.1:
    dependencies:
      '@types/estree': 1.0.8

  is-stream@2.0.1: {}

  is-stream@4.0.1: {}

  is-subdir@1.2.0:
    dependencies:
      better-path-resolve: 1.0.0

  is-unicode-supported@0.1.0: {}

  is-unicode-supported@2.1.0: {}

  is-what@4.1.16: {}

  is-windows@1.0.2: {}

  isexe@2.0.0: {}

  jackspeak@3.4.3:
    dependencies:
      '@isaacs/cliui': 8.0.2
    optionalDependencies:
      '@pkgjs/parseargs': 0.11.0

  jackspeak@4.1.1:
    dependencies:
      '@isaacs/cliui': 8.0.2

  jiti@2.6.1: {}

  js-tokens@4.0.0: {}

  js-tokens@9.0.1: {}

  js-yaml@3.14.1:
    dependencies:
      argparse: 1.0.10
      esprima: 4.0.1

  js-yaml@4.1.0:
    dependencies:
      argparse: 2.0.1

  jsesc@0.5.0: {}

  jsesc@3.1.0: {}

  json-parse-even-better-errors@2.3.1: {}

  json-stringify-safe@5.0.1: {}

  json5@2.2.3: {}

  jsonfile@6.2.0:
    dependencies:
      universalify: 2.0.1
    optionalDependencies:
      graceful-fs: 4.2.11

  kill-port@2.0.1:
    dependencies:
      get-them-args: 1.3.2
      shell-exec: 1.0.2

  kind-of@6.0.3: {}

  knip@5.64.3(@types/node@24.7.2)(typescript@5.9.3):
    dependencies:
      '@nodelib/fs.walk': 1.2.8
      '@types/node': 24.7.2
      fast-glob: 3.3.3
      formatly: 0.3.0
      jiti: 2.6.1
      js-yaml: 4.1.0
      minimist: 1.2.8
      oxc-resolver: 11.9.0
      picocolors: 1.1.1
      picomatch: 4.0.3
      smol-toml: 1.4.2
      strip-json-comments: 5.0.2
      typescript: 5.9.3
      zod: 4.1.12

  kolorist@1.8.0: {}

  lightningcss-android-arm64@1.30.2:
    optional: true

  lightningcss-darwin-arm64@1.30.2:
    optional: true

  lightningcss-darwin-x64@1.30.2:
    optional: true

  lightningcss-freebsd-x64@1.30.2:
    optional: true

  lightningcss-linux-arm-gnueabihf@1.30.2:
    optional: true

  lightningcss-linux-arm64-gnu@1.30.2:
    optional: true

  lightningcss-linux-arm64-musl@1.30.2:
    optional: true

  lightningcss-linux-x64-gnu@1.30.2:
    optional: true

  lightningcss-linux-x64-musl@1.30.2:
    optional: true

  lightningcss-win32-arm64-msvc@1.30.2:
    optional: true

  lightningcss-win32-x64-msvc@1.30.2:
    optional: true

  lightningcss@1.30.2:
    dependencies:
      detect-libc: 2.1.2
    optionalDependencies:
      lightningcss-android-arm64: 1.30.2
      lightningcss-darwin-arm64: 1.30.2
      lightningcss-darwin-x64: 1.30.2
      lightningcss-freebsd-x64: 1.30.2
      lightningcss-linux-arm-gnueabihf: 1.30.2
      lightningcss-linux-arm64-gnu: 1.30.2
      lightningcss-linux-arm64-musl: 1.30.2
      lightningcss-linux-x64-gnu: 1.30.2
      lightningcss-linux-x64-musl: 1.30.2
      lightningcss-win32-arm64-msvc: 1.30.2
      lightningcss-win32-x64-msvc: 1.30.2

  lines-and-columns@1.2.4: {}

  linkify-it@5.0.0:
    dependencies:
      uc.micro: 2.1.0

  lint-staged@16.2.4:
    dependencies:
      commander: 14.0.1
      listr2: 9.0.4
      micromatch: 4.0.8
      nano-spawn: 2.0.0
      pidtree: 0.6.0
      string-argv: 0.3.2
      yaml: 2.8.1

  listr2@9.0.4:
    dependencies:
      cli-truncate: 5.1.0
      colorette: 2.0.20
      eventemitter3: 5.0.1
      log-update: 6.1.0
      rfdc: 1.4.1
      wrap-ansi: 9.0.2

  load-json-file@6.2.0:
    dependencies:
      graceful-fs: 4.2.11
      parse-json: 5.2.0
      strip-bom: 4.0.0
      type-fest: 0.6.0

  local-pkg@1.1.2:
    dependencies:
      mlly: 1.8.0
      pkg-types: 2.3.0
      quansync: 0.2.11

  locate-path@6.0.0:
    dependencies:
      p-locate: 5.0.0

  lodash-es@4.17.21: {}

  lodash.debounce@4.0.8: {}

  log-symbols@4.1.0:
    dependencies:
      chalk: 4.1.2
      is-unicode-supported: 0.1.0

  log-update@6.1.0:
    dependencies:
      ansi-escapes: 7.1.1
      cli-cursor: 5.0.0
      slice-ansi: 7.1.2
      strip-ansi: 7.1.2
      wrap-ansi: 9.0.2

  longest-streak@3.1.0: {}

  loupe@3.2.1: {}

  lru-cache@10.4.3: {}

  lru-cache@11.2.2: {}

  lru-cache@5.1.1:
    dependencies:
      yallist: 3.1.1

  lunr@2.3.9: {}

  magic-string@0.25.9:
    dependencies:
      sourcemap-codec: 1.4.8

  magic-string@0.30.19:
    dependencies:
      '@jridgewell/sourcemap-codec': 1.5.5

  map-age-cleaner@0.1.3:
    dependencies:
      p-defer: 1.0.0

  map-obj@4.3.0: {}

  mark.js@8.11.1: {}

  markdown-it@14.1.0:
    dependencies:
      argparse: 2.0.1
      entities: 4.5.0
      linkify-it: 5.0.0
      mdurl: 2.0.0
      punycode.js: 2.3.1
      uc.micro: 2.1.0

  markdown-title@1.0.2: {}

  matcher-collection@2.0.1:
    dependencies:
      '@types/minimatch': 3.0.5
      minimatch: 3.1.2

  mdast-util-from-markdown@2.0.2:
    dependencies:
      '@types/mdast': 4.0.4
      '@types/unist': 3.0.3
      decode-named-character-reference: 1.2.0
      devlop: 1.1.0
      mdast-util-to-string: 4.0.0
      micromark: 4.0.2
      micromark-util-decode-numeric-character-reference: 2.0.2
      micromark-util-decode-string: 2.0.1
      micromark-util-normalize-identifier: 2.0.1
      micromark-util-symbol: 2.0.1
      micromark-util-types: 2.0.2
      unist-util-stringify-position: 4.0.0
    transitivePeerDependencies:
      - supports-color

  mdast-util-frontmatter@2.0.1:
    dependencies:
      '@types/mdast': 4.0.4
      devlop: 1.1.0
      escape-string-regexp: 5.0.0
      mdast-util-from-markdown: 2.0.2
      mdast-util-to-markdown: 2.1.2
      micromark-extension-frontmatter: 2.0.0
    transitivePeerDependencies:
      - supports-color

  mdast-util-phrasing@4.1.0:
    dependencies:
      '@types/mdast': 4.0.4
      unist-util-is: 6.0.0

  mdast-util-to-hast@13.2.0:
    dependencies:
      '@types/hast': 3.0.4
      '@types/mdast': 4.0.4
      '@ungap/structured-clone': 1.3.0
      devlop: 1.1.0
      micromark-util-sanitize-uri: 2.0.1
      trim-lines: 3.0.1
      unist-util-position: 5.0.0
      unist-util-visit: 5.0.0
      vfile: 6.0.3

  mdast-util-to-markdown@2.1.2:
    dependencies:
      '@types/mdast': 4.0.4
      '@types/unist': 3.0.3
      longest-streak: 3.1.0
      mdast-util-phrasing: 4.1.0
      mdast-util-to-string: 4.0.0
      micromark-util-classify-character: 2.0.1
      micromark-util-decode-string: 2.0.1
      unist-util-visit: 5.0.0
      zwitch: 2.0.4

  mdast-util-to-string@4.0.0:
    dependencies:
      '@types/mdast': 4.0.4

  mdurl@2.0.0: {}

  mem@8.1.1:
    dependencies:
      map-age-cleaner: 0.1.3
      mimic-fn: 3.1.0

  merge-stream@2.0.0: {}

  merge2@1.4.1: {}

  micromark-core-commonmark@2.0.3:
    dependencies:
      decode-named-character-reference: 1.2.0
      devlop: 1.1.0
      micromark-factory-destination: 2.0.1
      micromark-factory-label: 2.0.1
      micromark-factory-space: 2.0.1
      micromark-factory-title: 2.0.1
      micromark-factory-whitespace: 2.0.1
      micromark-util-character: 2.1.1
      micromark-util-chunked: 2.0.1
      micromark-util-classify-character: 2.0.1
      micromark-util-html-tag-name: 2.0.1
      micromark-util-normalize-identifier: 2.0.1
      micromark-util-resolve-all: 2.0.1
      micromark-util-subtokenize: 2.1.0
      micromark-util-symbol: 2.0.1
      micromark-util-types: 2.0.2

  micromark-extension-frontmatter@2.0.0:
    dependencies:
      fault: 2.0.1
      micromark-util-character: 2.1.1
      micromark-util-symbol: 2.0.1
      micromark-util-types: 2.0.2

  micromark-factory-destination@2.0.1:
    dependencies:
      micromark-util-character: 2.1.1
      micromark-util-symbol: 2.0.1
      micromark-util-types: 2.0.2

  micromark-factory-label@2.0.1:
    dependencies:
      devlop: 1.1.0
      micromark-util-character: 2.1.1
      micromark-util-symbol: 2.0.1
      micromark-util-types: 2.0.2

  micromark-factory-space@2.0.1:
    dependencies:
      micromark-util-character: 2.1.1
      micromark-util-types: 2.0.2

  micromark-factory-title@2.0.1:
    dependencies:
      micromark-factory-space: 2.0.1
      micromark-util-character: 2.1.1
      micromark-util-symbol: 2.0.1
      micromark-util-types: 2.0.2

  micromark-factory-whitespace@2.0.1:
    dependencies:
      micromark-factory-space: 2.0.1
      micromark-util-character: 2.1.1
      micromark-util-symbol: 2.0.1
      micromark-util-types: 2.0.2

  micromark-util-character@2.1.1:
    dependencies:
      micromark-util-symbol: 2.0.1
      micromark-util-types: 2.0.2

  micromark-util-chunked@2.0.1:
    dependencies:
      micromark-util-symbol: 2.0.1

  micromark-util-classify-character@2.0.1:
    dependencies:
      micromark-util-character: 2.1.1
      micromark-util-symbol: 2.0.1
      micromark-util-types: 2.0.2

  micromark-util-combine-extensions@2.0.1:
    dependencies:
      micromark-util-chunked: 2.0.1
      micromark-util-types: 2.0.2

  micromark-util-decode-numeric-character-reference@2.0.2:
    dependencies:
      micromark-util-symbol: 2.0.1

  micromark-util-decode-string@2.0.1:
    dependencies:
      decode-named-character-reference: 1.2.0
      micromark-util-character: 2.1.1
      micromark-util-decode-numeric-character-reference: 2.0.2
      micromark-util-symbol: 2.0.1

  micromark-util-encode@2.0.1: {}

  micromark-util-html-tag-name@2.0.1: {}

  micromark-util-normalize-identifier@2.0.1:
    dependencies:
      micromark-util-symbol: 2.0.1

  micromark-util-resolve-all@2.0.1:
    dependencies:
      micromark-util-types: 2.0.2

  micromark-util-sanitize-uri@2.0.1:
    dependencies:
      micromark-util-character: 2.1.1
      micromark-util-encode: 2.0.1
      micromark-util-symbol: 2.0.1

  micromark-util-subtokenize@2.1.0:
    dependencies:
      devlop: 1.1.0
      micromark-util-chunked: 2.0.1
      micromark-util-symbol: 2.0.1
      micromark-util-types: 2.0.2

  micromark-util-symbol@2.0.1: {}

  micromark-util-types@2.0.2: {}

  micromark@4.0.2:
    dependencies:
      '@types/debug': 4.1.12
      debug: 4.4.3(supports-color@8.1.1)
      decode-named-character-reference: 1.2.0
      devlop: 1.1.0
      micromark-core-commonmark: 2.0.3
      micromark-factory-space: 2.0.1
      micromark-util-character: 2.1.1
      micromark-util-chunked: 2.0.1
      micromark-util-combine-extensions: 2.0.1
      micromark-util-decode-numeric-character-reference: 2.0.2
      micromark-util-encode: 2.0.1
      micromark-util-normalize-identifier: 2.0.1
      micromark-util-resolve-all: 2.0.1
      micromark-util-sanitize-uri: 2.0.1
      micromark-util-subtokenize: 2.1.0
      micromark-util-symbol: 2.0.1
      micromark-util-types: 2.0.2
    transitivePeerDependencies:
      - supports-color

  micromatch@4.0.8:
    dependencies:
      braces: 3.0.3
      picomatch: 2.3.1

  millify@6.1.0:
    dependencies:
      yargs: 17.7.2

  mime-db@1.54.0: {}

  mime-types@3.0.1:
    dependencies:
      mime-db: 1.54.0

  mimic-fn@2.1.0: {}

  mimic-fn@3.1.0: {}

  mimic-function@5.0.1: {}

  minimatch@10.0.3:
    dependencies:
      '@isaacs/brace-expansion': 5.0.0

  minimatch@3.1.2:
    dependencies:
      brace-expansion: 1.1.12

  minimatch@9.0.5:
    dependencies:
      brace-expansion: 2.0.2

  minimist@1.2.8: {}

  minipass@7.1.2: {}

  minisearch@7.2.0: {}

  mitt@3.0.1: {}

  mlly@1.8.0:
    dependencies:
      acorn: 8.15.0
      pathe: 2.0.3
      pkg-types: 1.3.1
      ufo: 1.6.1

  mocha@11.7.4:
    dependencies:
      browser-stdout: 1.3.1
      chokidar: 4.0.3
      debug: 4.4.3(supports-color@8.1.1)
      diff: 7.0.0
      escape-string-regexp: 4.0.0
      find-up: 5.0.0
      glob: 10.4.5
      he: 1.2.0
      is-path-inside: 3.0.3
      js-yaml: 4.1.0
      log-symbols: 4.1.0
      minimatch: 9.0.5
      ms: 2.1.3
      picocolors: 1.1.1
      serialize-javascript: 6.0.2
      strip-json-comments: 3.1.1
      supports-color: 8.1.1
      workerpool: 9.3.4
      yargs: 17.7.2
      yargs-parser: 21.1.1
      yargs-unparser: 2.0.0

  ms@2.0.0: {}

  ms@2.1.3: {}

  mute-stream@2.0.0: {}

  nano-spawn@2.0.0: {}

  nanoid@3.3.11: {}

  ndjson@2.0.0:
    dependencies:
      json-stringify-safe: 5.0.1
      minimist: 1.2.8
      readable-stream: 3.6.2
      split2: 3.2.2
      through2: 4.0.2

  node-releases@2.0.23: {}

  normalize-path@3.0.0: {}

  normalize-registry-url@2.0.0: {}

  npm-run-path@4.0.1:
    dependencies:
      path-key: 3.1.1

  npm-run-path@6.0.0:
    dependencies:
      path-key: 4.0.0
      unicorn-magic: 0.3.0

  on-finished@2.3.0:
    dependencies:
      ee-first: 1.1.1

  on-finished@2.4.1:
    dependencies:
      ee-first: 1.1.1

  onetime@5.1.2:
    dependencies:
      mimic-fn: 2.1.0

  onetime@7.0.0:
    dependencies:
      mimic-function: 5.0.1

  oniguruma-parser@0.12.1: {}

  oniguruma-to-es@4.3.3:
    dependencies:
      oniguruma-parser: 0.12.1
      regex: 6.0.1
      regex-recursion: 6.0.2

  oxc-minify@0.95.0:
    optionalDependencies:
      '@oxc-minify/binding-android-arm64': 0.95.0
      '@oxc-minify/binding-darwin-arm64': 0.95.0
      '@oxc-minify/binding-darwin-x64': 0.95.0
      '@oxc-minify/binding-freebsd-x64': 0.95.0
      '@oxc-minify/binding-linux-arm-gnueabihf': 0.95.0
      '@oxc-minify/binding-linux-arm-musleabihf': 0.95.0
      '@oxc-minify/binding-linux-arm64-gnu': 0.95.0
      '@oxc-minify/binding-linux-arm64-musl': 0.95.0
      '@oxc-minify/binding-linux-riscv64-gnu': 0.95.0
      '@oxc-minify/binding-linux-s390x-gnu': 0.95.0
      '@oxc-minify/binding-linux-x64-gnu': 0.95.0
      '@oxc-minify/binding-linux-x64-musl': 0.95.0
      '@oxc-minify/binding-wasm32-wasi': 0.95.0
      '@oxc-minify/binding-win32-arm64-msvc': 0.95.0
      '@oxc-minify/binding-win32-x64-msvc': 0.95.0

  oxc-parser@0.37.0:
    dependencies:
      '@oxc-project/types': 0.37.0
    optionalDependencies:
      '@oxc-parser/binding-darwin-arm64': 0.37.0
      '@oxc-parser/binding-darwin-x64': 0.37.0
      '@oxc-parser/binding-linux-arm64-gnu': 0.37.0
      '@oxc-parser/binding-linux-arm64-musl': 0.37.0
      '@oxc-parser/binding-linux-x64-gnu': 0.37.0
      '@oxc-parser/binding-linux-x64-musl': 0.37.0
      '@oxc-parser/binding-win32-arm64-msvc': 0.37.0
      '@oxc-parser/binding-win32-x64-msvc': 0.37.0

  oxc-parser@0.95.0:
    dependencies:
      '@oxc-project/types': 0.95.0
    optionalDependencies:
      '@oxc-parser/binding-android-arm64': 0.95.0
      '@oxc-parser/binding-darwin-arm64': 0.95.0
      '@oxc-parser/binding-darwin-x64': 0.95.0
      '@oxc-parser/binding-freebsd-x64': 0.95.0
      '@oxc-parser/binding-linux-arm-gnueabihf': 0.95.0
      '@oxc-parser/binding-linux-arm-musleabihf': 0.95.0
      '@oxc-parser/binding-linux-arm64-gnu': 0.95.0
      '@oxc-parser/binding-linux-arm64-musl': 0.95.0
      '@oxc-parser/binding-linux-riscv64-gnu': 0.95.0
      '@oxc-parser/binding-linux-s390x-gnu': 0.95.0
      '@oxc-parser/binding-linux-x64-gnu': 0.95.0
      '@oxc-parser/binding-linux-x64-musl': 0.95.0
      '@oxc-parser/binding-wasm32-wasi': 0.95.0
      '@oxc-parser/binding-win32-arm64-msvc': 0.95.0
      '@oxc-parser/binding-win32-x64-msvc': 0.95.0

  oxc-resolver@11.9.0:
    optionalDependencies:
      '@oxc-resolver/binding-android-arm-eabi': 11.9.0
      '@oxc-resolver/binding-android-arm64': 11.9.0
      '@oxc-resolver/binding-darwin-arm64': 11.9.0
      '@oxc-resolver/binding-darwin-x64': 11.9.0
      '@oxc-resolver/binding-freebsd-x64': 11.9.0
      '@oxc-resolver/binding-linux-arm-gnueabihf': 11.9.0
      '@oxc-resolver/binding-linux-arm-musleabihf': 11.9.0
      '@oxc-resolver/binding-linux-arm64-gnu': 11.9.0
      '@oxc-resolver/binding-linux-arm64-musl': 11.9.0
      '@oxc-resolver/binding-linux-ppc64-gnu': 11.9.0
      '@oxc-resolver/binding-linux-riscv64-gnu': 11.9.0
      '@oxc-resolver/binding-linux-riscv64-musl': 11.9.0
      '@oxc-resolver/binding-linux-s390x-gnu': 11.9.0
      '@oxc-resolver/binding-linux-x64-gnu': 11.9.0
      '@oxc-resolver/binding-linux-x64-musl': 11.9.0
      '@oxc-resolver/binding-wasm32-wasi': 11.9.0
      '@oxc-resolver/binding-win32-arm64-msvc': 11.9.0
      '@oxc-resolver/binding-win32-ia32-msvc': 11.9.0
      '@oxc-resolver/binding-win32-x64-msvc': 11.9.0

  oxc-transform@0.95.0:
    optionalDependencies:
      '@oxc-transform/binding-android-arm64': 0.95.0
      '@oxc-transform/binding-darwin-arm64': 0.95.0
      '@oxc-transform/binding-darwin-x64': 0.95.0
      '@oxc-transform/binding-freebsd-x64': 0.95.0
      '@oxc-transform/binding-linux-arm-gnueabihf': 0.95.0
      '@oxc-transform/binding-linux-arm-musleabihf': 0.95.0
      '@oxc-transform/binding-linux-arm64-gnu': 0.95.0
      '@oxc-transform/binding-linux-arm64-musl': 0.95.0
      '@oxc-transform/binding-linux-riscv64-gnu': 0.95.0
      '@oxc-transform/binding-linux-s390x-gnu': 0.95.0
      '@oxc-transform/binding-linux-x64-gnu': 0.95.0
      '@oxc-transform/binding-linux-x64-musl': 0.95.0
      '@oxc-transform/binding-wasm32-wasi': 0.95.0
      '@oxc-transform/binding-win32-arm64-msvc': 0.95.0
      '@oxc-transform/binding-win32-x64-msvc': 0.95.0

  oxlint@1.22.0:
    optionalDependencies:
      '@oxlint/darwin-arm64': 1.22.0
      '@oxlint/darwin-x64': 1.22.0
      '@oxlint/linux-arm64-gnu': 1.22.0
      '@oxlint/linux-arm64-musl': 1.22.0
      '@oxlint/linux-x64-gnu': 1.22.0
      '@oxlint/linux-x64-musl': 1.22.0
      '@oxlint/win32-arm64': 1.22.0
      '@oxlint/win32-x64': 1.22.0

  p-defer@1.0.0: {}

  p-filter@2.1.0:
    dependencies:
      p-map: 2.1.0

  p-limit@3.1.0:
    dependencies:
      yocto-queue: 0.1.0

  p-locate@5.0.0:
    dependencies:
      p-limit: 3.1.0

  p-map@2.1.0: {}

  package-json-from-dist@1.0.1: {}

  package-manager-detector@1.4.0: {}

  parse-json@5.2.0:
    dependencies:
      '@babel/code-frame': 7.27.1
      error-ex: 1.3.4
      json-parse-even-better-errors: 2.3.1
      lines-and-columns: 1.2.4

  parse-ms@2.1.0: {}

  parse-ms@4.0.0: {}

  parseurl@1.3.3: {}

  path-absolute@1.0.1: {}

  path-exists@4.0.0: {}

  path-key@3.1.1: {}

  path-key@4.0.0: {}

  path-name@1.0.0: {}

  path-parse@1.0.7: {}

  path-scurry@1.11.1:
    dependencies:
      lru-cache: 10.4.3
      minipass: 7.1.2

  path-scurry@2.0.0:
    dependencies:
      lru-cache: 11.2.2
      minipass: 7.1.2

  path-temp@2.1.0:
    dependencies:
      unique-string: 2.0.0

  path-to-regexp@8.3.0: {}

  pathe@2.0.3: {}

  pathval@2.0.1: {}

  peggy@5.0.6:
    dependencies:
      '@peggyjs/from-mem': 3.1.1
      commander: 14.0.1
      source-map-generator: 2.0.2

  perfect-debounce@2.0.0: {}

  picocolors@1.1.1: {}

  picomatch@2.3.1: {}

  picomatch@4.0.3: {}

  pidtree@0.6.0: {}

  pirates@4.0.7: {}

  pkg-types@1.3.1:
    dependencies:
      confbox: 0.1.8
      mlly: 1.8.0
      pathe: 2.0.3

  pkg-types@2.3.0:
    dependencies:
      confbox: 0.2.2
      exsolve: 1.0.7
      pathe: 2.0.3

  postcss-value-parser@4.2.0: {}

  postcss@8.4.49:
    dependencies:
      nanoid: 3.3.11
      picocolors: 1.1.1
      source-map-js: 1.2.1

  postcss@8.5.6:
    dependencies:
      nanoid: 3.3.11
      picocolors: 1.1.1
      source-map-js: 1.2.1

  pretty-bytes@5.6.0: {}

  pretty-bytes@7.1.0: {}

  pretty-ms@7.0.1:
    dependencies:
      parse-ms: 2.1.0

  pretty-ms@9.3.0:
    dependencies:
      parse-ms: 4.0.0

  printable-characters@1.0.42: {}

  property-information@7.1.0: {}

  proto-list@1.2.4: {}

  punycode.js@2.3.1: {}

  quansync@0.2.11: {}

  queue-microtask@1.2.3: {}

  quick-lru@4.0.1: {}

  randombytes@2.1.0:
    dependencies:
      safe-buffer: 5.2.1

  range-parser@1.2.1: {}

  react-dom@19.2.0(react@19.2.0):
    dependencies:
      react: 19.2.0
      scheduler: 0.27.0

  react@19.2.0: {}

  read-ini-file@4.0.0:
    dependencies:
      ini: 3.0.1
      strip-bom: 4.0.0

  read-yaml-file@2.1.0:
    dependencies:
      js-yaml: 4.1.0
      strip-bom: 4.0.0

  readable-stream@3.6.2:
    dependencies:
      inherits: 2.0.4
      string_decoder: 1.3.0
      util-deprecate: 1.0.2

  readdirp@4.1.2: {}

  realpath-missing@1.1.0: {}

  regenerate-unicode-properties@10.2.2:
    dependencies:
      regenerate: 1.4.2

  regenerate-unicode-properties@8.2.0:
    dependencies:
      regenerate: 1.4.2

  regenerate@1.4.2: {}

  regex-recursion@6.0.2:
    dependencies:
      regex-utilities: 2.3.0

  regex-utilities@2.3.0: {}

  regex@6.0.1:
    dependencies:
      regex-utilities: 2.3.0

  regexpu-core@4.5.4:
    dependencies:
      regenerate: 1.4.2
      regenerate-unicode-properties: 8.2.0
      regjsgen: 0.5.2
      regjsparser: 0.6.9
      unicode-match-property-ecmascript: 1.0.4
      unicode-match-property-value-ecmascript: 1.2.0

  regexpu-core@6.4.0:
    dependencies:
      regenerate: 1.4.2
      regenerate-unicode-properties: 10.2.2
      regjsgen: 0.8.0
      regjsparser: 0.13.0
      unicode-match-property-ecmascript: 2.0.0
      unicode-match-property-value-ecmascript: 2.2.1

  regjsgen@0.5.2: {}

  regjsgen@0.8.0: {}

  regjsparser@0.13.0:
    dependencies:
      jsesc: 3.1.0

  regjsparser@0.6.9:
    dependencies:
      jsesc: 0.5.0

  remark-frontmatter@5.0.0:
    dependencies:
      '@types/mdast': 4.0.4
      mdast-util-frontmatter: 2.0.1
      micromark-extension-frontmatter: 2.0.0
      unified: 11.0.5
    transitivePeerDependencies:
      - supports-color

  remark-parse@11.0.0:
    dependencies:
      '@types/mdast': 4.0.4
      mdast-util-from-markdown: 2.0.2
      micromark-util-types: 2.0.2
      unified: 11.0.5
    transitivePeerDependencies:
      - supports-color

  remark-stringify@11.0.0:
    dependencies:
      '@types/mdast': 4.0.4
      mdast-util-to-markdown: 2.1.2
      unified: 11.0.5

  remark@15.0.1:
    dependencies:
      '@types/mdast': 4.0.4
      remark-parse: 11.0.0
      remark-stringify: 11.0.0
      unified: 11.0.5
    transitivePeerDependencies:
      - supports-color

  remeda@2.32.0:
    dependencies:
      type-fest: 4.41.0

  remove-unused-vars@0.0.8:
    dependencies:
      typescript: 5.9.3

  require-directory@2.1.1: {}

  resolve-pkg-maps@1.0.0: {}

  resolve@1.22.10:
    dependencies:
      is-core-module: 2.16.1
      path-parse: 1.0.7
      supports-preserve-symlinks-flag: 1.0.0

  restore-cursor@5.1.0:
    dependencies:
      onetime: 7.0.0
      signal-exit: 4.1.0

  reusify@1.1.0: {}

  rfdc@1.4.1: {}

  right-pad@1.1.1: {}

  rimraf@6.0.1:
    dependencies:
      glob: 11.0.3
      package-json-from-dist: 1.0.1

  rolldown-plugin-dts@0.16.12(oxc-resolver@11.9.0)(rolldown@packages+rolldown)(typescript@5.9.3):
    dependencies:
      '@babel/generator': 7.28.3
      '@babel/parser': 7.28.4
      '@babel/types': 7.28.4
      ast-kit: 2.1.3
      birpc: 2.6.1
<<<<<<< HEAD
      debug: 4.4.3
      dts-resolver: 2.1.2(oxc-resolver@11.8.3)
      get-tsconfig: 4.10.1
=======
      debug: 4.4.3(supports-color@8.1.1)
      dts-resolver: 2.1.2(oxc-resolver@11.9.0)
      get-tsconfig: 4.12.0
>>>>>>> 783984e8
      magic-string: 0.30.19
      rolldown: link:packages/rolldown
    optionalDependencies:
      typescript: 5.9.3
    transitivePeerDependencies:
      - oxc-resolver
      - supports-color

  rolldown-plugin-dts@0.16.12(rolldown@1.0.0-beta.43)(typescript@5.9.3):
    dependencies:
      '@babel/generator': 7.28.3
      '@babel/parser': 7.28.4
      '@babel/types': 7.28.4
      ast-kit: 2.1.3
      birpc: 2.6.1
      debug: 4.4.3(supports-color@8.1.1)
      dts-resolver: 2.1.2(oxc-resolver@11.9.0)
      get-tsconfig: 4.12.0
      magic-string: 0.30.19
      rolldown: 1.0.0-beta.43
    optionalDependencies:
      typescript: 5.9.3
    transitivePeerDependencies:
      - oxc-resolver
      - supports-color

  rolldown-vite@7.1.17(@types/node@24.7.2)(esbuild@0.25.10)(jiti@2.6.1)(terser@5.44.0)(tsx@4.20.6)(yaml@2.8.1):
    dependencies:
      '@oxc-project/runtime': 0.92.0
      fdir: 6.5.0(picomatch@4.0.3)
      lightningcss: 1.30.2
      picomatch: 4.0.3
      postcss: 8.5.6
      rolldown: 1.0.0-beta.43
      tinyglobby: 0.2.15
    optionalDependencies:
      '@types/node': 24.7.2
      esbuild: 0.25.10
      fsevents: 2.3.3
      jiti: 2.6.1
      terser: 5.44.0
      tsx: 4.20.6
      yaml: 2.8.1

  rolldown@1.0.0-beta.43:
    dependencies:
      '@oxc-project/types': 0.94.0
      '@rolldown/pluginutils': 1.0.0-beta.43
      ansis: 4.2.0
    optionalDependencies:
      '@rolldown/binding-android-arm64': 1.0.0-beta.43
      '@rolldown/binding-darwin-arm64': 1.0.0-beta.43
      '@rolldown/binding-darwin-x64': 1.0.0-beta.43
      '@rolldown/binding-freebsd-x64': 1.0.0-beta.43
      '@rolldown/binding-linux-arm-gnueabihf': 1.0.0-beta.43
      '@rolldown/binding-linux-arm64-gnu': 1.0.0-beta.43
      '@rolldown/binding-linux-arm64-musl': 1.0.0-beta.43
      '@rolldown/binding-linux-x64-gnu': 1.0.0-beta.43
      '@rolldown/binding-linux-x64-musl': 1.0.0-beta.43
      '@rolldown/binding-openharmony-arm64': 1.0.0-beta.43
      '@rolldown/binding-wasm32-wasi': 1.0.0-beta.43
      '@rolldown/binding-win32-arm64-msvc': 1.0.0-beta.43
      '@rolldown/binding-win32-ia32-msvc': 1.0.0-beta.43
      '@rolldown/binding-win32-x64-msvc': 1.0.0-beta.43

  rollup-plugin-esbuild@6.2.1(esbuild@0.25.10)(rollup@4.52.4):
    dependencies:
      debug: 4.4.3(supports-color@8.1.1)
      es-module-lexer: 1.7.0
      esbuild: 0.25.10
      get-tsconfig: 4.12.0
      rollup: 4.52.4
      unplugin-utils: 0.2.5
    transitivePeerDependencies:
      - supports-color

  rollup@4.52.4:
    dependencies:
      '@types/estree': 1.0.8
    optionalDependencies:
      '@rollup/rollup-android-arm-eabi': 4.52.4
      '@rollup/rollup-android-arm64': 4.52.4
      '@rollup/rollup-darwin-arm64': 4.52.4
      '@rollup/rollup-darwin-x64': 4.52.4
      '@rollup/rollup-freebsd-arm64': 4.52.4
      '@rollup/rollup-freebsd-x64': 4.52.4
      '@rollup/rollup-linux-arm-gnueabihf': 4.52.4
      '@rollup/rollup-linux-arm-musleabihf': 4.52.4
      '@rollup/rollup-linux-arm64-gnu': 4.52.4
      '@rollup/rollup-linux-arm64-musl': 4.52.4
      '@rollup/rollup-linux-loong64-gnu': 4.52.4
      '@rollup/rollup-linux-ppc64-gnu': 4.52.4
      '@rollup/rollup-linux-riscv64-gnu': 4.52.4
      '@rollup/rollup-linux-riscv64-musl': 4.52.4
      '@rollup/rollup-linux-s390x-gnu': 4.52.4
      '@rollup/rollup-linux-x64-gnu': 4.52.4
      '@rollup/rollup-linux-x64-musl': 4.52.4
      '@rollup/rollup-openharmony-arm64': 4.52.4
      '@rollup/rollup-win32-arm64-msvc': 4.52.4
      '@rollup/rollup-win32-ia32-msvc': 4.52.4
      '@rollup/rollup-win32-x64-gnu': 4.52.4
      '@rollup/rollup-win32-x64-msvc': 4.52.4
      fsevents: 2.3.3

  run-parallel@1.2.0:
    dependencies:
      queue-microtask: 1.2.3

  rxjs@7.8.2:
    dependencies:
      tslib: 2.8.1

  safe-buffer@5.2.1: {}

  safe-execa@0.1.2:
    dependencies:
      '@zkochan/which': 2.0.3
      execa: 5.1.1
      path-name: 1.0.0

  safer-buffer@2.1.2: {}

  scheduler@0.27.0: {}

  section-matter@1.0.0:
    dependencies:
      extend-shallow: 2.0.1
      kind-of: 6.0.3

  semver@6.3.1: {}

  semver@7.7.2: {}

  semver@7.7.3: {}

  send@1.2.0:
    dependencies:
      debug: 4.4.3(supports-color@8.1.1)
      encodeurl: 2.0.0
      escape-html: 1.0.3
      etag: 1.8.1
      fresh: 2.0.0
      http-errors: 2.0.0
      mime-types: 3.0.1
      ms: 2.1.3
      on-finished: 2.4.1
      range-parser: 1.2.1
      statuses: 2.0.2
    transitivePeerDependencies:
      - supports-color

  serialize-javascript@6.0.2:
    dependencies:
      randombytes: 2.1.0

  serve-static@2.2.0:
    dependencies:
      encodeurl: 2.0.0
      escape-html: 1.0.3
      parseurl: 1.3.3
      send: 1.2.0
    transitivePeerDependencies:
      - supports-color

  setprototypeof@1.2.0: {}

  shallowequal@1.1.0: {}

  shebang-command@2.0.0:
    dependencies:
      shebang-regex: 3.0.0

  shebang-regex@3.0.0: {}

  shell-exec@1.0.2: {}

  shell-exec@1.1.2: {}

  shiki@3.13.0:
    dependencies:
      '@shikijs/core': 3.13.0
      '@shikijs/engine-javascript': 3.13.0
      '@shikijs/engine-oniguruma': 3.13.0
      '@shikijs/langs': 3.13.0
      '@shikijs/themes': 3.13.0
      '@shikijs/types': 3.13.0
      '@shikijs/vscode-textmate': 10.0.2
      '@types/hast': 3.0.4

  siginfo@2.0.0: {}

  signal-exit@3.0.7: {}

  signal-exit@4.1.0: {}

  slice-ansi@7.1.2:
    dependencies:
      ansi-styles: 6.2.3
      is-fullwidth-code-point: 5.1.0

  smol-toml@1.4.2: {}

  sort-keys@4.2.0:
    dependencies:
      is-plain-obj: 2.1.0

  source-map-generator@2.0.2: {}

  source-map-js@1.2.1: {}

  source-map-support@0.5.21:
    dependencies:
      buffer-from: 1.1.2
      source-map: 0.6.1

  source-map@0.6.1: {}

  source-map@0.7.6: {}

  sourcemap-codec@1.4.8: {}

  space-separated-tokens@2.0.2: {}

  speakingurl@14.0.1: {}

  split2@3.2.2:
    dependencies:
      readable-stream: 3.6.2

  sprintf-js@1.0.3: {}

  stackback@0.0.2: {}

  stacktracey@2.1.8:
    dependencies:
      as-table: 1.0.55
      get-source: 2.0.12

  statuses@1.5.0: {}

  statuses@2.0.1: {}

  statuses@2.0.2: {}

  std-env@3.9.0: {}

  string-argv@0.3.2: {}

  string-length@4.0.2:
    dependencies:
      char-regex: 1.0.2
      strip-ansi: 6.0.1

  string-width@4.2.3:
    dependencies:
      emoji-regex: 8.0.0
      is-fullwidth-code-point: 3.0.0
      strip-ansi: 6.0.1

  string-width@5.1.2:
    dependencies:
      eastasianwidth: 0.2.0
      emoji-regex: 9.2.2
      strip-ansi: 7.1.2

  string-width@7.2.0:
    dependencies:
      emoji-regex: 10.5.0
      get-east-asian-width: 1.4.0
      strip-ansi: 7.1.2

  string-width@8.1.0:
    dependencies:
      get-east-asian-width: 1.4.0
      strip-ansi: 7.1.2

  string_decoder@1.3.0:
    dependencies:
      safe-buffer: 5.2.1

  stringify-entities@4.0.4:
    dependencies:
      character-entities-html4: 2.1.0
      character-entities-legacy: 3.0.0

  strip-ansi@6.0.1:
    dependencies:
      ansi-regex: 5.0.1

  strip-ansi@7.1.2:
    dependencies:
      ansi-regex: 6.2.2

  strip-bom-string@1.0.0: {}

  strip-bom@4.0.0: {}

  strip-comments-strings@1.2.0: {}

  strip-comments@2.0.1: {}

  strip-final-newline@2.0.0: {}

  strip-final-newline@4.0.0: {}

  strip-json-comments@3.1.1: {}

  strip-json-comments@5.0.2: {}

  strip-literal@3.1.0:
    dependencies:
      js-tokens: 9.0.1

  styled-components@6.1.19(react-dom@19.2.0(react@19.2.0))(react@19.2.0):
    dependencies:
      '@emotion/is-prop-valid': 1.2.2
      '@emotion/unitless': 0.8.1
      '@types/stylis': 4.2.5
      css-to-react-native: 3.2.0
      csstype: 3.1.3
      postcss: 8.4.49
      react: 19.2.0
      react-dom: 19.2.0(react@19.2.0)
      shallowequal: 1.1.0
      stylis: 4.3.2
      tslib: 2.6.2

  stylis@4.3.2: {}

  superjson@2.2.2:
    dependencies:
      copy-anything: 3.0.5

  supports-color@5.5.0:
    dependencies:
      has-flag: 3.0.0

  supports-color@7.2.0:
    dependencies:
      has-flag: 4.0.0

  supports-color@8.1.1:
    dependencies:
      has-flag: 4.0.0

  supports-preserve-symlinks-flag@1.0.0: {}

  tabbable@6.2.0: {}

  terser@5.44.0:
    dependencies:
      '@jridgewell/source-map': 0.3.11
      acorn: 8.15.0
      commander: 2.20.3
      source-map-support: 0.5.21

  through2@4.0.2:
    dependencies:
      readable-stream: 3.6.2

  tinybench@2.9.0: {}

  tinybench@5.0.1: {}

  tinyexec@0.3.2: {}

  tinyexec@1.0.1: {}

  tinyglobby@0.2.15:
    dependencies:
      fdir: 6.5.0(picomatch@4.0.3)
      picomatch: 4.0.3

  tinypool@1.1.1: {}

  tinyrainbow@2.0.0: {}

  tinyspy@4.0.4: {}

  to-regex-range@5.0.1:
    dependencies:
      is-number: 7.0.0

  toidentifier@1.0.1: {}

  tokenx@1.1.0: {}

  tree-kill@1.2.2: {}

  trim-lines@3.0.1: {}

  trough@2.2.0: {}

  tsdown@0.15.8(typescript@5.9.3):
    dependencies:
      ansis: 4.2.0
      cac: 6.7.14
      chokidar: 4.0.3
      debug: 4.4.3(supports-color@8.1.1)
      diff: 8.0.2
      empathic: 2.0.0
      hookable: 5.5.3
      rolldown: 1.0.0-beta.43
      rolldown-plugin-dts: 0.16.12(rolldown@1.0.0-beta.43)(typescript@5.9.3)
      semver: 7.7.3
      tinyexec: 1.0.1
      tinyglobby: 0.2.15
      tree-kill: 1.2.2
      unconfig: 7.3.3
    optionalDependencies:
      typescript: 5.9.3
    transitivePeerDependencies:
      - '@ts-macro/tsc'
      - '@typescript/native-preview'
      - oxc-resolver
      - supports-color
      - vue-tsc

  tslib@2.6.2: {}

  tslib@2.8.1: {}

  tsx@4.20.6:
    dependencies:
      esbuild: 0.25.10
      get-tsconfig: 4.12.0
    optionalDependencies:
      fsevents: 2.3.3

  typanion@3.14.0: {}

  type-fest@0.20.2: {}

  type-fest@0.6.0: {}

  type-fest@4.41.0: {}

  typedoc@0.28.14(typescript@5.9.3):
    dependencies:
      '@gerrit0/mini-shiki': 3.13.1
      lunr: 2.3.9
      markdown-it: 14.1.0
      minimatch: 9.0.5
      typescript: 5.9.3
      yaml: 2.8.1

  typescript@5.9.3: {}

  uc.micro@2.1.0: {}

  ufo@1.6.1: {}

  unconfig@7.3.3:
    dependencies:
      '@quansync/fs': 0.1.5
      defu: 6.1.4
      jiti: 2.6.1
      quansync: 0.2.11

  undici-types@7.14.0: {}

  unicode-canonical-property-names-ecmascript@1.0.4: {}

  unicode-canonical-property-names-ecmascript@2.0.1: {}

  unicode-match-property-ecmascript@1.0.4:
    dependencies:
      unicode-canonical-property-names-ecmascript: 1.0.4
      unicode-property-aliases-ecmascript: 1.1.0

  unicode-match-property-ecmascript@2.0.0:
    dependencies:
      unicode-canonical-property-names-ecmascript: 2.0.1
      unicode-property-aliases-ecmascript: 2.2.0

  unicode-match-property-value-ecmascript@1.2.0: {}

  unicode-match-property-value-ecmascript@2.2.1: {}

  unicode-property-aliases-ecmascript@1.1.0: {}

  unicode-property-aliases-ecmascript@2.2.0: {}

  unicorn-magic@0.3.0: {}

  unified@11.0.5:
    dependencies:
      '@types/unist': 3.0.3
      bail: 2.0.2
      devlop: 1.1.0
      extend: 3.0.2
      is-plain-obj: 4.1.0
      trough: 2.2.0
      vfile: 6.0.3

  unique-string@2.0.0:
    dependencies:
      crypto-random-string: 2.0.0

  unist-util-is@6.0.0:
    dependencies:
      '@types/unist': 3.0.3

  unist-util-position@5.0.0:
    dependencies:
      '@types/unist': 3.0.3

  unist-util-remove@4.0.0:
    dependencies:
      '@types/unist': 3.0.3
      unist-util-is: 6.0.0
      unist-util-visit-parents: 6.0.1

  unist-util-stringify-position@4.0.0:
    dependencies:
      '@types/unist': 3.0.3

  unist-util-visit-parents@6.0.1:
    dependencies:
      '@types/unist': 3.0.3
      unist-util-is: 6.0.0

  unist-util-visit@5.0.0:
    dependencies:
      '@types/unist': 3.0.3
      unist-util-is: 6.0.0
      unist-util-visit-parents: 6.0.1

  universal-user-agent@7.0.3: {}

  universalify@2.0.1: {}

  unpipe@1.0.0: {}

  unplugin-isolated-decl@0.8.3(oxc-transform@0.95.0)(rollup@4.52.4)(typescript@5.9.3):
    dependencies:
      '@rollup/pluginutils': 5.3.0(rollup@4.52.4)
      debug: 4.4.3(supports-color@8.1.1)
      magic-string: 0.30.19
      oxc-parser: 0.37.0
      unplugin: 1.16.1
    optionalDependencies:
      oxc-transform: 0.95.0
      typescript: 5.9.3
    transitivePeerDependencies:
      - rollup
      - supports-color

  unplugin-utils@0.2.5:
    dependencies:
      pathe: 2.0.3
      picomatch: 4.0.3

  unplugin@1.16.1:
    dependencies:
      acorn: 8.15.0
      webpack-virtual-modules: 0.6.2

  update-browserslist-db@1.1.3(browserslist@4.26.3):
    dependencies:
      browserslist: 4.26.3
      escalade: 3.2.0
      picocolors: 1.1.1

  util-deprecate@1.0.2: {}

  utils-merge@1.0.1: {}

  valibot@1.1.0(typescript@5.9.3):
    optionalDependencies:
      typescript: 5.9.3

  vfile-message@4.0.3:
    dependencies:
      '@types/unist': 3.0.3
      unist-util-stringify-position: 4.0.0

  vfile@6.0.3:
    dependencies:
      '@types/unist': 3.0.3
      vfile-message: 4.0.3

  vite-node@3.2.4(@types/node@24.7.2)(jiti@2.6.1)(lightningcss@1.30.2)(terser@5.44.0)(tsx@4.20.6)(yaml@2.8.1):
    dependencies:
      cac: 6.7.14
      debug: 4.4.3(supports-color@8.1.1)
      es-module-lexer: 1.7.0
      pathe: 2.0.3
      vite: 7.1.9(@types/node@24.7.2)(jiti@2.6.1)(lightningcss@1.30.2)(terser@5.44.0)(tsx@4.20.6)(yaml@2.8.1)
    transitivePeerDependencies:
      - '@types/node'
      - jiti
      - less
      - lightningcss
      - sass
      - sass-embedded
      - stylus
      - sugarss
      - supports-color
      - terser
      - tsx
      - yaml

  vite@7.1.9(@types/node@24.7.2)(jiti@2.6.1)(lightningcss@1.30.2)(terser@5.44.0)(tsx@4.20.6)(yaml@2.8.1):
    dependencies:
      esbuild: 0.25.10
      fdir: 6.5.0(picomatch@4.0.3)
      picomatch: 4.0.3
      postcss: 8.5.6
      rollup: 4.52.4
      tinyglobby: 0.2.15
    optionalDependencies:
      '@types/node': 24.7.2
      fsevents: 2.3.3
      jiti: 2.6.1
      lightningcss: 1.30.2
      terser: 5.44.0
      tsx: 4.20.6
      yaml: 2.8.1

  vitepress-plugin-group-icons@1.6.3(markdown-it@14.1.0)(vite@7.1.9(@types/node@24.7.2)(jiti@2.6.1)(lightningcss@1.30.2)(terser@5.44.0)(tsx@4.20.6)(yaml@2.8.1)):
    dependencies:
      '@iconify-json/logos': 1.2.9
      '@iconify-json/vscode-icons': 1.2.31
      '@iconify/utils': 3.0.2
      markdown-it: 14.1.0
      vite: 7.1.9(@types/node@24.7.2)(jiti@2.6.1)(lightningcss@1.30.2)(terser@5.44.0)(tsx@4.20.6)(yaml@2.8.1)
    transitivePeerDependencies:
      - supports-color

  vitepress-plugin-llms@1.8.0:
    dependencies:
      gray-matter: 4.0.3
      markdown-it: 14.1.0
      markdown-title: 1.0.2
      mdast-util-from-markdown: 2.0.2
      millify: 6.1.0
      minimatch: 10.0.3
      path-to-regexp: 8.3.0
      picocolors: 1.1.1
      pretty-bytes: 7.1.0
      remark: 15.0.1
      remark-frontmatter: 5.0.0
      tokenx: 1.1.0
      unist-util-remove: 4.0.0
      unist-util-visit: 5.0.0
    transitivePeerDependencies:
      - supports-color

  vitepress@2.0.0-alpha.12(@types/node@24.7.2)(change-case@5.4.4)(esbuild@0.25.10)(jiti@2.6.1)(oxc-minify@0.95.0)(postcss@8.5.6)(terser@5.44.0)(tsx@4.20.6)(typescript@5.9.3)(yaml@2.8.1):
    dependencies:
      '@docsearch/css': 4.2.0
      '@docsearch/js': 4.2.0
      '@iconify-json/simple-icons': 1.2.54
      '@shikijs/core': 3.13.0
      '@shikijs/transformers': 3.13.0
      '@shikijs/types': 3.13.0
      '@types/markdown-it': 14.1.2
      '@vitejs/plugin-vue': 6.0.1(rolldown-vite@7.1.17(@types/node@24.7.2)(esbuild@0.25.10)(jiti@2.6.1)(terser@5.44.0)(tsx@4.20.6)(yaml@2.8.1))(vue@3.5.22(typescript@5.9.3))
      '@vue/devtools-api': 8.0.2
      '@vue/shared': 3.5.22
      '@vueuse/core': 13.9.0(vue@3.5.22(typescript@5.9.3))
      '@vueuse/integrations': 13.9.0(change-case@5.4.4)(focus-trap@7.6.5)(vue@3.5.22(typescript@5.9.3))
      focus-trap: 7.6.5
      mark.js: 8.11.1
      minisearch: 7.2.0
      shiki: 3.13.0
      vite: rolldown-vite@7.1.17(@types/node@24.7.2)(esbuild@0.25.10)(jiti@2.6.1)(terser@5.44.0)(tsx@4.20.6)(yaml@2.8.1)
      vue: 3.5.22(typescript@5.9.3)
    optionalDependencies:
      oxc-minify: 0.95.0
      postcss: 8.5.6
    transitivePeerDependencies:
      - '@types/node'
      - async-validator
      - axios
      - change-case
      - drauu
      - esbuild
      - fuse.js
      - idb-keyval
      - jiti
      - jwt-decode
      - less
      - nprogress
      - qrcode
      - sass
      - sass-embedded
      - sortablejs
      - stylus
      - sugarss
      - terser
      - tsx
      - typescript
      - universal-cookie
      - yaml

  vitest@3.2.4(@types/debug@4.1.12)(@types/node@24.7.2)(jiti@2.6.1)(lightningcss@1.30.2)(terser@5.44.0)(tsx@4.20.6)(yaml@2.8.1):
    dependencies:
      '@types/chai': 5.2.2
      '@vitest/expect': 3.2.4
      '@vitest/mocker': 3.2.4(vite@7.1.9(@types/node@24.7.2)(jiti@2.6.1)(lightningcss@1.30.2)(terser@5.44.0)(tsx@4.20.6)(yaml@2.8.1))
      '@vitest/pretty-format': 3.2.4
      '@vitest/runner': 3.2.4
      '@vitest/snapshot': 3.2.4
      '@vitest/spy': 3.2.4
      '@vitest/utils': 3.2.4
      chai: 5.3.3
      debug: 4.4.3(supports-color@8.1.1)
      expect-type: 1.2.2
      magic-string: 0.30.19
      pathe: 2.0.3
      picomatch: 4.0.3
      std-env: 3.9.0
      tinybench: 2.9.0
      tinyexec: 0.3.2
      tinyglobby: 0.2.15
      tinypool: 1.1.1
      tinyrainbow: 2.0.0
      vite: 7.1.9(@types/node@24.7.2)(jiti@2.6.1)(lightningcss@1.30.2)(terser@5.44.0)(tsx@4.20.6)(yaml@2.8.1)
      vite-node: 3.2.4(@types/node@24.7.2)(jiti@2.6.1)(lightningcss@1.30.2)(terser@5.44.0)(tsx@4.20.6)(yaml@2.8.1)
      why-is-node-running: 2.3.0
    optionalDependencies:
      '@types/debug': 4.1.12
      '@types/node': 24.7.2
    transitivePeerDependencies:
      - jiti
      - less
      - lightningcss
      - msw
      - sass
      - sass-embedded
      - stylus
      - sugarss
      - supports-color
      - terser
      - tsx
      - yaml

  vue-router@4.5.1(vue@3.5.22(typescript@5.9.3)):
    dependencies:
      '@vue/devtools-api': 6.6.4
      vue: 3.5.22(typescript@5.9.3)

  vue@3.5.22(typescript@5.9.3):
    dependencies:
      '@vue/compiler-dom': 3.5.22
      '@vue/compiler-sfc': 3.5.22
      '@vue/runtime-dom': 3.5.22
      '@vue/server-renderer': 3.5.22(vue@3.5.22(typescript@5.9.3))
      '@vue/shared': 3.5.22
    optionalDependencies:
      typescript: 5.9.3

  walk-sync@3.0.0:
    dependencies:
      '@types/minimatch': 3.0.5
      ensure-posix-path: 1.1.1
      matcher-collection: 2.0.1
      minimatch: 3.1.2

  walk-up-path@4.0.0: {}

  wcwidth@1.0.1:
    dependencies:
      defaults: 1.0.4

  web-tree-sitter@0.25.10: {}

  webpack-virtual-modules@0.6.2: {}

  which@2.0.2:
    dependencies:
      isexe: 2.0.0

  which@3.0.1:
    dependencies:
      isexe: 2.0.0

  why-is-node-running@2.3.0:
    dependencies:
      siginfo: 2.0.0
      stackback: 0.0.2

  widest-line@3.1.0:
    dependencies:
      string-width: 4.2.3

  workerpool@9.3.4: {}

  wrap-ansi@6.2.0:
    dependencies:
      ansi-styles: 4.3.0
      string-width: 4.2.3
      strip-ansi: 6.0.1

  wrap-ansi@7.0.0:
    dependencies:
      ansi-styles: 4.3.0
      string-width: 4.2.3
      strip-ansi: 6.0.1

  wrap-ansi@8.1.0:
    dependencies:
      ansi-styles: 6.2.3
      string-width: 5.1.2
      strip-ansi: 7.1.2

  wrap-ansi@9.0.2:
    dependencies:
      ansi-styles: 6.2.3
      string-width: 7.2.0
      strip-ansi: 7.1.2

  write-file-atomic@5.0.1:
    dependencies:
      imurmurhash: 0.1.4
      signal-exit: 4.1.0

  write-yaml-file@5.0.0:
    dependencies:
      js-yaml: 4.1.0
      write-file-atomic: 5.0.1

  ws@8.18.3: {}

  y18n@5.0.8: {}

  yallist@3.1.1: {}

  yaml@2.8.1: {}

  yargs-parser@21.1.1: {}

  yargs-unparser@2.0.0:
    dependencies:
      camelcase: 6.3.0
      decamelize: 4.0.0
      flat: 5.0.2
      is-plain-obj: 2.1.0

  yargs@17.7.2:
    dependencies:
      cliui: 8.0.1
      escalade: 3.2.0
      get-caller-file: 2.0.5
      require-directory: 2.1.1
      string-width: 4.2.3
      y18n: 5.0.8
      yargs-parser: 21.1.1

  yocto-queue@0.1.0: {}

  yoctocolors-cjs@2.1.3: {}

  yoctocolors@2.1.2: {}

  zod@4.1.12: {}

  zwitch@2.0.4: {}

  zx@8.8.4: {}<|MERGE_RESOLUTION|>--- conflicted
+++ resolved
@@ -6,11 +6,6 @@
 
 catalogs:
   default:
-<<<<<<< HEAD
-    '@oxc-node/cli':
-      specifier: ^0.0.32
-      version: 0.0.32
-=======
     '@babel/core':
       specifier: ^7.24.7
       version: 7.28.4
@@ -257,7 +252,6 @@
     zx:
       specifier: ^8.1.2
       version: 8.8.4
->>>>>>> 783984e8
 
 overrides:
   vitepress>vite: npm:rolldown-vite@latest
@@ -6889,15 +6883,9 @@
       '@octokit/rest': 22.0.0
       clipanion: 4.0.0-rc.4(typanion@3.14.0)
       colorette: 2.0.20
-<<<<<<< HEAD
-      debug: 4.4.3
-      es-toolkit: 1.39.10
-      find-up: 7.0.0
-=======
       debug: 4.4.3(supports-color@8.1.1)
       emnapi: 1.5.0
       es-toolkit: 1.40.0
->>>>>>> 783984e8
       js-yaml: 4.1.0
       semver: 7.7.3
       typanion: 3.14.0
@@ -6922,7 +6910,7 @@
     dependencies:
       '@napi-rs/lzma': 1.4.5
       '@napi-rs/tar': 1.1.0
-      debug: 4.4.3
+      debug: 4.4.3(supports-color@8.1.1)
     transitivePeerDependencies:
       - supports-color
 
@@ -8608,10 +8596,6 @@
   debug@2.6.9:
     dependencies:
       ms: 2.0.0
-
-  debug@4.4.3:
-    dependencies:
-      ms: 2.1.3
 
   debug@4.4.3(supports-color@8.1.1):
     dependencies:
@@ -10025,15 +10009,9 @@
       '@babel/types': 7.28.4
       ast-kit: 2.1.3
       birpc: 2.6.1
-<<<<<<< HEAD
-      debug: 4.4.3
-      dts-resolver: 2.1.2(oxc-resolver@11.8.3)
-      get-tsconfig: 4.10.1
-=======
       debug: 4.4.3(supports-color@8.1.1)
       dts-resolver: 2.1.2(oxc-resolver@11.9.0)
       get-tsconfig: 4.12.0
->>>>>>> 783984e8
       magic-string: 0.30.19
       rolldown: link:packages/rolldown
     optionalDependencies:
