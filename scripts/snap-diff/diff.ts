--- conflicted
+++ resolved
@@ -21,11 +21,7 @@
     sourceList: Array<{ name: string; content: string }>
   },
   rolldownSnap: Array<{ filename: string; content: string }> | undefined,
-<<<<<<< HEAD
-  debug?: boolean
-=======
   debug?: boolean,
->>>>>>> 9f595d6e
 ):
   | 'bypass'
   | 'missing'
@@ -58,15 +54,11 @@
     } catch (err) {
       console.error(esbuildSnap.name)
       console.error(esbuildSource.name)
-<<<<<<< HEAD
-      if (debug && (esbuildSource.name.endsWith(".mjs") || esbuildSource.name.endsWith(".js"))) {
-=======
       if (
         debug &&
         (esbuildSource.name.endsWith('.mjs') ||
           esbuildSource.name.endsWith('.js'))
       ) {
->>>>>>> 9f595d6e
         console.error(`err: `, err)
       }
       continue
