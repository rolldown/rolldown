--- conflicted
+++ resolved
@@ -12,10 +12,7 @@
   'snapshots_lower.txt',
   'snapshots_glob.txt',
   'snapshots_importstar_ts.txt',
-<<<<<<< HEAD
   'snapshots_ts.txt',
-=======
   'snapshots_loader.txt',
->>>>>>> 615c85aa
 ]
 run(includeList, debug)