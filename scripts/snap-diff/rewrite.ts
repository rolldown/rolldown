import * as acorn from 'acorn'
import * as gen from 'astring'
import { traverse, builders as b, Scope, NodePath } from 'estree-toolkit'

export function rewriteRolldown(code: string) {
  let ast = acorn.parse(code, {
    ecmaVersion: 'latest',
    sourceType: 'module',
<<<<<<< HEAD
    allowReturnOutsideFunction: true
=======
    allowReturnOutsideFunction: true,
>>>>>>> 9f595d6e
  })
  let programScope: Scope | null | undefined
  let collapsedAssertArgs: acorn.Expression[] = []
  let pathToRemove: NodePath<any, any>[] = []
  let isLastExpressionStatementAssert = false
  traverse(ast, {
    $: { scope: true },
    Program: {
      enter(path) {
        programScope = path.scope
      },
      leave(path) {
        for (let p of pathToRemove) {
          p.remove()
        }
        if (collapsedAssertArgs.length) {
          let consoleLogStmt = b.expressionStatement(
            b.callExpression(
              b.memberExpression(b.identifier('console'), b.identifier('log')),
              collapsedAssertArgs as any,
            ),
          )
          path.node?.body.push(consoleLogStmt)
        }
      },
    },
    ImportDeclaration(path) {
      let sourceList = ['assert', 'node:assert']
      let node = path.node as acorn.ImportDeclaration
      if (
        node.source.value &&
        sourceList.includes(node.source.value.toString())
      ) {
        path.remove()
      }
    },
    ExpressionStatement(path) {
      let node = path.node as acorn.ExpressionStatement
      // TODO: use configuration to control
      // esbuild don't generate 'use strict' when outputFormat: cjs by default
      // only if there is already a 'use strict'
      if (node.directive === 'use strict') {
        pathToRemove.push(path)
        return
      }
      if (path.scope === programScope) {
        if (node.expression.type === 'CallExpression') {
          let arg = extractAssertArgument(node.expression)
          if (arg) {
            isLastExpressionStatementAssert = true
            collapsedAssertArgs.push(arg)
            pathToRemove.push(path)
            return
          }
        }

        if (isLastExpressionStatementAssert && collapsedAssertArgs.length) {
          isLastExpressionStatementAssert = false
          let consoleLogStmt = b.expressionStatement(
            b.callExpression(
              b.memberExpression(b.identifier('console'), b.identifier('log')),
              collapsedAssertArgs as any,
            ),
          )
          path.insertBefore([consoleLogStmt])
        }
      }
    },
    VariableDeclaration(path) {
      // related to https://esbuild.github.io/faq/#top-level-var
      let node = path.node as acorn.VariableDeclaration
      if (path.scope === programScope) {
        node.kind = 'var'
      }
    },
  })
  return gen.generate(ast, {
    indent: '    ',
  })
}

function extractAssertArgument(
  node: acorn.CallExpression,
): acorn.Expression | undefined {
  let callee = node.callee
  // extract assert.strictEqual(test, 1)
  // extract assert.equal(test, 1)
  // extract assert.deepEqual(test, 1)
  let assertProperties = ['equal', 'strictEqual', 'deepEqual']
  if (
    callee.type === 'MemberExpression' &&
    callee.object.type === 'Identifier' &&
    callee.object.name === 'assert' &&
    callee.property.type === 'Identifier' &&
    assertProperties.includes(callee.property.name)
  ) {
    let args = node.arguments
    return args[0] as acorn.Expression
  }
}

export function rewriteEsbuild(code: string) {
  let ast = acorn.parse(code, {
    ecmaVersion: 'latest',
    sourceType: 'module',
<<<<<<< HEAD
    allowReturnOutsideFunction: true
=======
    allowReturnOutsideFunction: true,
>>>>>>> 9f595d6e
  })
  return gen.generate(ast, {
    indent: '    ',
  })
}<|MERGE_RESOLUTION|>--- conflicted
+++ resolved
@@ -6,11 +6,7 @@
   let ast = acorn.parse(code, {
     ecmaVersion: 'latest',
     sourceType: 'module',
-<<<<<<< HEAD
-    allowReturnOutsideFunction: true
-=======
     allowReturnOutsideFunction: true,
->>>>>>> 9f595d6e
   })
   let programScope: Scope | null | undefined
   let collapsedAssertArgs: acorn.Expression[] = []
@@ -116,11 +112,7 @@
   let ast = acorn.parse(code, {
     ecmaVersion: 'latest',
     sourceType: 'module',
-<<<<<<< HEAD
-    allowReturnOutsideFunction: true
-=======
     allowReturnOutsideFunction: true,
->>>>>>> 9f595d6e
   })
   return gen.generate(ast, {
     indent: '    ',
