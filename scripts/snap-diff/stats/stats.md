# Compatibility metric
- total: 784
<<<<<<< HEAD
- passed: 419
- passed ratio: 53.44%
=======
- passed: 418
- passed ratio: 53.32%
>>>>>>> 615a5ddf
# Compatibility metric details
## dce
- total: 113
- passed: 75
- passed ratio: 66.37%
## default
- total: 254
- passed: 136
- passed ratio: 53.54%
## glob
- total: 9
- passed: 1
- passed ratio: 11.11%
## importstar
- total: 76
- passed: 63
- passed ratio: 82.89%
## importstar_ts
- total: 23
- passed: 23
- passed ratio: 100.00%
## loader
- total: 67
- passed: 22
- passed ratio: 32.84%
## lower
- total: 79
- passed: 4
- passed ratio: 5.06%
## packagejson
- total: 59
- passed: 47
- passed ratio: 79.66%
## splitting
- total: 23
- passed: 21
- passed ratio: 91.30%
## ts
- total: 81
- passed: 28
- passed ratio: 34.57%<|MERGE_RESOLUTION|>--- conflicted
+++ resolved
@@ -1,12 +1,7 @@
 # Compatibility metric
 - total: 784
-<<<<<<< HEAD
-- passed: 419
-- passed ratio: 53.44%
-=======
-- passed: 418
-- passed ratio: 53.32%
->>>>>>> 615a5ddf
+- passed: 420
+- passed ratio: 53.57%
 # Compatibility metric details
 ## dce
 - total: 113
