# Compatibility metric
- total: 784
<<<<<<< HEAD
- passed: 431
- passed ratio: 54.97%
=======
- passed: 435
- passed ratio: 55.48%
>>>>>>> 73d106dc
# Compatibility metric details
## dce
- total: 113
- passed: 81
- passed ratio: 71.68%
## default
- total: 254
- passed: 144
- passed ratio: 56.69%
## glob
- total: 9
- passed: 1
- passed ratio: 11.11%
## importstar
- total: 76
- passed: 63
- passed ratio: 82.89%
## importstar_ts
- total: 23
- passed: 23
- passed ratio: 100.00%
## loader
- total: 67
- passed: 23
- passed ratio: 34.33%
## lower
- total: 79
- passed: 4
- passed ratio: 5.06%
## packagejson
- total: 59
- passed: 47
- passed ratio: 79.66%
## splitting
- total: 23
- passed: 21
- passed ratio: 91.30%
## ts
- total: 81
- passed: 28
- passed ratio: 34.57%<|MERGE_RESOLUTION|>--- conflicted
+++ resolved
@@ -1,12 +1,7 @@
 # Compatibility metric
 - total: 784
-<<<<<<< HEAD
-- passed: 431
-- passed ratio: 54.97%
-=======
 - passed: 435
 - passed ratio: 55.48%
->>>>>>> 73d106dc
 # Compatibility metric details
 ## dce
 - total: 113
