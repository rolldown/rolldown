--- conflicted
+++ resolved
@@ -1,12 +1,7 @@
 # Compatibility metric
 - total: 784
-<<<<<<< HEAD
-- passed: 293
-- passed ratio: 37.37%
-=======
-- passed: 288
-- passed ratio: 36.73%
->>>>>>> c19f7b87
+- passed: 301
+- passed ratio: 38.39%
 # Compatibility metric details
 ## dce
 - total: 113
@@ -14,13 +9,8 @@
 - passed ratio: 58.41%
 ## default
 - total: 254
-<<<<<<< HEAD
-- passed: 110
-- passed ratio: 43.31%
-=======
-- passed: 112
-- passed ratio: 44.09%
->>>>>>> c19f7b87
+- passed: 116
+- passed ratio: 45.67%
 ## glob
 - total: 9
 - passed: 0
