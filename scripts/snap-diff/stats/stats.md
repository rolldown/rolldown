# Compatibility metric
- total: 784
<<<<<<< HEAD
- passed: 355
- passed ratio: 45.28%
=======
- passed: 348
- passed ratio: 44.39%
>>>>>>> f56df8eb
# Compatibility metric details
## dce
- total: 113
- passed: 72
- passed ratio: 63.72%
## default
- total: 254
- passed: 124
- passed ratio: 48.82%
## glob
- total: 9
- passed: 0
- passed ratio: 0.00%
## importstar
- total: 76
- passed: 61
- passed ratio: 80.26%
## importstar_ts
- total: 23
- passed: 23
- passed ratio: 100.00%
## loader
- total: 67
<<<<<<< HEAD
- passed: 20
- passed ratio: 29.85%
=======
- passed: 13
- passed ratio: 19.40%
>>>>>>> f56df8eb
## lower
- total: 79
- passed: 4
- passed ratio: 5.06%
## packagejson
- total: 59
- passed: 5
- passed ratio: 8.47%
## splitting
- total: 23
- passed: 21
- passed ratio: 91.30%
## ts
- total: 81
- passed: 25
- passed ratio: 30.86%<|MERGE_RESOLUTION|>--- conflicted
+++ resolved
@@ -1,12 +1,7 @@
 # Compatibility metric
 - total: 784
-<<<<<<< HEAD
-- passed: 355
-- passed ratio: 45.28%
-=======
-- passed: 348
-- passed ratio: 44.39%
->>>>>>> f56df8eb
+- passed: 354
+- passed ratio: 45.15%
 # Compatibility metric details
 ## dce
 - total: 113
@@ -30,13 +25,8 @@
 - passed ratio: 100.00%
 ## loader
 - total: 67
-<<<<<<< HEAD
-- passed: 20
-- passed ratio: 29.85%
-=======
-- passed: 13
-- passed ratio: 19.40%
->>>>>>> f56df8eb
+- passed: 19
+- passed ratio: 28.36%
 ## lower
 - total: 79
 - passed: 4
