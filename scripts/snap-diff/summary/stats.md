# Compatibility metric
- total: 784
- passed: 234
- passed ratio: 29.85%
# Compatibility metric details
## dce
- total: 113
<<<<<<< HEAD
- passed: 55
- passed ratio: 48.67%
=======
- passed: 57
- passed ratio: 50.44%
>>>>>>> 832b6ca1
## default
- total: 254
- passed: 83
- passed ratio: 32.68%
## glob
- total: 9
- passed: 0
- passed ratio: 0.00%
## importstar
- total: 76
- passed: 52
- passed ratio: 68.42%
## importstar_ts
- total: 23
- passed: 17
- passed ratio: 73.91%
## loader
- total: 67
- passed: 8
- passed ratio: 11.94%
## lower
- total: 79
- passed: 0
- passed ratio: 0.00%
## packagejson
- total: 59
- passed: 4
- passed ratio: 6.78%
## splitting
- total: 23
- passed: 2
- passed ratio: 8.70%
## ts
- total: 81
- passed: 13
- passed ratio: 16.05%<|MERGE_RESOLUTION|>--- conflicted
+++ resolved
@@ -1,17 +1,12 @@
 # Compatibility metric
 - total: 784
-- passed: 234
-- passed ratio: 29.85%
+- passed: 237
+- passed ratio: 30.23%
 # Compatibility metric details
 ## dce
 - total: 113
-<<<<<<< HEAD
-- passed: 55
-- passed ratio: 48.67%
-=======
-- passed: 57
-- passed ratio: 50.44%
->>>>>>> 832b6ca1
+- passed: 58
+- passed ratio: 51.33%
 ## default
 - total: 254
 - passed: 83
